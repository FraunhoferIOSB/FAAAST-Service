--- conflicted
+++ resolved
@@ -19,7 +19,6 @@
 <!-- GETTING STARTED -->
 ## Getting Started
 
-<<<<<<< HEAD
 This is an example of how you may setting up your project locally.
 To get a local copy up and running follow these simple example steps.
 
@@ -133,80 +132,6 @@
 
 <hr>
 <p>
-
-=======
-[**Explore the docs »**](https://github.com/FraunhoferIOSB/FAAAST-Service/tree/main/documentation)
-<br />
-[Report Bug](https://github.com/FraunhoferIOSB/FAAAST-Service/issues)
-·
-[Request Feature](https://github.com/FraunhoferIOSB/FAAAST-Service/issues)
-</p>
-</div>
-
-
-<!-- TABLE OF CONTENTS -->
-<details>
-<summary>Table of Contents</summary>
-<ol>
-	<li>
-	<a href="#about-the-project">About The Project</a>
-	<ul>
-		<li><a href="#introduction">Introduction</a></li>
-		<li><a href="#built-with">Built With</a></li>
-	</ul>
-	</li>
-	<li>
-	<a href="#features">Features</a>
-	<ul>
-		<li><a href="#http-endpoint-interface">HTTP-Endpoint Interface</a></li>
-		<ul>
-			<li><a href="#http-example">Example HTTP/REST API Call</a></li>
-			<li><a href="#http-api">HTTP API</a></li>
-		</ul>
-		<li><a href="#opc-ua-endpoint-interface">OPC UA Endpoint Interface</a></li>
-	</ul>
-	<a href="#getting-started">Getting Started</a>
-	<ul>
-		<li><a href="#prerequisites">Prerequisites</a></li>
-		<li><a href="#installation">Installation</a></li>
-	</ul>
-	</li>
-	<li><a href="#usage">Usage</a></li>
-	<li><a href="#develop">Develop</a></li>
-	<li><a href="#roadmap">Roadmap</a></li>
-	<li><a href="#contributing">Contributing</a></li>
-	<li><a href="#license">License</a></li>
-	<li><a href="#contact">Contact</a></li>
-	<li><a href="#acknowledgments">Acknowledgments</a></li>
-</ol>
-</details>
-
-
-<!-- ABOUT THE PROJECT -->
-## About The Project
-FA³ST Service implements the Asset Administration specification from the platform Industrie4.0 and built up an easy-to-use AAS Service based on a custom AAS model instance.
-
-<p align="right">(<a href="#top">back to top</a>)</p>
-
-<!-- FA³ST Service General Intro -->
-## Introduction
-
-> General BlaFasel ...
-
-#### Recommended Documents/Links
-* [Asset Administration Shell Specifications](https://www.plattform-i40.de/IP/Redaktion/EN/Standardartikel/specification-administrationshell.html) <br />
-Quicklinks To Different Versions & Reading Guide
-* [Details of the Asset Administration Shell - Part 1](https://www.plattform-i40.de/IP/Redaktion/EN/Downloads/Publikation/Details_of_the_Asset_Administration_Shell_Part1_V3.html), Nov 2021 <br />
-The publication states how companies can use the Asset Administration Shell to compile and structure information. In this way all information can be shared as a package (set of files) with partners at several levels of the value chain. It is not necessary to provide online access to this data from the very beginning.
-* [Details of the Asset Administration Shell - Part 2](https://www.plattform-i40.de/IP/Redaktion/EN/Downloads/Publikation/Details_of_the_Asset_Administration_Shell_Part2_V1.html), Nov 2021 <br />
-This part extends Part 1 and defines how information provided in the Asset Administration Shell (AAS) (e.g. submodels or properties) can be accessed dynamically via Application Programming Interfaces (APIs).
-* [About OPC UA](https://opcfoundation.org/about/opc-technologies/opc-ua/) <br />
-* [OPC UA Companion Specification OPC UA for Asset Administration Shell (AAS)](https://opcfoundation.org/developer-tools/specifications-opc-ua-information-models/opc-ua-for-i4-asset-administration-shell/)
-
-<p align="right">(<a href="#top">back to top</a>)</p>
-### Built With
->>>>>>> bfd90103
-
 
 Following command line parameters could be used:
 ```
@@ -493,8 +418,7 @@
 
 
 <!-- ROADMAP -->
-## Roadmap
-
+## Known Issues
 
 See the [open issues](https://github.com/FraunhoferIOSB/FAAAST-Service/issues) for a full list of proposed features (and known issues).
 
@@ -517,6 +441,19 @@
 
 <p align="right">(<a href="#top">back to top</a>)</p>
 
+<!-- FA³ST Service General Intro -->
+
+## Recommended Documents/Links
+* [Asset Administration Shell Specifications](https://www.plattform-i40.de/IP/Redaktion/EN/Standardartikel/specification-administrationshell.html) <br />
+Quicklinks To Different Versions & Reading Guide
+* [Details of the Asset Administration Shell - Part 1](https://www.plattform-i40.de/IP/Redaktion/EN/Downloads/Publikation/Details_of_the_Asset_Administration_Shell_Part1_V3.html), Nov 2021 <br />
+The publication states how companies can use the Asset Administration Shell to compile and structure information. In this way all information can be shared as a package (set of files) with partners at several levels of the value chain. It is not necessary to provide online access to this data from the very beginning.
+* [Details of the Asset Administration Shell - Part 2](https://www.plattform-i40.de/IP/Redaktion/EN/Downloads/Publikation/Details_of_the_Asset_Administration_Shell_Part2_V1.html), Nov 2021 <br />
+This part extends Part 1 and defines how information provided in the Asset Administration Shell (AAS) (e.g. submodels or properties) can be accessed dynamically via Application Programming Interfaces (APIs).
+* [About OPC UA](https://opcfoundation.org/about/opc-technologies/opc-ua/) <br />
+* [OPC UA Companion Specification OPC UA for Asset Administration Shell (AAS)](https://opcfoundation.org/developer-tools/specifications-opc-ua-information-models/opc-ua-for-i4-asset-administration-shell/)
+
+<p align="right">(<a href="#top">back to top</a>)</p>
 
 <!-- LICENSE -->
 ## License
