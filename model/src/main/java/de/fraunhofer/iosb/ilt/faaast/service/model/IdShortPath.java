/*
 * Copyright (c) 2021 Fraunhofer IOSB, eine rechtlich nicht selbstaendige
 * Einrichtung der Fraunhofer-Gesellschaft zur Foerderung der angewandten
 * Forschung e.V.
 * Licensed under the Apache License, Version 2.0 (the "License");
 * you may not use this file except in compliance with the License.
 * You may obtain a copy of the License at
 * http://www.apache.org/licenses/LICENSE-2.0
 * Unless required by applicable law or agreed to in writing, software
 * distributed under the License is distributed on an "AS IS" BASIS,
 * WITHOUT WARRANTIES OR CONDITIONS OF ANY KIND, either express or implied.
 * See the License for the specific language governing permissions and
 * limitations under the License.
 */
package de.fraunhofer.iosb.ilt.faaast.service.model;

import de.fraunhofer.iosb.ilt.faaast.service.util.Ensure;
import de.fraunhofer.iosb.ilt.faaast.service.util.ReferenceBuilder;
import de.fraunhofer.iosb.ilt.faaast.service.util.ReferenceHelper;
import de.fraunhofer.iosb.ilt.faaast.service.util.StringHelper;
import java.util.ArrayList;
import java.util.List;
import java.util.Objects;
import java.util.regex.Pattern;
import org.eclipse.digitaltwin.aas4j.v3.model.AssetAdministrationShell;
import org.eclipse.digitaltwin.aas4j.v3.model.KeyTypes;
import org.eclipse.digitaltwin.aas4j.v3.model.Reference;
import org.eclipse.digitaltwin.aas4j.v3.model.ReferenceTypes;
import org.eclipse.digitaltwin.aas4j.v3.model.Submodel;
import org.eclipse.digitaltwin.aas4j.v3.model.SubmodelElement;
import org.eclipse.digitaltwin.aas4j.v3.model.builder.ExtendableBuilder;


/**
 * Reprensts an idShort path addressing a SubmodelElement within a submodel.
 */
public class IdShortPath {

    public static final IdShortPath EMPTY = IdShortPath.builder().build();

    private static final String ARRAY_INDEX_REGEX = "\\[\\d+\\]";
    private static final Pattern PATH_ELEMENT_PATTERN = Pattern.compile("[^\\.\\[\\]]+|" + ARRAY_INDEX_REGEX);
    private static final String SEPARATOR = ".";
    List<String> elements;

    public IdShortPath() {
        this.elements = new ArrayList<>();
    }


    public List<String> getElements() {
        return List.copyOf(elements);
    }


    /**
     * Creates an idShort path equaivalent to the reference. The reference can either be of the form AAS -> Submodel ->
     * SubmodelElements* or Submodel -> SubmodelElements*. The key types must be of the expected type or any
     * suitable/related type, e.g. the key type for a SubmodelElement may be
     * {@code org.eclipse.digitaltwin.aas4j.v3.model.KeyType#SUBMODEL_ELEMENT} or
     * {@code org.eclipse.digitaltwin.aas4j.v3.model.KeyType#PROPERTY} or of any other subclass of SubmodelElement.
     *
     * <p>If the reference starts with an AAS key, the AAS key is discarded.
     *
     * @param reference the reference
     * @return the idShort path
     * @throws IllegalArgumentException if reference is null or does not contain the required elements
     * @throws IllegalArgumentException if the key types do not match the stated requirements
     */
    public static IdShortPath fromReference(Reference reference) {
        Ensure.requireNonNull(reference, "reference must be non-null");
        Ensure.require(Objects.nonNull(reference.getKeys()) && !reference.getKeys().isEmpty(), "reference must contain at least one keys");
        Ensure.require(Objects.equals(reference.getType(), ReferenceTypes.MODEL_REFERENCE), "reference must be a model reference");
        int startIndex = 0;
        if (ReferenceHelper.isKeyType(reference.getKeys().get(startIndex), AssetAdministrationShell.class)) {
            startIndex++;
        }
        if (ReferenceHelper.isKeyType(reference.getKeys().get(startIndex), Submodel.class)) {
            startIndex++;
        }
        IdShortPath.Builder builder = IdShortPath.builder();
<<<<<<< HEAD
        for (int i = startIndex + 1; i < reference.getKeys().size(); i++) {
=======
        boolean inList = false;
        for (int i = startIndex; i < reference.getKeys().size(); i++) {
>>>>>>> f39ac955
            ReferenceHelper.ensureKeyType(reference.getKeys().get(i), SubmodelElement.class);
            String value = reference.getKeys().get(i).getValue();
            if (isIndex(value)) {
                builder.index(Long.parseUnsignedLong(value));
            }
            else {
                builder.idShort(value);
            }
        }
        return builder.build();
    }


    private static boolean isIndex(String value) {
        try {
            Long.parseLong(value);
            return true;
        }
        catch (NumberFormatException e) {
            return false;
        }
    }


    /**
     * Combines two idShort paths.
     *
     * @param parent the parent path
     * @param child the child path
     * @return the combined path or empty path if parent and child are null
     */
    public static IdShortPath combine(IdShortPath parent, IdShortPath child) {
        IdShortPath result = new IdShortPath();
        if (Objects.nonNull(parent)) {
            result.elements.addAll(parent.elements);
        }
        if (Objects.nonNull(child)) {
            result.elements.addAll(child.elements);
        }
        return result;
    }


    @Override
    public boolean equals(Object o) {
        if (this == o) {
            return true;
        }
        if (o == null || getClass() != o.getClass()) {
            return false;
        }
        IdShortPath other = (IdShortPath) o;
        return Objects.equals(elements, other.elements);
    }


    @Override
    public int hashCode() {
        return Objects.hash(elements);
    }


    @Override
    public String toString() {
        if (Objects.isNull(elements)) {
            return "";
        }
        String result = "";
        for (var element: elements) {
            if (!element.matches(ARRAY_INDEX_REGEX) && !StringHelper.isBlank(result)) {
                result += SEPARATOR;
            }
            result += element;
        }
        return result;
    }


    /**
     * Creates a reference representing this idShortParh. If it is possible to detect, the key type will be set to
     * {@link KeyTypes#SUBMODEL_ELEMENT_LIST} where appropriate, in all other occasions the key type will be set to
     * {@link KeyTypes#SUBMODEL_ELEMENT}.
     *
     * @return a reference representing this idShortPath
     */
    public Reference toReference() {
        ReferenceBuilder builder = new ReferenceBuilder();
        builder.type(ReferenceTypes.MODEL_REFERENCE);
        for (int i = 0; i < elements.size(); i++) {
            KeyTypes keyType = KeyTypes.SUBMODEL_ELEMENT;
            if (i < elements.size() - 1 && elements.get(i + 1).matches(ARRAY_INDEX_REGEX)) {
                keyType = KeyTypes.SUBMODEL_ELEMENT_LIST;
            }
            builder.element(
                    elements.get(i).matches(ARRAY_INDEX_REGEX)
                            ? elements.get(i).substring(1, elements.get(i).length() - 1)
                            : elements.get(i),
                    keyType);
        }
        return builder.build();
    }


    /**
     * Creates a new idShortPath pointing to the parent element by removing the last element in the path.
     *
     * @return idShortPath pointing to the parent element
     */
    public IdShortPath getParent() {
        IdShortPath result = new IdShortPath();
        result.elements = Objects.isNull(elements) || elements.size() <= 1
                ? List.of()
                : elements.subList(0, elements.size() - 1);
        return result;
    }


    /**
     * Creates a new idShortPath without the first/parent segment.
     *
     * @return idShortPath without the first/parent segment
     */
    public IdShortPath withoutParent() {
        IdShortPath result = new IdShortPath();
        result.elements = Objects.isNull(elements) || elements.size() <= 1
                ? List.of()
                : elements.subList(1, elements.size());
        return result;
    }


    /**
     * Checks if this idShortPath is empty, i.e. does not contain any elements.
     *
     * @return true if empty, otherwise false
     */
    public boolean isEmpty() {
        return Objects.isNull(elements) || elements.isEmpty();
    }


    /**
     * Parses an idShort from string.
     *
     * @param idShortPath the string representation of the idShortPath
     * @return the parsed idShortPath
     */
    public static IdShortPath parse(String idShortPath) {
        return IdShortPath.builder()
                .path(idShortPath)
                .build();
    }


    public static Builder builder() {
        return new Builder();
    }

    public abstract static class AbstractBuilder<T extends IdShortPath, B extends AbstractBuilder<T, B>> extends ExtendableBuilder<T, B> {

        public B from(IdShortPath value) {
            getBuildingInstance().elements = new ArrayList<>(value.elements);
            return getSelf();
        }


        public B idShort(String value) {
            getBuildingInstance().elements.add(value);
            return getSelf();
        }


        public B index(long value) {
            getBuildingInstance().elements.add("[" + value + "]");
            return getSelf();
        }


        public B index(String value) {
            getBuildingInstance().elements.add("[" + Long.parseUnsignedLong(value) + "]");
            return getSelf();
        }


        public B path(String value) {
            getBuildingInstance().elements = new ArrayList<>();
            pathSegment(value);
            return getSelf();
        }


        public B pathSegment(String value) {
            if (Objects.nonNull(value)) {
                var matcher = PATH_ELEMENT_PATTERN.matcher(value);
                while (matcher.find()) {
                    getBuildingInstance().elements.add(matcher.group());
                }
            }
            return getSelf();
        }

    }

    public static class Builder extends AbstractBuilder<IdShortPath, Builder> {

        @Override
        protected Builder getSelf() {
            return this;
        }


        @Override
        protected IdShortPath newBuildingInstance() {
            return new IdShortPath();
        }
    }
}<|MERGE_RESOLUTION|>--- conflicted
+++ resolved
@@ -79,12 +79,7 @@
             startIndex++;
         }
         IdShortPath.Builder builder = IdShortPath.builder();
-<<<<<<< HEAD
-        for (int i = startIndex + 1; i < reference.getKeys().size(); i++) {
-=======
-        boolean inList = false;
         for (int i = startIndex; i < reference.getKeys().size(); i++) {
->>>>>>> f39ac955
             ReferenceHelper.ensureKeyType(reference.getKeys().get(i), SubmodelElement.class);
             String value = reference.getKeys().get(i).getValue();
             if (isIndex(value)) {
