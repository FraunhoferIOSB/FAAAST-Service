/*
 * Copyright (c) 2021 Fraunhofer IOSB, eine rechtlich nicht selbstaendige
 * Einrichtung der Fraunhofer-Gesellschaft zur Foerderung der angewandten
 * Forschung e.V.
 * Licensed under the Apache License, Version 2.0 (the "License");
 * you may not use this file except in compliance with the License.
 * You may obtain a copy of the License at
 * http://www.apache.org/licenses/LICENSE-2.0
 * Unless required by applicable law or agreed to in writing, software
 * distributed under the License is distributed on an "AS IS" BASIS,
 * WITHOUT WARRANTIES OR CONDITIONS OF ANY KIND, either express or implied.
 * See the License for the specific language governing permissions and
 * limitations under the License.
 */
package de.fraunhofer.iosb.ilt.faaast.service.model.value.primitive;

import de.fraunhofer.iosb.ilt.faaast.service.model.value.Datatype;
import java.time.LocalDateTime;
import java.time.OffsetDateTime;
import java.time.ZoneId;
<<<<<<< HEAD
import java.time.ZoneOffset;
import java.time.ZonedDateTime;
=======
import java.time.format.DateTimeFormatter;
>>>>>>> fd61e73a
import java.time.format.DateTimeParseException;


/**
 * A datetime value.
 */
<<<<<<< HEAD
public class DateTimeValue extends TypedValue<ZonedDateTime> {

    public static final ZoneId DEFAULT_TIMEZONE = ZoneOffset.UTC;

    private static final Logger LOGGER = LoggerFactory.getLogger(DateTimeValue.class);
=======
public class DateTimeValue extends AbstractDateTimeValue<OffsetDateTime> {
>>>>>>> fd61e73a

    public DateTimeValue() {
        super();
    }


    public DateTimeValue(OffsetDateTime value) {
        super(value);
    }


    @Override
<<<<<<< HEAD
    public void fromString(String value) throws ValueFormatException {
        if (StringUtils.isAllBlank(value)) {
            this.value = null;
            return;
        }
        try {
            this.value = ZonedDateTime.parse(value);
        }
        catch (DateTimeParseException e) {
            // If the string can't be parsed, we try to interpret it as UTC (if the time zone is missing)
            LOGGER.trace("fromString: parse with time zone failed, try to parse with the default time zone");
            try {
                this.value = LocalDateTime.parse(value).atZone(DEFAULT_TIMEZONE);
            }
            catch (DateTimeParseException e2) {
                LOGGER.warn("fromString: no valid DateTime: {}", value);
                throw new ValueFormatException("no valid DateTime", e2);
            }
        }
=======
    public Datatype getDataType() {
        return Datatype.DATE_TIME;
>>>>>>> fd61e73a
    }


    @Override
    protected DateTimeFormatter getFormatBase() {
        return DateTimeFormatter.ISO_LOCAL_DATE_TIME;
    }


    @Override
    protected OffsetDateTime parseLocal(String value) throws DateTimeParseException {
        LocalDateTime local = LocalDateTime.parse(value);
        return OffsetDateTime.of(local, ZoneId.systemDefault().getRules().getOffset(local));
    }


    @Override
    protected OffsetDateTime parseOffset(String value) throws DateTimeParseException {
        return OffsetDateTime.parse(value);
    }

}<|MERGE_RESOLUTION|>--- conflicted
+++ resolved
@@ -18,27 +18,14 @@
 import java.time.LocalDateTime;
 import java.time.OffsetDateTime;
 import java.time.ZoneId;
-<<<<<<< HEAD
-import java.time.ZoneOffset;
-import java.time.ZonedDateTime;
-=======
 import java.time.format.DateTimeFormatter;
->>>>>>> fd61e73a
 import java.time.format.DateTimeParseException;
 
 
 /**
  * A datetime value.
  */
-<<<<<<< HEAD
-public class DateTimeValue extends TypedValue<ZonedDateTime> {
-
-    public static final ZoneId DEFAULT_TIMEZONE = ZoneOffset.UTC;
-
-    private static final Logger LOGGER = LoggerFactory.getLogger(DateTimeValue.class);
-=======
 public class DateTimeValue extends AbstractDateTimeValue<OffsetDateTime> {
->>>>>>> fd61e73a
 
     public DateTimeValue() {
         super();
@@ -51,30 +38,8 @@
 
 
     @Override
-<<<<<<< HEAD
-    public void fromString(String value) throws ValueFormatException {
-        if (StringUtils.isAllBlank(value)) {
-            this.value = null;
-            return;
-        }
-        try {
-            this.value = ZonedDateTime.parse(value);
-        }
-        catch (DateTimeParseException e) {
-            // If the string can't be parsed, we try to interpret it as UTC (if the time zone is missing)
-            LOGGER.trace("fromString: parse with time zone failed, try to parse with the default time zone");
-            try {
-                this.value = LocalDateTime.parse(value).atZone(DEFAULT_TIMEZONE);
-            }
-            catch (DateTimeParseException e2) {
-                LOGGER.warn("fromString: no valid DateTime: {}", value);
-                throw new ValueFormatException("no valid DateTime", e2);
-            }
-        }
-=======
     public Datatype getDataType() {
         return Datatype.DATE_TIME;
->>>>>>> fd61e73a
     }
 
 
