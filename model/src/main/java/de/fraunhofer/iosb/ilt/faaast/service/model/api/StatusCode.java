/*
 * Copyright (c) 2021 Fraunhofer IOSB, eine rechtlich nicht selbstaendige
 * Einrichtung der Fraunhofer-Gesellschaft zur Foerderung der angewandten
 * Forschung e.V.
 * Licensed under the Apache License, Version 2.0 (the "License");
 * you may not use this file except in compliance with the License.
 * You may obtain a copy of the License at
 * http://www.apache.org/licenses/LICENSE-2.0
 * Unless required by applicable law or agreed to in writing, software
 * distributed under the License is distributed on an "AS IS" BASIS,
 * WITHOUT WARRANTIES OR CONDITIONS OF ANY KIND, either express or implied.
 * See the License for the specific language governing permissions and
 * limitations under the License.
 */
package de.fraunhofer.iosb.ilt.faaast.service.model.api;

/**
<<<<<<< HEAD
 * Model class for defined status codes for {@link Request}.
=======
 * Enum StatusCode
>>>>>>> 6516512d
 */
public enum StatusCode {
    Success,
    SuccessCreated,
    SuccessNoContent,
    ClientForbidden,
    ClientErrorBadRequest,
    ClientMethodNotAllowed,
    ClientErrorResourceNotFound,
    ServerInternalError,
    ServerErrorBadGateway;

    boolean isSuccess(StatusCode statuscode) {
        if (statuscode == Success || statuscode == SuccessCreated || statuscode == SuccessNoContent)
            return true;
        else
            return false;
    }
}<|MERGE_RESOLUTION|>--- conflicted
+++ resolved
@@ -15,11 +15,7 @@
 package de.fraunhofer.iosb.ilt.faaast.service.model.api;
 
 /**
-<<<<<<< HEAD
  * Model class for defined status codes for {@link Request}.
-=======
- * Enum StatusCode
->>>>>>> 6516512d
  */
 public enum StatusCode {
     Success,
