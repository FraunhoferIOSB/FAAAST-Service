/*
 * Copyright (c) 2021 Fraunhofer IOSB, eine rechtlich nicht selbstaendige
 * Einrichtung der Fraunhofer-Gesellschaft zur Foerderung der angewandten
 * Forschung e.V.
 * Licensed under the Apache License, Version 2.0 (the "License");
 * you may not use this file except in compliance with the License.
 * You may obtain a copy of the License at
 * http://www.apache.org/licenses/LICENSE-2.0
 * Unless required by applicable law or agreed to in writing, software
 * distributed under the License is distributed on an "AS IS" BASIS,
 * WITHOUT WARRANTIES OR CONDITIONS OF ANY KIND, either express or implied.
 * See the License for the specific language governing permissions and
 * limitations under the License.
 */
package de.fraunhofer.iosb.ilt.faaast.service.model.value.primitive;

<<<<<<< HEAD
import java.util.Objects;
=======
import de.fraunhofer.iosb.ilt.faaast.service.model.exception.ValueFormatException;
import de.fraunhofer.iosb.ilt.faaast.service.model.value.Datatype;
import de.fraunhofer.iosb.ilt.faaast.service.model.value.TypedValue;
>>>>>>> fd61e73a
import org.apache.commons.lang3.StringUtils;


/**
 * An int value. 32-bit, -2147483648…2147483647
 */
public class IntValue extends TypedValue<Integer> {

    public IntValue() {
        super();
    }


    public IntValue(Integer value) {
        super(value);
    }


    @Override
    public String asString() {
        return Objects.nonNull(value)
                ? Integer.toString(value)
                : null;
    }


    @Override
    public void fromString(String value) throws ValueFormatException {
        if (StringUtils.isAllBlank(value)) {
            this.setValue(null);
            return;
        }
        try {
            this.setValue(Integer.parseInt(value));
        }
        catch (NumberFormatException e) {
            throw new ValueFormatException(e);
        }
    }


    @Override
    public Datatype getDataType() {
        return Datatype.INT;
    }
}<|MERGE_RESOLUTION|>--- conflicted
+++ resolved
@@ -14,13 +14,9 @@
  */
 package de.fraunhofer.iosb.ilt.faaast.service.model.value.primitive;
 
-<<<<<<< HEAD
-import java.util.Objects;
-=======
 import de.fraunhofer.iosb.ilt.faaast.service.model.exception.ValueFormatException;
 import de.fraunhofer.iosb.ilt.faaast.service.model.value.Datatype;
 import de.fraunhofer.iosb.ilt.faaast.service.model.value.TypedValue;
->>>>>>> fd61e73a
 import org.apache.commons.lang3.StringUtils;
 
 
@@ -41,9 +37,7 @@
 
     @Override
     public String asString() {
-        return Objects.nonNull(value)
-                ? Integer.toString(value)
-                : null;
+        return Integer.toString(value);
     }
 
 
