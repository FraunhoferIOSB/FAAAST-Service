/*
 * Copyright (c) 2021 Fraunhofer IOSB, eine rechtlich nicht selbstaendige
 * Einrichtung der Fraunhofer-Gesellschaft zur Foerderung der angewandten
 * Forschung e.V.
 * Licensed under the Apache License, Version 2.0 (the "License");
 * you may not use this file except in compliance with the License.
 * You may obtain a copy of the License at
 * http://www.apache.org/licenses/LICENSE-2.0
 * Unless required by applicable law or agreed to in writing, software
 * distributed under the License is distributed on an "AS IS" BASIS,
 * WITHOUT WARRANTIES OR CONDITIONS OF ANY KIND, either express or implied.
 * See the License for the specific language governing permissions and
 * limitations under the License.
 */
package de.fraunhofer.iosb.ilt.faaast.service.model.value.primitive;

<<<<<<< HEAD
import java.util.Objects;
=======
import de.fraunhofer.iosb.ilt.faaast.service.model.exception.ValueFormatException;
import de.fraunhofer.iosb.ilt.faaast.service.model.value.Datatype;
import de.fraunhofer.iosb.ilt.faaast.service.model.value.TypedValue;
import jakarta.xml.bind.DatatypeConverter;
>>>>>>> fd61e73a
import org.apache.commons.lang3.StringUtils;


/**
 * A float value.
 */
public class FloatValue extends TypedValue<Float> {

    public FloatValue() {
        super();
    }


    public FloatValue(Float value) {
        super(value);
    }


    @Override
    public String asString() {
<<<<<<< HEAD
        return Objects.nonNull(value)
                ? Float.toString(value)
                : null;
=======
        return DatatypeConverter.printFloat(value);
>>>>>>> fd61e73a
    }


    @Override
    public void fromString(String value) throws ValueFormatException {
        if (StringUtils.isAllBlank(value)) {
            this.setValue(null);
            return;
        }
        try {
            this.setValue(DatatypeConverter.parseFloat(value));
        }
        catch (NumberFormatException e) {
            throw new ValueFormatException(e);
        }
    }


    @Override
    public Datatype getDataType() {
        return Datatype.FLOAT;
    }

}<|MERGE_RESOLUTION|>--- conflicted
+++ resolved
@@ -14,14 +14,10 @@
  */
 package de.fraunhofer.iosb.ilt.faaast.service.model.value.primitive;
 
-<<<<<<< HEAD
-import java.util.Objects;
-=======
 import de.fraunhofer.iosb.ilt.faaast.service.model.exception.ValueFormatException;
 import de.fraunhofer.iosb.ilt.faaast.service.model.value.Datatype;
 import de.fraunhofer.iosb.ilt.faaast.service.model.value.TypedValue;
 import jakarta.xml.bind.DatatypeConverter;
->>>>>>> fd61e73a
 import org.apache.commons.lang3.StringUtils;
 
 
@@ -42,13 +38,7 @@
 
     @Override
     public String asString() {
-<<<<<<< HEAD
-        return Objects.nonNull(value)
-                ? Float.toString(value)
-                : null;
-=======
         return DatatypeConverter.printFloat(value);
->>>>>>> fd61e73a
     }
 
 
