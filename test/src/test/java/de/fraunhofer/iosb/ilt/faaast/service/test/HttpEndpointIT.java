--- conflicted
+++ resolved
@@ -157,9 +157,6 @@
 
 public class HttpEndpointIT extends AbstractIntegrationTest {
 
-<<<<<<< HEAD
-    private static final String LOCATION_HEADER = "Location";
-=======
     private static SubmodelElementIdentifier operationSquareIdentifier;
     private static Operation operationSquare;
     private static final String OPERATION_SQUARE_INPUT_PARAMETER_ID = "in";
@@ -168,7 +165,7 @@
     private static final String OPERATION_SQUARE_INOUTPUT_PARAMETER_INITIAL_VALUE = "original value";
     private static final String OPERATION_SQUARE_INOUTPUT_PARAMETER_EXPECTED_VALUE = "updated value";
     private static final Duration DEFAULT_OPERATION_TIMEOUT = DatatypeFactory.newDefaultInstance().newDuration("PT10S");
->>>>>>> 5715a8fa
+    private static final String LOCATION_HEADER = "Location";
     private static Service service;
     private static Environment environment;
     private static ApiPaths apiPaths;
