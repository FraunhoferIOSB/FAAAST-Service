--- conflicted
+++ resolved
@@ -83,13 +83,8 @@
         try {
             return wrapper.getMapper().treeToValue(ModelTypeProcessor.preprocess(json), type);
         }
-<<<<<<< HEAD
-        catch (JsonProcessingException ex) {
-            throw new DeserializationException(ERROR_MSG_DESERIALIZATION_FAILED, ex);
-=======
         catch (JsonProcessingException e) {
-            throw new DeserializationException("deserialization failed", e);
->>>>>>> 0e5e7b61
+            throw new DeserializationException(ERROR_MSG_DESERIALIZATION_FAILED, e);
         }
     }
 
@@ -99,13 +94,8 @@
         try {
             return wrapper.getMapper().treeToValue(ModelTypeProcessor.preprocess(json), wrapper.getMapper().getTypeFactory().constructCollectionType(List.class, type));
         }
-<<<<<<< HEAD
-        catch (JsonProcessingException ex) {
-            throw new DeserializationException(ERROR_MSG_DESERIALIZATION_FAILED, ex);
-=======
         catch (JsonProcessingException e) {
-            throw new DeserializationException("deserialization failed", e);
->>>>>>> 0e5e7b61
+            throw new DeserializationException(ERROR_MSG_DESERIALIZATION_FAILED, e);
         }
     }
 
@@ -131,13 +121,8 @@
                     .withAttribute(ContextAwareElementValueDeserializer.VALUE_TYPE_CONTEXT, typeInfo)
                     .treeToValue(ModelTypeProcessor.preprocess(json), typeInfo.getType());
         }
-<<<<<<< HEAD
-        catch (IOException ex) {
-            throw new DeserializationException(ERROR_MSG_DESERIALIZATION_FAILED, ex);
-=======
         catch (IOException e) {
-            throw new DeserializationException("deserialization failed", e);
->>>>>>> 0e5e7b61
+            throw new DeserializationException(ERROR_MSG_DESERIALIZATION_FAILED, e);
         }
     }
 
@@ -147,13 +132,8 @@
         try {
             return wrapper.getMapper().treeToValue(ModelTypeProcessor.preprocess(json), type);
         }
-<<<<<<< HEAD
-        catch (JsonProcessingException ex) {
-            throw new DeserializationException(ERROR_MSG_DESERIALIZATION_FAILED, ex);
-=======
         catch (JsonProcessingException e) {
-            throw new DeserializationException("deserialization failed", e);
->>>>>>> 0e5e7b61
+            throw new DeserializationException(ERROR_MSG_DESERIALIZATION_FAILED, e);
         }
     }
 
@@ -188,13 +168,8 @@
                     .forType(wrapper.getMapper().getTypeFactory().constructArrayType(containerTypeInfo.getContentType()))
                     .treeToValue(ModelTypeProcessor.preprocess(json), wrapper.getMapper().getTypeFactory().constructArrayType(containerTypeInfo.getContentType()));
         }
-<<<<<<< HEAD
-        catch (IOException ex) {
-            throw new DeserializationException(ERROR_MSG_DESERIALIZATION_FAILED, ex);
-=======
         catch (IOException e) {
-            throw new DeserializationException("deserialization failed", e);
->>>>>>> 0e5e7b61
+            throw new DeserializationException(ERROR_MSG_DESERIALIZATION_FAILED, e);
         }
     }
 
@@ -231,13 +206,8 @@
                     .forType(wrapper.getMapper().getTypeFactory().constructCollectionType(List.class, containerTypeInfo.getContentType()))
                     .readValue(json);
         }
-<<<<<<< HEAD
-        catch (IOException ex) {
-            throw new DeserializationException(ERROR_MSG_DESERIALIZATION_FAILED, ex);
-=======
         catch (IOException e) {
-            throw new DeserializationException("deserialization failed", e);
->>>>>>> 0e5e7b61
+            throw new DeserializationException(ERROR_MSG_DESERIALIZATION_FAILED, e);
         }
     }
 
@@ -274,13 +244,8 @@
                     .forType(wrapper.getMapper().getTypeFactory().constructMapType(Map.class, Object.class, Object.class))
                     .readValue(json);
         }
-<<<<<<< HEAD
-        catch (IOException ex) {
-            throw new DeserializationException(ERROR_MSG_DESERIALIZATION_FAILED, ex);
-=======
         catch (IOException e) {
-            throw new DeserializationException("deserialization failed", e);
->>>>>>> 0e5e7b61
+            throw new DeserializationException(ERROR_MSG_DESERIALIZATION_FAILED, e);
         }
     }
 
