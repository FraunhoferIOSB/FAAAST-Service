--- conflicted
+++ resolved
@@ -14,7 +14,6 @@
  */
 package de.fraunhofer.iosb.ilt.faaast.service.submodeltemplate.aimc;
 
-<<<<<<< HEAD
 import static org.junit.Assert.assertTrue;
 import static org.mockito.ArgumentMatchers.argThat;
 import static org.mockito.ArgumentMatchers.isNull;
@@ -22,11 +21,6 @@
 import static org.mockito.Mockito.spy;
 import static org.mockito.Mockito.verify;
 
-=======
-import com.fasterxml.jackson.annotation.JsonInclude;
-import com.fasterxml.jackson.core.JsonProcessingException;
-import com.fasterxml.jackson.databind.ObjectMapper;
->>>>>>> fb352386
 import de.fraunhofer.iosb.ilt.faaast.service.Service;
 import de.fraunhofer.iosb.ilt.faaast.service.ServiceContext;
 import de.fraunhofer.iosb.ilt.faaast.service.assetconnection.AssetConnectionConfig;
@@ -46,33 +40,19 @@
 import de.fraunhofer.iosb.ilt.faaast.service.persistence.memory.PersistenceInMemoryConfig;
 import de.fraunhofer.iosb.ilt.faaast.service.request.handler.StaticRequestExecutionContext;
 import de.fraunhofer.iosb.ilt.faaast.service.submodeltemplate.aimc.config.AimcSubmodelTemplateProcessorConfig;
-<<<<<<< HEAD
-=======
+import de.fraunhofer.iosb.ilt.faaast.service.submodeltemplate.aimc.config.Credentials;
 import de.fraunhofer.iosb.ilt.faaast.service.submodeltemplate.aimc.config.BasicCredentials;
 import de.fraunhofer.iosb.ilt.faaast.service.submodeltemplate.aimc.config.Credentials;
->>>>>>> fb352386
 import de.fraunhofer.iosb.ilt.faaast.service.submodeltemplate.aimc.util.Util;
 import de.fraunhofer.iosb.ilt.faaast.service.util.DeepCopyHelper;
 import de.fraunhofer.iosb.ilt.faaast.service.util.ReflectionHelper;
 import java.io.File;
-<<<<<<< HEAD
 import java.util.HashSet;
 import java.util.List;
 import java.util.Map;
 import java.util.Objects;
 import java.util.Optional;
 import java.util.Set;
-=======
-import java.io.IOException;
-import java.net.MalformedURLException;
-import java.net.URL;
-import java.nio.file.Files;
-import java.util.HashMap;
-import java.util.List;
-import java.util.Map;
-import org.eclipse.digitaltwin.aas4j.v3.dataformat.json.JsonMapperFactory;
-import org.eclipse.digitaltwin.aas4j.v3.dataformat.json.SimpleAbstractTypeResolverFactory;
->>>>>>> fb352386
 import org.eclipse.digitaltwin.aas4j.v3.model.DataTypeDefXsd;
 import org.eclipse.digitaltwin.aas4j.v3.model.Environment;
 import org.eclipse.digitaltwin.aas4j.v3.model.KeyTypes;
@@ -86,11 +66,7 @@
 import org.json.JSONException;
 import org.junit.Assert;
 import org.junit.Before;
-<<<<<<< HEAD
-=======
 import org.junit.BeforeClass;
-import org.junit.Ignore;
->>>>>>> fb352386
 import org.junit.Test;
 import org.skyscreamer.jsonassert.JSONAssert;
 import org.skyscreamer.jsonassert.JSONCompareMode;
@@ -99,19 +75,27 @@
 public class ProcessorTest {
 
     private static final String SERVER_URL = "http://plugfest.thingweb.io:8083";
-<<<<<<< HEAD
+    private static final File CONFIG_FILE = new File("src/test/resources/Example-config.json");
+    private static ObjectMapper mapper;
     private Service service;
     private Persistence persistence;
     private AimcSubmodelTemplateProcessor smtProcessor;
     private static AssetConnectionManager assetConnectionManager;
-=======
-    private static final File CONFIG_FILE = new File("src/test/resources/Example-config.json");
-    private static ObjectMapper mapper;
-
+
+    @Before
+    public void init() throws Exception {
+
+    }
+
+
+    private ServiceConfig config;
     private AimcSubmodelTemplateProcessorConfig aimcConfig;
     private ServiceConfig config;
->>>>>>> fb352386
-
+    private void injectSpyAssetConnectionManager(Service service) throws SecurityException, IllegalArgumentException, IllegalAccessException, NoSuchFieldException {
+
+    }
+
+    
     @BeforeClass
     public static void initStatic() {
         mapper = new JsonMapperFactory().create(new SimpleAbstractTypeResolverFactory().create())
@@ -120,17 +104,34 @@
 
 
     @Before
-<<<<<<< HEAD
-    public void init() throws Exception {
-
-    }
-
-
-    private void injectSpyAssetConnectionManager(Service service) throws SecurityException, IllegalArgumentException, IllegalAccessException, NoSuchFieldException {
-
-    }
-
-
+    public void init() {
+
+        //Reference submodelRef = ReferenceBuilder.forSubmodel("https://example.com/ids/sm/AssetInterfacesDescription", "InterfaceHTTP");
+        Map<String, List<Credentials>> credentials = new HashMap<>();
+        config = new ServiceConfig.Builder()
+                .core(new CoreConfig.Builder().requestHandlerThreadPoolSize(2).build())
+                .persistence(new PersistenceInMemoryConfig())
+                .fileStorage(new FileStorageInMemoryConfig())
+                .messageBus(new MessageBusInternalConfig())
+                .submodelTemplateProcessors(List.of(new AimcSubmodelTemplateProcessorConfig.Builder()
+                        .connectionLevelCredentials(credentials)
+                        //.interfaceConfiguration(submodelRef, new InterfaceConfiguration.Builder().username("user1").password("pw1").build())
+                        .build()))
+                .build();
+        Map<String, List<Credentials>> credentials = new HashMap<>();
+        credentials.put(SERVER_URL, List.of(new BasicCredentials("user1", "pw1"), new BasicCredentials("user2", "pw2")));
+        aimcConfig = new AimcSubmodelTemplateProcessorConfig.Builder()
+                .connectionLevelCredentials(credentials)
+                .build();
+        config = new ServiceConfig.Builder()
+                .core(new CoreConfig.Builder().requestHandlerThreadPoolSize(2).build())
+                .persistence(new PersistenceInMemoryConfig())
+                .fileStorage(new FileStorageInMemoryConfig())
+                .messageBus(new MessageBusInternalConfig())
+                .submodelTemplateProcessors(List.of(aimcConfig))
+                .build();
+        
+    }
     private void initMocks(Environment model) throws Exception {
         persistence = PersistenceInMemoryConfig.builder()
                 .initialModel(DeepCopyHelper.deepCopy(model))
@@ -158,22 +159,6 @@
                 assetConnectionManager);
         ReflectionHelper.setField(service, "requestExecutionContext", requestExecutionContext);
         ReflectionHelper.setField(smtProcessor, "serviceContext", service);
-=======
-    public void init() {
-
-        Map<String, List<Credentials>> credentials = new HashMap<>();
-        credentials.put(SERVER_URL, List.of(new BasicCredentials("user1", "pw1"), new BasicCredentials("user2", "pw2")));
-        aimcConfig = new AimcSubmodelTemplateProcessorConfig.Builder()
-                .connectionLevelCredentials(credentials)
-                .build();
-        config = new ServiceConfig.Builder()
-                .core(new CoreConfig.Builder().requestHandlerThreadPoolSize(2).build())
-                .persistence(new PersistenceInMemoryConfig())
-                .fileStorage(new FileStorageInMemoryConfig())
-                .messageBus(new MessageBusInternalConfig())
-                .submodelTemplateProcessors(List.of(aimcConfig))
-                .build();
->>>>>>> fb352386
     }
 
     private static final String SUBMODEL_ID_AID = "https://example.com/ids/sm/AssetInterfacesDescription";
