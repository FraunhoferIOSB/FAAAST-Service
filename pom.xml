--- conflicted
+++ resolved
@@ -69,12 +69,8 @@
     <properties>
         <aas.dataformat.jsonld.version>1.0.2</aas.dataformat.jsonld.version>
         <aas.version>1.2.0</aas.version>
-<<<<<<< HEAD
         <awaitility.version>4.2.0</awaitility.version>
-        <classgraph.version>4.8.143</classgraph.version>
-=======
         <classgraph.version>4.8.146</classgraph.version>
->>>>>>> 1953c533
         <commons.code.version>1.15</commons.code.version>
         <container.image.name>fraunhoferiosb/faaast-service</container.image.name>
         <container.image.tag>latest</container.image.tag>
