--- conflicted
+++ resolved
@@ -128,12 +128,8 @@
         <milo.version>0.6.10</milo.version>
         <mockito.version>5.5.0</mockito.version>
         <moquette.version>0.15.2</moquette.version>
-<<<<<<< HEAD
-        <netty.version>4.1.96.Final</netty.version>
+        <netty.version>4.1.97.Final</netty.version>
         <opencsv.version>5.8</opencsv.version>
-=======
-        <netty.version>4.1.97.Final</netty.version>
->>>>>>> 8e6d31a6
         <paho.version>1.2.5</paho.version>
         <picocli.version>4.7.5</picocli.version>
         <poi.ooxml.version>5.2.3</poi.ooxml.version>
