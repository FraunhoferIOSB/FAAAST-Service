<?xml version="1.0" encoding="UTF-8"?>
<project xmlns="http://maven.apache.org/POM/4.0.0" xmlns:xsi="http://www.w3.org/2001/XMLSchema-instance" xsi:schemaLocation="http://maven.apache.org/POM/4.0.0 http://maven.apache.org/xsd/maven-4.0.0.xsd">
    <modelVersion>4.0.0</modelVersion>
    <groupId>de.fraunhofer.iosb.ilt.faaast.service</groupId>
    <artifactId>service</artifactId>
    <version>0.6.0-SNAPSHOT</version>
    <packaging>pom</packaging>
    <name>service</name>
    <description>An implementation of the Asset Administration Shell</description>
    <url>https://github.com/FraunhoferIOSB/FAAAST-Service</url>
    <inceptionYear>2022</inceptionYear>
    <organization>
        <name>Fraunhofer IOSB</name>
        <url>http://iosb.fraunhofer.de</url>
    </organization>
    <licenses>
        <license>
            <name>Apache License, Version 2.0</name>
            <url>http://www.apache.org/licenses/LICENSE-2.0.txt</url>
            <distribution>repo</distribution>
        </license>
    </licenses>
    <developers>
        <developer>
            <name>Michael Jacoby</name>
            <email>michael.jacoby@iosb.fraunhofer.de</email>
            <organization>Fraunhofer IOSB</organization>
            <organizationUrl>https://www.iosb.fraunhofer.de</organizationUrl>
        </developer>
        <developer>
            <name>Jens Mueller</name>
            <email>jens.mueller@iosb.fraunhofer.de</email>
            <organization>Fraunhofer IOSB</organization>
            <organizationUrl>https://www.iosb.fraunhofer.de</organizationUrl>
        </developer>
    </developers>
    <modules>
        <module>core</module>
        <module>model</module>
        <module>endpoint/http</module>
        <module>messagebus/internal</module>
        <module>messagebus/mqtt</module>
        <module>persistence/memory</module>
        <module>persistence/file</module>
        <module>filestorage/memory</module>
        <module>filestorage/filesystem</module>
        <module>assetconnection/common</module>
        <module>assetconnection/mqtt</module>
        <module>assetconnection/opcua</module>
        <module>assetconnection/http</module>
        <module>dataformat/json</module>
        <module>starter</module>
    </modules>
    <scm>
        <connection>scm:git:git://github.com/FraunhoferIOSB/FAAAST-Service.git</connection>
        <developerConnection>scm:git:ssh://github.com:FraunhoferIOSB/FAAAST-Service.git</developerConnection>
        <tag>HEAD</tag>
        <url>https://github.com/FraunhoferIOSB/FAAAST-Service/tree/main</url>
    </scm>
    <issueManagement>
        <system>GitHub</system>
        <url>https://github.com/FraunhoferIOSB/FAAAST-Service/issues</url>
    </issueManagement>
    <distributionManagement>
        <repository>
            <id>ossrh</id>
            <url>https://oss.sonatype.org/service/local/staging/deploy/maven2/</url>
        </repository>
        <snapshotRepository>
            <id>ossrh</id>
            <url>https://oss.sonatype.org/content/repositories/snapshots</url>
        </snapshotRepository>
    </distributionManagement>
    <properties>
        <aas4j.version>1.0.0</aas4j.version>
        <awaitility.version>4.2.0</awaitility.version>
        <bouncycastle.version>1.77</bouncycastle.version>
        <checkstyle.version>10.12.7</checkstyle.version>
        <classgraph.version>4.8.165</classgraph.version>
        <commons.codec.version>1.16.0</commons.codec.version>
<<<<<<< HEAD
        <commons.compress.version>1.25.0</commons.compress.version>
        <commons.fileupload.version>1.5</commons.fileupload.version>
=======
        <commons.compress.version>1.26.0</commons.compress.version>
>>>>>>> d9f4c02e
        <commons.io.version>2.15.1</commons.io.version>
        <commons.lang3.version>3.14.0</commons.lang3.version>
        <container.image.name>fraunhoferiosb/faaast-service</container.image.name>
        <container.image.tag>latest</container.image.tag>
        <equalsverifier.version>3.15.6</equalsverifier.version>
        <glassfish.jaxb-runtime>4.0.4</glassfish.jaxb-runtime>
        <guava.version>33.0.0-jre</guava.version>
        <jackson.databind.version>2.16.1</jackson.databind.version>
        <jackson.version>2.16.1</jackson.version>
        <jakarta.json-api.version>2.1.2</jakarta.json-api.version>
        <jakarta.servlet.version>6.0.0</jakarta.servlet.version>
        <jakarta.xml.bind-api.version>4.0.1</jakarta.xml.bind-api.version>
        <janino.version>3.1.11</janino.version>
        <jaxb.api.version>2.3.1</jaxb.api.version>
        <jena.version>4.10.0</jena.version>
        <jetty.version>11.0.19</jetty.version>
        <json-smart.version>2.5.0</json-smart.version>
        <jsonassert.version>1.5.1</jsonassert.version>
        <jsonpath.version>2.8.0</jsonpath.version>
        <junit.version>4.13.2</junit.version>
        <logback.version>1.4.14</logback.version>
        <maven.compiler.source>17</maven.compiler.source>
        <maven.compiler.target>17</maven.compiler.target>
        <maven.plugin.assembly.version>3.6.0</maven.plugin.assembly.version>
        <maven.plugin.buildhelper.version>3.5.0</maven.plugin.buildhelper.version>
        <maven.plugin.checkstyle.version>3.3.1</maven.plugin.checkstyle.version>
        <maven.plugin.compiler.version>3.12.1</maven.plugin.compiler.version>
        <maven.plugin.dependency.version>3.6.1</maven.plugin.dependency.version>
        <maven.plugin.failsafe.version>3.2.5</maven.plugin.failsafe.version>
        <maven.plugin.git.commit.id.version>7.0.0</maven.plugin.git.commit.id.version>
        <maven.plugin.gpg.version>3.1.0</maven.plugin.gpg.version>
        <maven.plugin.jacoco.version>0.8.11</maven.plugin.jacoco.version>
        <maven.plugin.jar.version>3.3.0</maven.plugin.jar.version>
        <maven.plugin.javadoc.version>3.6.3</maven.plugin.javadoc.version>
        <maven.plugin.license.version>2.0.0</maven.plugin.license.version>
        <maven.plugin.nexus-staging.version>1.6.13</maven.plugin.nexus-staging.version>
        <maven.plugin.owasp.version>9.0.8</maven.plugin.owasp.version>
        <maven.plugin.picocli.version>4.7.5</maven.plugin.picocli.version>
        <maven.plugin.proguard.version>2.6.0</maven.plugin.proguard.version>
        <maven.plugin.prosys.codegen.version>5.1.0-110</maven.plugin.prosys.codegen.version>
        <maven.plugin.release.version>2.5.3</maven.plugin.release.version>
        <maven.plugin.shade.version>3.5.1</maven.plugin.shade.version>
        <maven.plugin.source.version>3.3.0</maven.plugin.source.version>
        <maven.plugin.spotless.version>2.41.1</maven.plugin.spotless.version>
        <milo.version>0.6.11</milo.version>
        <mockito.version>5.8.0</mockito.version>
        <moquette.version>0.15.2</moquette.version>
        <netty.version>4.1.104.Final</netty.version>
        <org.apache.httpcomponents.client5.version>5.1.3</org.apache.httpcomponents.client5.version>
        <paho.version>1.2.5</paho.version>
        <parsson.version>1.1.4</parsson.version>
        <picocli.version>4.7.5</picocli.version>
        <poi.ooxml.version>5.2.5</poi.ooxml.version>
        <proguard.core.version>9.1.1</proguard.core.version>
        <proguard.version>7.4.1</proguard.version>
        <project.build.sourceEncoding>UTF-8</project.build.sourceEncoding>
        <prosys.sdk.version>5.1.0-116</prosys.sdk.version>
        <protobuf.version>3.25.2</protobuf.version>
        <rgxgen.version>1.4</rgxgen.version>
        <root.basedir>${project.basedir}</root.basedir>
        <slf4j.ext.version>1.0.0-jdk6</slf4j.ext.version>
        <slf4j.test.version>3.0.1</slf4j.test.version>
        <slf4j.version>2.0.11</slf4j.version>
        <sonar.coverage.jacoco.xmlReportPaths>${maven.multiModuleProjectDirectory}/test/target/site/jacoco-aggregate/jacoco.xml</sonar.coverage.jacoco.xmlReportPaths>
        <sonar.dynamicAnalysis>reuseReports</sonar.dynamicAnalysis>
        <sonar.host.url>https://sonarcloud.io</sonar.host.url>
        <sonar.java.coveragePlugin>jacoco</sonar.java.coveragePlugin>
        <sonar.language>java</sonar.language>
        <sonar.organization>fraunhofer-iosb</sonar.organization>
        <systemstubs.version>2.1.5</systemstubs.version>
        <wiremock.version>2.35.1</wiremock.version>
        <woodstox.version>6.5.1</woodstox.version>
    </properties>
    <dependencies>
        <dependency>
            <groupId>junit</groupId>
            <artifactId>junit</artifactId>
            <version>${junit.version}</version>
            <scope>test</scope>
        </dependency>
        <dependency>
            <groupId>org.slf4j</groupId>
            <artifactId>slf4j-api</artifactId>
            <version>${slf4j.version}</version>
        </dependency>
    </dependencies>
    <build>
        <pluginManagement>
            <plugins>
                <plugin>
                    <groupId>org.apache.maven.plugins</groupId>
                    <artifactId>maven-checkstyle-plugin</artifactId>
                    <version>${maven.plugin.checkstyle.version}</version>
                    <dependencies>
                        <dependency>
                            <groupId>${project.groupId}</groupId>
                            <artifactId>checks</artifactId>
                            <version>${project.version}</version>
                        </dependency>
                        <dependency>
                            <groupId>com.puppycrawl.tools</groupId>
                            <artifactId>checkstyle</artifactId>
                            <version>${checkstyle.version}</version>
                        </dependency>
                    </dependencies>
                    <executions>
                        <execution>
                            <id>checkstyle</id>
                            <goals>
                                <goal>check</goal>
                            </goals>
                            <phase>validate</phase>
                            <configuration>
                                <configLocation>${root.basedir}/checkstyle.xml</configLocation>
                                <consoleOutput>true</consoleOutput>
                                <failsOnError>true</failsOnError>
                            </configuration>
                        </execution>
                    </executions>
                </plugin>
                <plugin>
                    <groupId>org.apache.maven.plugins</groupId>
                    <artifactId>maven-assembly-plugin</artifactId>
                    <version>${maven.plugin.assembly.version}</version>
                </plugin>
                <plugin>
                    <groupId>org.apache.maven.plugins</groupId>
                    <artifactId>maven-dependency-plugin</artifactId>
                    <version>${maven.plugin.dependency.version}</version>
                </plugin>
                <plugin>
                    <groupId>org.apache.maven.plugins</groupId>
                    <artifactId>maven-compiler-plugin</artifactId>
                    <version>${maven.plugin.compiler.version}</version>
                </plugin>
                <plugin>
                    <groupId>org.owasp</groupId>
                    <artifactId>dependency-check-maven</artifactId>
                    <version>${maven.plugin.owasp.version}</version>
                    <configuration>
                        <nvdApiServerId>NIST_NVD_API</nvdApiServerId>
                        <failBuildOnCVSS>6</failBuildOnCVSS>
                        <suppressionFiles>
                            <suppressionFile>owaspSuppressions.xml</suppressionFile>
                        </suppressionFiles>
                    </configuration>
                    <executions>
                        <execution>
                            <goals>
                                <goal>aggregate</goal>
                            </goals>
                        </execution>
                    </executions>
                </plugin>
                <plugin>
                    <groupId>com.diffplug.spotless</groupId>
                    <artifactId>spotless-maven-plugin</artifactId>
                    <version>${maven.plugin.spotless.version}</version>
                    <configuration>
                        <formats>
                            <format>
                                <includes>
                                    <include>misc/codestyle/*.xml</include>
                                </includes>
                                <eclipseWtp>
                                    <type>XML</type>
                                    <files>
                                        <file>${root.basedir}/misc/codestyle/xml.prefs</file>
                                    </files>
                                </eclipseWtp>
                            </format>
                            <format>
                                <includes>
                                    <include>*.md</include>
                                    <include>.gitignore</include>
                                </includes>
                                <trimTrailingWhitespace></trimTrailingWhitespace>
                                <endWithNewline></endWithNewline>
                                <indent>
                                    <tabs>true</tabs>
                                    <spacesPerTab>4</spacesPerTab>
                                </indent>
                            </format>
                        </formats>
                        <pom>
                            <includes>
                                <include>**/pom.xml</include>
                            </includes>
                            <sortPom>
                                <keepBlankLines>false</keepBlankLines>
                                <nrOfIndentSpace>4</nrOfIndentSpace>
                                <sortDependencies>groupId,artifactId</sortDependencies>
                                <sortProperties>true</sortProperties>
                            </sortPom>
                        </pom>
                        <java>
                            <includes>
                                <include>src/main/java/**/*.java</include>
                                <include>src/test/java/**/*.java</include>
                            </includes>
                            <importOrder></importOrder>
                            <removeUnusedImports></removeUnusedImports>
                            <licenseHeader>
                                <file>${root.basedir}/license-header</file>
                            </licenseHeader>
                            <eclipse>
                                <version>4.13.0</version>
                                <file>${root.basedir}/misc/codestyle/formatter.xml</file>
                            </eclipse>
                        </java>
                    </configuration>
                    <executions>
                        <execution>
                            <goals>
                                <goal>check</goal>
                            </goals>
                            <phase>compile</phase>
                        </execution>
                    </executions>
                </plugin>
                <plugin>
                    <groupId>org.codehaus.mojo</groupId>
                    <artifactId>license-maven-plugin</artifactId>
                    <version>2.3.0</version>
                    <configuration>
                        <outputDirectory>${root.basedir}/docs/third_party_licenses_report</outputDirectory>
                        <licenseMerges>
                            <licenseMerge>Apache Software License, Version 2.0|The Apache Software License, Version 2.0|Apache License, Version 2.0|Apache Public License 2.0|Apache License Version 2.0</licenseMerge>
                            <licenseMerge>Apache Software License, Version 2.0|Apache 2.0|Apache2.0|Apache License 2.0|Apache Software License - Version 2.0|The Apache License, Version 2.0</licenseMerge>
                            <licenseMerge>The MIT License (MIT)|The MIT License|MIT License|MIT license|MIT</licenseMerge>
                            <licenseMerge>Eclipse Public License - Version 2.0|EPL 2.0</licenseMerge>
                            <licenseMerge>Eclipse Distribution License - v 1.0|EDL 1.0</licenseMerge>
                            <licenseMerge>GPL2 w/ CPE|GNU General Public License, version 2 (GPL2), with the classpath exception</licenseMerge>
                            <licenseMerge>BSD License 2.0|New BSD License</licenseMerge>
                            <licenseMerge>BSD 3-Clause|BSD License 3.0</licenseMerge>
                        </licenseMerges>
                    </configuration>
                    <executions>
                        <execution>
                            <id>aggregate-third-party-report</id>
                            <goals>
                                <goal>aggregate-third-party-report</goal>
                            </goals>
                        </execution>
                    </executions>
                </plugin>
                <plugin>
                    <groupId>org.apache.maven.plugins</groupId>
                    <artifactId>maven-failsafe-plugin</artifactId>
                    <version>${maven.plugin.failsafe.version}</version>
                    <configuration>
                        <includes>
                            <include>**/*IT</include>
                        </includes>
                    </configuration>
                    <executions>
                        <execution>
                            <goals>
                                <goal>integration-test</goal>
                                <goal>verify</goal>
                            </goals>
                        </execution>
                    </executions>
                </plugin>
                <plugin>
                    <groupId>org.apache.maven.plugins</groupId>
                    <artifactId>maven-javadoc-plugin</artifactId>
                    <version>${maven.plugin.javadoc.version}</version>
                    <configuration>
                        <quiet>true</quiet>
                    </configuration>
                    <executions>
                        <execution>
                            <id>attach-javadocs</id>
                            <goals>
                                <goal>jar</goal>
                            </goals>
                        </execution>
                    </executions>
                </plugin>
            </plugins>
        </pluginManagement>
        <plugins>
            <plugin>
                <groupId>org.apache.maven.plugins</groupId>
                <artifactId>maven-compiler-plugin</artifactId>
            </plugin>
            <plugin>
                <groupId>org.apache.maven.plugins</groupId>
                <artifactId>maven-release-plugin</artifactId>
            </plugin>
            <plugin>
                <groupId>com.diffplug.spotless</groupId>
                <artifactId>spotless-maven-plugin</artifactId>
            </plugin>
            <plugin>
                <groupId>org.codehaus.mojo</groupId>
                <artifactId>license-maven-plugin</artifactId>
            </plugin>
            <plugin>
                <groupId>org.apache.maven.plugins</groupId>
                <artifactId>maven-failsafe-plugin</artifactId>
            </plugin>
        </plugins>
    </build>
    <profiles>
        <profile>
            <id>build-local</id>
            <activation>
                <activeByDefault>true</activeByDefault>
            </activation>
            <modules>
                <module>checks</module>
                <module>examples/assetconnection-custom</module>
                <module>test</module>
            </modules>
        </profile>
        <profile>
            <id>owasp</id>
            <modules>
                <module>endpoint/opcua</module>
            </modules>
            <properties>
                <maven.javadoc.skip>true</maven.javadoc.skip>
                <maven.test.skip>true</maven.test.skip>
            </properties>
            <build>
                <plugins>
                    <plugin>
                        <groupId>org.owasp</groupId>
                        <artifactId>dependency-check-maven</artifactId>
                    </plugin>
                </plugins>
            </build>
        </profile>
        <profile>
            <id>test</id>
            <modules>
                <module>checks</module>
                <module>endpoint/opcua</module>
                <module>test</module>
            </modules>
        </profile>
        <profile>
            <id>coverage</id>
            <modules>
                <module>checks</module>
                <module>endpoint/opcua</module>
                <module>test</module>
            </modules>
            <build>
                <plugins>
                    <plugin>
                        <groupId>org.jacoco</groupId>
                        <artifactId>jacoco-maven-plugin</artifactId>
                        <version>${maven.plugin.jacoco.version}</version>
                        <executions>
                            <execution>
                                <id>prepare-agent</id>
                                <goals>
                                    <goal>prepare-agent</goal>
                                </goals>
                            </execution>
                        </executions>
                    </plugin>
                </plugins>
            </build>
        </profile>
        <profile>
            <id>build-ci</id>
            <modules>
                <module>checks</module>
                <module>endpoint/opcua</module>
                <module>examples/assetconnection-custom</module>
                <module>test</module>
            </modules>
            <properties>
                <maven.javadoc.skip>true</maven.javadoc.skip>
                <maven.test.skip>true</maven.test.skip>
            </properties>
        </profile>
        <profile>
            <id>release</id>
            <modules>
                <module>endpoint/opcua</module>
            </modules>
            <properties>
                <maven.javadoc.skip>false</maven.javadoc.skip>
                <maven.test.skip>true</maven.test.skip>
            </properties>
            <build>
                <plugins>
                    <plugin>
                        <groupId>org.apache.maven.plugins</groupId>
                        <artifactId>maven-source-plugin</artifactId>
                        <version>${maven.plugin.source.version}</version>
                        <executions>
                            <execution>
                                <id>attach-sources</id>
                                <goals>
                                    <goal>jar-no-fork</goal>
                                </goals>
                                <phase>verify</phase>
                            </execution>
                        </executions>
                    </plugin>
                    <plugin>
                        <groupId>org.apache.maven.plugins</groupId>
                        <artifactId>maven-javadoc-plugin</artifactId>
                        <version>${maven.plugin.javadoc.version}</version>
                        <inherited>false</inherited>
                        <configuration>
                            <quiet>true</quiet>
                            <sourceFileExcludes>**/generated-sources/*</sourceFileExcludes>
                            <sourcepath>${project.basedir}/target</sourcepath>
                        </configuration>
                        <executions>
                            <execution>
                                <id>attach-javadocs</id>
                                <goals>
                                    <goal>aggregate-jar</goal>
                                </goals>
                            </execution>
                        </executions>
                    </plugin>
                    <plugin>
                        <groupId>org.apache.maven.plugins</groupId>
                        <artifactId>maven-gpg-plugin</artifactId>
                        <version>${maven.plugin.gpg.version}</version>
                        <executions>
                            <execution>
                                <id>sign-artifacts</id>
                                <goals>
                                    <goal>sign</goal>
                                </goals>
                                <phase>verify</phase>
                            </execution>
                        </executions>
                    </plugin>
                    <plugin>
                        <groupId>org.sonatype.plugins</groupId>
                        <artifactId>nexus-staging-maven-plugin</artifactId>
                        <version>${maven.plugin.nexus-staging.version}</version>
                        <extensions>true</extensions>
                        <configuration>
                            <serverId>ossrh</serverId>
                            <nexusUrl>https://oss.sonatype.org/</nexusUrl>
                            <autoReleaseAfterClose>false</autoReleaseAfterClose>
                        </configuration>
                    </plugin>
                </plugins>
            </build>
        </profile>
    </profiles>
</project><|MERGE_RESOLUTION|>--- conflicted
+++ resolved
@@ -78,12 +78,8 @@
         <checkstyle.version>10.12.7</checkstyle.version>
         <classgraph.version>4.8.165</classgraph.version>
         <commons.codec.version>1.16.0</commons.codec.version>
-<<<<<<< HEAD
-        <commons.compress.version>1.25.0</commons.compress.version>
+        <commons.compress.version>1.26.0</commons.compress.version>
         <commons.fileupload.version>1.5</commons.fileupload.version>
-=======
-        <commons.compress.version>1.26.0</commons.compress.version>
->>>>>>> d9f4c02e
         <commons.io.version>2.15.1</commons.io.version>
         <commons.lang3.version>3.14.0</commons.lang3.version>
         <container.image.name>fraunhoferiosb/faaast-service</container.image.name>
