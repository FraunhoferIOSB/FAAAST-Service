--- conflicted
+++ resolved
@@ -26,10 +26,6 @@
 import io.adminshell.aas.v3.model.ConceptDescription;
 import io.adminshell.aas.v3.model.Identifiable;
 import io.adminshell.aas.v3.model.Identifier;
-<<<<<<< HEAD
-import io.adminshell.aas.v3.model.Referable;
-=======
->>>>>>> 977b27b0
 import io.adminshell.aas.v3.model.Reference;
 import io.adminshell.aas.v3.model.Submodel;
 import java.util.List;
@@ -215,18 +211,6 @@
         if (identifiable == null || this.aasEnvironment == null) {
             return null;
         }
-<<<<<<< HEAD
-        AssetAdministrationShell parentAAS = null;
-        Reference referenceOfIdentifiable = AasUtils.toReference(identifiable);
-
-        if (parent != null) {
-            Referable parentReferable = AasUtils.resolve(parent, this.aasEnvironment);
-            if (parentReferable != null && AssetAdministrationShell.class.isAssignableFrom(parentReferable.getClass())) {
-                parentAAS = (AssetAdministrationShell) parentReferable;
-            }
-        }
-=======
->>>>>>> 977b27b0
 
         if (Submodel.class.isAssignableFrom(identifiable.getClass())) {
             this.aasEnvironment.setSubmodels(
