/*
 * Copyright (c) 2021 Fraunhofer IOSB, eine rechtlich nicht selbstaendige
 * Einrichtung der Fraunhofer-Gesellschaft zur Foerderung der angewandten
 * Forschung e.V.
 * Licensed under the Apache License, Version 2.0 (the "License");
 * you may not use this file except in compliance with the License.
 * You may obtain a copy of the License at
 * http://www.apache.org/licenses/LICENSE-2.0
 * Unless required by applicable law or agreed to in writing, software
 * distributed under the License is distributed on an "AS IS" BASIS,
 * WITHOUT WARRANTIES OR CONDITIONS OF ANY KIND, either express or implied.
 * See the License for the specific language governing permissions and
 * limitations under the License.
 */
package de.fraunhofer.iosb.ilt.faaast.service.endpoint.http;

import de.fraunhofer.iosb.ilt.faaast.service.config.CertificateConfig;
import de.fraunhofer.iosb.ilt.faaast.service.endpoint.EndpointConfig;
import de.fraunhofer.iosb.ilt.faaast.service.util.Ensure;
import java.util.Objects;


/**
 * Configuration class for {@link HttpEndpoint}.
 */
public class HttpEndpointConfig extends EndpointConfig<HttpEndpoint> {

    public static final boolean DEFAULT_CORS_ENABLED = false;
    public static final boolean DEFAULT_CORS_ALLOW_CREDENTIALS = false;
    public static final String DEFAULT_CORS_ALLOWED_HEADERS = "*";
    public static final String DEFAULT_CORS_ALLOWED_METHODS = "GET, POST, HEAD";
    public static final String DEFAULT_CORS_ALLOWED_ORIGIN = "*";
    public static final String DEFAULT_CORS_EXPOSED_HEADERS = "";
    public static final long DEFAULT_CORS_MAX_AGE = 3600;
    public static final String DEFAULT_HOSTNAME = null;
    public static final String DEFAULT_PATH_PREFIX = "/api/v3.0";
    public static final boolean DEFAULT_INCLUDE_ERROR_DETAILS = false;
    public static final int DEFAULT_PORT = 443;
    public static final boolean DEFAULT_SNI_ENABLED = true;
    public static final boolean DEFAULT_SSL_ENABLED = true;

    private static final String PATH_PREFIX_REGEX = "^/.*[^/]$";

    public static Builder builder() {
        return new Builder();
    }

    private CertificateConfig certificate;
    private boolean corsEnabled;
    private boolean corsAllowCredentials;
    private String corsAllowedHeaders;
    private String corsAllowedMethods;
    private String corsAllowedOrigin;
    private String corsExposedHeaders;
    private long corsMaxAge;
    private String hostname;
    private String pathPrefix;
    private boolean includeErrorDetails;
    private int port;
    private boolean sniEnabled;
    private boolean sslEnabled;
    private String jwkProvider;
    private String aclFolder;

    public HttpEndpointConfig() {
        certificate = CertificateConfig.builder()
                .build();
        corsEnabled = DEFAULT_CORS_ENABLED;
        corsAllowCredentials = DEFAULT_CORS_ALLOW_CREDENTIALS;
        corsAllowedHeaders = DEFAULT_CORS_ALLOWED_HEADERS;
        corsAllowedMethods = DEFAULT_CORS_ALLOWED_METHODS;
        corsAllowedOrigin = DEFAULT_CORS_ALLOWED_ORIGIN;
        corsExposedHeaders = DEFAULT_CORS_EXPOSED_HEADERS;
        corsMaxAge = DEFAULT_CORS_MAX_AGE;
        hostname = DEFAULT_HOSTNAME;
        pathPrefix = DEFAULT_PATH_PREFIX;
        includeErrorDetails = DEFAULT_INCLUDE_ERROR_DETAILS;
        port = DEFAULT_PORT;
        sniEnabled = DEFAULT_SNI_ENABLED;
        sslEnabled = DEFAULT_SSL_ENABLED;
    }


    public CertificateConfig getCertificate() {
        return certificate;
    }


    public void setCertificate(CertificateConfig certificate) {
        this.certificate = certificate;
    }


    public boolean isCorsEnabled() {
        return corsEnabled;
    }


    public void setCorsEnabled(boolean corsEnabled) {
        this.corsEnabled = corsEnabled;
    }


    public boolean isCorsAllowCredentials() {
        return corsAllowCredentials;
    }


    public void setCorsAllowCredentials(boolean corsAllowCredentials) {
        this.corsAllowCredentials = corsAllowCredentials;
    }


    public String getCorsAllowedHeaders() {
        return corsAllowedHeaders;
    }


    public void setCorsAllowedHeaders(String corsAllowedHeaders) {
        this.corsAllowedHeaders = corsAllowedHeaders;
    }


    public String getCorsAllowedMethods() {
        return corsAllowedMethods;
    }


    public void setCorsAllowedMethods(String corsAllowedMethods) {
        this.corsAllowedMethods = corsAllowedMethods;
    }


    public String getCorsAllowedOrigin() {
        return corsAllowedOrigin;
    }


    public void setCorsAllowedOrigin(String corsAllowedOrigin) {
        this.corsAllowedOrigin = corsAllowedOrigin;
    }


    public String getCorsExposedHeaders() {
        return corsExposedHeaders;
    }


    public void setCorsExposedHeaders(String corsExposedHeaders) {
        this.corsExposedHeaders = corsExposedHeaders;
    }


    public long getCorsMaxAge() {
        return corsMaxAge;
    }


    public void setCorsMaxAge(long corsMaxAge) {
        this.corsMaxAge = corsMaxAge;
    }


    public String getHostname() {
        return hostname;
    }


    public void setHostname(String hostname) {
        this.hostname = hostname;
    }


    public String getPathPrefix() {
        return pathPrefix;
    }


    /**
     * Sets the path prefix of this endpoint. The path prefix must start with a "/" and not end with a "/".
     *
     * @param pathPrefix The path prefix used for HTTP requests to this endpoint.
     */
    public void setPathPrefix(String pathPrefix) {
        validatePathPrefix(pathPrefix);
        this.pathPrefix = pathPrefix;
    }


    public boolean isIncludeErrorDetails() {
        return includeErrorDetails;
    }


    public void setIncludeErrorDetails(boolean includeErrorDetails) {
        this.includeErrorDetails = includeErrorDetails;
    }


    public int getPort() {
        return port;
    }


    public void setPort(int port) {
        this.port = port;
    }


    public boolean isSniEnabled() {
        return sniEnabled;
    }


    public void setSniEnabled(boolean sniEnabled) {
        this.sniEnabled = sniEnabled;
    }


    public boolean isSslEnabled() {
        return sslEnabled;
    }


    public void setSslEnabled(boolean sslEnabled) {
        this.sslEnabled = sslEnabled;
    }


    public String getJwkProvider() {
        return jwkProvider;
    }


    public void setJwkProvider(String jwkProvider) {
        this.jwkProvider = jwkProvider;
    }


    public String getAclFolder() {
        return aclFolder;
    }


    public void setAclFolder(String aclFolder) {
        this.aclFolder = aclFolder;
    }


    @Override
    public boolean equals(Object o) {
        if (this == o) {
            return true;
        }
        if (o == null || getClass() != o.getClass()) {
            return false;
        }
        HttpEndpointConfig that = (HttpEndpointConfig) o;
        return super.equals(o)
                && Objects.equals(certificate, that.certificate)
                && Objects.equals(corsEnabled, that.corsEnabled)
                && Objects.equals(corsAllowCredentials, that.corsAllowCredentials)
                && Objects.equals(corsAllowedHeaders, that.corsAllowedHeaders)
                && Objects.equals(corsAllowedMethods, that.corsAllowedMethods)
                && Objects.equals(corsAllowedOrigin, that.corsAllowedOrigin)
                && Objects.equals(corsExposedHeaders, that.corsExposedHeaders)
                && Objects.equals(corsMaxAge, that.corsMaxAge)
                && Objects.equals(hostname, that.hostname)
                && Objects.equals(pathPrefix, that.pathPrefix)
                && Objects.equals(includeErrorDetails, that.includeErrorDetails)
                && Objects.equals(port, that.port)
                && Objects.equals(sniEnabled, that.sniEnabled)
                && Objects.equals(sslEnabled, that.sslEnabled)
                && Objects.equals(certificate, that.certificate)
                && Objects.equals(hostname, that.hostname)
                && Objects.equals(jwkProvider, that.jwkProvider)
                && Objects.equals(aclFolder, that.aclFolder)
                && Objects.equals(profiles, that.profiles);
    }


    @Override
    public int hashCode() {
        return Objects.hash(
                super.hashCode(),
                certificate,
                corsEnabled,
                corsAllowCredentials,
                corsAllowedHeaders,
                corsAllowedMethods,
                corsAllowedOrigin,
                corsExposedHeaders,
                corsMaxAge,
                hostname,
                pathPrefix,
                includeErrorDetails,
                port,
                sniEnabled,
                sslEnabled,
                jwkProvider,
                aclFolder,
                profiles);
    }


    private void validatePathPrefix(String pathPrefix) {
        Ensure.require(pathPrefix.matches(PATH_PREFIX_REGEX),
                String.format("%s.%s must match regex %s", this.getClass().getSimpleName(), "pathPrefix", PATH_PREFIX_REGEX));
    }

    private abstract static class AbstractBuilder<T extends HttpEndpointConfig, B extends AbstractBuilder<T, B>> extends EndpointConfig.AbstractBuilder<HttpEndpoint, T, B> {

        public B certificate(CertificateConfig value) {
            getBuildingInstance().setCertificate(value);
            return getSelf();
        }


        public B cors() {
            getBuildingInstance().setCorsEnabled(true);
            return getSelf();
        }


        public B cors(boolean value) {
            getBuildingInstance().setCorsEnabled(value);
            return getSelf();
        }


        public B corsAllowCredentials() {
            getBuildingInstance().setCorsAllowCredentials(true);
            return getSelf();
        }


        public B corsAllowCredentials(boolean value) {
            getBuildingInstance().setCorsAllowCredentials(value);
            return getSelf();
        }


        public B corsAllowedHeaders(String value) {
            getBuildingInstance().setCorsAllowedHeaders(value);
            return getSelf();
        }


        public B corsAllowedMethods(String value) {
            getBuildingInstance().setCorsAllowedMethods(value);
            return getSelf();
        }


        public B corsAllowedOrigin(String value) {
            getBuildingInstance().setCorsAllowedOrigin(value);
            return getSelf();
        }


        public B corsExposedHeaders(String value) {
            getBuildingInstance().setCorsExposedHeaders(value);
            return getSelf();
        }


        public B corsMaxAge(long value) {
            getBuildingInstance().setCorsMaxAge(value);
            return getSelf();
        }


        public B hostname(String value) {
            getBuildingInstance().setHostname(value);
            return getSelf();
        }


<<<<<<< HEAD
        public B jwkProvider(String value) {
            getBuildingInstance().setJwkProvider(value);
=======
        public B pathPrefix(String value) {
            getBuildingInstance().setPathPrefix(value);
>>>>>>> bf37f40f
            return getSelf();
        }


        public B includeErrorDetails() {
            getBuildingInstance().setIncludeErrorDetails(true);
            return getSelf();
        }


        public B includeErrorDetails(boolean value) {
            getBuildingInstance().setIncludeErrorDetails(value);
            return getSelf();
        }


        public B port(int value) {
            getBuildingInstance().setPort(value);
            return getSelf();
        }


        public B sni() {
            getBuildingInstance().setSniEnabled(true);
            return getSelf();
        }


        public B sni(boolean value) {
            getBuildingInstance().setSniEnabled(value);
            return getSelf();
        }


        public B ssl() {
            getBuildingInstance().setSslEnabled(true);
            return getSelf();
        }


        public B ssl(boolean value) {
            getBuildingInstance().setSslEnabled(value);
            return getSelf();
        }


        public B aclFolder(String value) {
            getBuildingInstance().setAclFolder(value);
            return getSelf();
        }
    }

    public static class Builder extends AbstractBuilder<HttpEndpointConfig, Builder> {

        @Override
        protected Builder getSelf() {
            return this;
        }


        @Override
        protected HttpEndpointConfig newBuildingInstance() {
            return new HttpEndpointConfig();
        }
    }

}<|MERGE_RESOLUTION|>--- conflicted
+++ resolved
@@ -376,13 +376,11 @@
         }
 
 
-<<<<<<< HEAD
         public B jwkProvider(String value) {
             getBuildingInstance().setJwkProvider(value);
-=======
+        }
         public B pathPrefix(String value) {
             getBuildingInstance().setPathPrefix(value);
->>>>>>> bf37f40f
             return getSelf();
         }
 
