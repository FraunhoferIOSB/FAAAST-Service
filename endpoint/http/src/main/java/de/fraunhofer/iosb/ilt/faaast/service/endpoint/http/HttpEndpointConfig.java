--- conflicted
+++ resolved
@@ -27,11 +27,8 @@
     public static final int DEFAULT_PORT = 443;
     public static final boolean DEFAULT_CORS_ENABLED = false;
     public static final boolean DEFAULT_SNI_ENABLED = true;
-<<<<<<< HEAD
+    public static final boolean DEFAULT_SSL_ENABLED = true;
     public static final String DEFAULT_HOSTNAME = null;
-=======
-    public static final boolean DEFAULT_SSL_ENABLED = true;
->>>>>>> 4ed60ddf
     private int port;
     private boolean corsEnabled;
     private boolean sniEnabled;
@@ -121,23 +118,15 @@
         return Objects.equals(port, that.port)
                 && Objects.equals(corsEnabled, that.corsEnabled)
                 && Objects.equals(sniEnabled, that.sniEnabled)
-<<<<<<< HEAD
+                && Objects.equals(sslEnabled, that.sslEnabled)
                 && Objects.equals(certificate, that.certificate)
                 && Objects.equals(hostname, that.hostname);
-=======
-                && Objects.equals(sslEnabled, that.sslEnabled)
-                && Objects.equals(certificate, that.certificate);
->>>>>>> 4ed60ddf
     }
 
 
     @Override
     public int hashCode() {
-<<<<<<< HEAD
-        return Objects.hash(port, corsEnabled, sniEnabled, certificate, hostname);
-=======
-        return Objects.hash(port, corsEnabled, sniEnabled, sslEnabled, certificate);
->>>>>>> 4ed60ddf
+        return Objects.hash(port, corsEnabled, sniEnabled, sslEnabled, certificate, hostname);
     }
 
 
