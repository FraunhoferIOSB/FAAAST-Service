--- conflicted
+++ resolved
@@ -50,11 +50,7 @@
     Handler handler;
 
     @Override
-<<<<<<< HEAD
-    public void init(CoreConfig core, HttpEndpointConfig config) {}
-=======
-    public void init(CoreConfig core, EndpointConfig config, ServiceContext context) {}
->>>>>>> b882e5b2
+    public void init(CoreConfig core,  HttpEndpointConfig config, ServiceContext context) {}
 
 
     public HttpEndpoint() {
