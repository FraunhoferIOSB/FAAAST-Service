--- conflicted
+++ resolved
@@ -1279,12 +1279,7 @@
         SetSubmodelElementValueByPathRequest actual = (SetSubmodelElementValueByPathRequest) temp;
         Assert.assertEquals(expected.getSubmodelId(), actual.getSubmodelId());
         Assert.assertEquals(expected.getPath(), actual.getPath());
-<<<<<<< HEAD
-        String test = serializer.write(SUBMODEL_ELEMENT);
-        Assert.assertEquals(ElementValueMapper.toValue(SUBMODEL_ELEMENT), actual.getValueParser().parse(actual.getRawValue(), SubmodelElement.class));
-=======
         Assert.assertEquals(ElementValueMapper.toValue(SUBMODEL_ELEMENT), actual.getValueParser().parse(actual.getRawValue(), ElementValue.class));
->>>>>>> 33e4f231
     }
 
 
