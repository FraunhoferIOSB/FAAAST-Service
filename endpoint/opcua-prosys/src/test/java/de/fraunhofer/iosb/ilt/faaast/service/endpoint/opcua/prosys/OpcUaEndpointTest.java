/*
 * Copyright (c) 2021 Fraunhofer IOSB, eine rechtlich nicht selbstaendige
 * Einrichtung der Fraunhofer-Gesellschaft zur Foerderung der angewandten
 * Forschung e.V.
 * Licensed under the Apache License, Version 2.0 (the "License");
 * you may not use this file except in compliance with the License.
 * You may obtain a copy of the License at
 * http://www.apache.org/licenses/LICENSE-2.0
 * Unless required by applicable law or agreed to in writing, software
 * distributed under the License is distributed on an "AS IS" BASIS,
 * WITHOUT WARRANTIES OR CONDITIONS OF ANY KIND, either express or implied.
 * See the License for the specific language governing permissions and
 * limitations under the License.
 */
package de.fraunhofer.iosb.ilt.faaast.service.endpoint.opcua.prosys;

import com.prosysopc.ua.SecureIdentityException;
import com.prosysopc.ua.ServiceException;
import com.prosysopc.ua.StatusException;
import com.prosysopc.ua.client.AddressSpaceException;
import com.prosysopc.ua.client.UaClient;
import com.prosysopc.ua.stack.builtintypes.ByteString;
import com.prosysopc.ua.stack.builtintypes.DataValue;
import com.prosysopc.ua.stack.builtintypes.LocalizedText;
import com.prosysopc.ua.stack.builtintypes.NodeId;
import com.prosysopc.ua.stack.builtintypes.QualifiedName;
import com.prosysopc.ua.stack.builtintypes.StatusCode;
import com.prosysopc.ua.stack.common.ServiceResultException;
import com.prosysopc.ua.stack.core.BrowsePathResult;
import com.prosysopc.ua.stack.core.BrowsePathTarget;
import com.prosysopc.ua.stack.core.Identifiers;
import com.prosysopc.ua.stack.core.ReferenceDescription;
import com.prosysopc.ua.stack.core.RelativePath;
import com.prosysopc.ua.stack.core.RelativePathElement;
import com.prosysopc.ua.stack.core.ServerState;
import com.prosysopc.ua.stack.transport.security.SecurityMode;
import de.fraunhofer.iosb.ilt.faaast.service.config.CoreConfig;
import de.fraunhofer.iosb.ilt.faaast.service.endpoint.opcua.prosys.helper.TestDefines;
import de.fraunhofer.iosb.ilt.faaast.service.endpoint.opcua.prosys.helper.TestService;
import de.fraunhofer.iosb.ilt.faaast.service.endpoint.opcua.prosys.helper.TestUtils;
import de.fraunhofer.iosb.ilt.faaast.service.exception.ConfigurationException;
import de.fraunhofer.iosb.ilt.faaast.service.model.messagebus.EventMessage;
import de.fraunhofer.iosb.ilt.faaast.service.model.messagebus.SubscriptionInfo;
import de.fraunhofer.iosb.ilt.faaast.service.model.messagebus.event.change.ElementCreateEventMessage;
import de.fraunhofer.iosb.ilt.faaast.service.model.messagebus.event.change.ValueChangeEventMessage;
import de.fraunhofer.iosb.ilt.faaast.service.model.v3.valuedata.PropertyValue;
<<<<<<< HEAD
import de.fraunhofer.iosb.ilt.faaast.service.model.v3.valuedata.values.IntValue;
import io.adminshell.aas.v3.model.IdentifierType;
=======
import de.fraunhofer.iosb.ilt.faaast.service.model.v3.valuedata.values.Datatype;
>>>>>>> 77ad8630
import io.adminshell.aas.v3.model.Key;
import io.adminshell.aas.v3.model.KeyElements;
import io.adminshell.aas.v3.model.KeyType;
import io.adminshell.aas.v3.model.LangString;
import io.adminshell.aas.v3.model.ModelingKind;
import io.adminshell.aas.v3.model.Reference;
import io.adminshell.aas.v3.model.impl.DefaultAdministrativeInformation;
import io.adminshell.aas.v3.model.impl.DefaultIdentifier;
import io.adminshell.aas.v3.model.impl.DefaultKey;
import io.adminshell.aas.v3.model.impl.DefaultProperty;
import io.adminshell.aas.v3.model.impl.DefaultReference;
import io.adminshell.aas.v3.model.impl.DefaultRelationshipElement;
import io.adminshell.aas.v3.model.impl.DefaultSubmodel;
import java.io.IOException;
import java.util.ArrayList;
import java.util.Base64;
import java.util.List;
import java.util.concurrent.CountDownLatch;
import java.util.concurrent.TimeUnit;
import java.util.concurrent.atomic.AtomicReference;
import opc.i4aas.AASEntityType;
import opc.i4aas.AASIdentifierTypeDataType;
import opc.i4aas.AASKeyDataType;
import opc.i4aas.AASKeyElementsDataType;
import opc.i4aas.AASKeyTypeDataType;
import opc.i4aas.AASModelingKindDataType;
import opc.i4aas.AASRelationshipElementType;
import opc.i4aas.AASValueTypeDataType;
import opc.i4aas.VariableIds;
import org.junit.AfterClass;
import org.junit.Assert;
import org.junit.BeforeClass;
import org.junit.Test;
import org.slf4j.Logger;
import org.slf4j.LoggerFactory;


/**
 * Test class for the general OPC UA Endpoint test with the simple example
 *
 * @author Tino Bischoff
 */
public class OpcUaEndpointTest {

    private static final Logger logger = LoggerFactory.getLogger(OpcUaEndpointTest.class);

    private static final int OPC_TCP_PORT = 18123;
    private static final long DEFAULT_TIMEOUT = 1000;

    private static final String ENDPOINT_URL = "opc.tcp://localhost:" + OPC_TCP_PORT;

    private static OpcUaEndpoint endpoint;
    private static TestService service;
    private static int aasns;

    /**
     * Initialize and start the test.
     * 
     * @throws ConfigurationException If the operation fails
     * @throws Exception If the operation fails
     */
    @BeforeClass
    public static void startTest() throws ConfigurationException, Exception {

        CoreConfig coreConfig = new CoreConfig();

        OpcUaEndpointConfig config = new OpcUaEndpointConfig();
        config.setTcpPort(OPC_TCP_PORT);
        config.setSecondsTillShutdown(0);

        endpoint = new OpcUaEndpoint();
<<<<<<< HEAD
        endpoint.init(coreConfig, config);
        service = new TestService(endpoint, null, false);
=======
        endpoint.init(coreConfig, config, service);
        service = new TestService(endpoint, false);
>>>>>>> 77ad8630
        endpoint.setService(service);
        service.start();
    }


    /**
     * Stop the test.
     */
    @AfterClass
    public static void stopTest() {
        logger.trace("stopTest");
        if (endpoint != null) {
            endpoint.stop();
        }

        if (service != null) {
            service.stop();
        }
    }


    /**
     * Test method for testing the OPC UA Endpoint
     *
     * @throws InterruptedException If the operation fails
     * @throws Exception If the operation fails
     */
    @Test
    public void testOpcUaEndpoint() throws InterruptedException, Exception {
        UaClient client = new UaClient(ENDPOINT_URL);
        client.setSecurityMode(SecurityMode.NONE);
        TestUtils.initialize(client);
        client.connect();
        System.out.println("testOpcUaEndpoint: client connected");

        DataValue value = client.readValue(Identifiers.Server_ServerStatus_State);
        System.out.println(value);
        Assert.assertEquals(StatusCode.GOOD, value.getStatusCode());
        Assert.assertEquals(ServerState.Running.ordinal(), value.getValue().intValue());

        // browse for AAS Environment
        List<ReferenceDescription> refs = client.getAddressSpace().browse(Identifiers.ObjectsFolder);
        Assert.assertNotNull("Browse ObjectsFolder Refs Null", refs);
        Assert.assertFalse("Browse ObjectsFolder Refs empty", refs.isEmpty());
        NodeId envNode = null;
        for (ReferenceDescription ref: refs) {
            if (ref.getBrowseName().getName().equals(TestDefines.AAS_ENVIRONMENT_NAME)) {
                envNode = client.getAddressSpace().getNamespaceTable().toNodeId(ref.getNodeId());
                break;
            }
        }

        Assert.assertNotNull("AASEnvironment Null", envNode);

        // browse AAS Environment
        refs = client.getAddressSpace().browse(envNode);
        Assert.assertNotNull("Browse Environment Refs Null", refs);
        Assert.assertTrue("Browse Environment Refs empty", !refs.isEmpty());
        NodeId aasNode = null;
        NodeId assetNode = null;
        NodeId submodelDocNode = null;
        NodeId submodelTechDataNode = null;
        NodeId submodelOperDataNode = null;
        for (ReferenceDescription ref: refs) {
            switch (ref.getBrowseName().getName()) {
                case TestDefines.SIMPLE_AAS_NAME:
                    aasNode = client.getAddressSpace().getNamespaceTable().toNodeId(ref.getNodeId());
                    break;
                case TestDefines.SIMPLE_ASSET_NAME:
                    assetNode = client.getAddressSpace().getNamespaceTable().toNodeId(ref.getNodeId());
                    break;
                case TestDefines.SUBMODEL_DOC_NODE_NAME:
                    submodelDocNode = client.getAddressSpace().getNamespaceTable().toNodeId(ref.getNodeId());
                    break;
                case TestDefines.SUBMODEL_OPER_DATA_NODE_NAME:
                    submodelOperDataNode = client.getAddressSpace().getNamespaceTable().toNodeId(ref.getNodeId());
                    break;
                case TestDefines.SUBMODEL_TECH_DATA_NODE_NAME:
                    submodelTechDataNode = client.getAddressSpace().getNamespaceTable().toNodeId(ref.getNodeId());
                    break;
                default:
                    break;
            }
        }

        Assert.assertNotNull("AAS Node not found", aasNode);
        Assert.assertNotNull("Asset Node not found", assetNode);
        Assert.assertNotNull("Submodel Documentation Node not found", submodelDocNode);
        Assert.assertNotNull("Submodel TechnicalData Node not found", submodelTechDataNode);
        Assert.assertNotNull("Submodel OperationalData Node not found", submodelOperDataNode);

        // check Browse and Display Names
        TestUtils.checkBrowseName(client, aasNode, TestDefines.SIMPLE_AAS_NAME);
        TestUtils.checkDisplayName(client, aasNode, "AAS:" + TestDefines.SIMPLE_AAS_NAME);
        TestUtils.checkDisplayName(client, submodelDocNode, "Submodel:" + TestDefines.SUBMODEL_DOC_NODE_NAME);

        aasns = client.getAddressSpace().getNamespaceTable().getIndex(VariableIds.AASAssetAdministrationShellType_AssetInformation_AssetKind.getNamespaceUri());

        // Asset
        testAsset(client, assetNode);

        // Submodels
        testSubmodelDoc(client, submodelDocNode);
        testSubmodelOperationalData(client, submodelOperDataNode);
        testSubmodelTechnicalData(client, submodelTechDataNode);

        // AAS
        refs = client.getAddressSpace().browse(aasNode);
        Assert.assertNotNull("Browse AASNode Refs Null", refs);
        Assert.assertFalse("Browse AASNode Refs empty", refs.isEmpty());

        testAas(client, aasNode, submodelDocNode, submodelOperDataNode, submodelTechDataNode);

        System.out.println("disconnect client");
        client.disconnect();
    }


    /**
     * Test method for changing a property based on an event from the MessageBus. Sets an event
     * on the MessageBus and checks the new value in the server.
     *
     * @throws SecureIdentityException If the operation fails
     * @throws ServiceException If the operation fails
     * @throws IOException If the operation fails
     * @throws StatusException If the operation fails
     */
    @Test
    public void testUpdatePropertyValue() throws SecureIdentityException, ServiceException, IOException, StatusException, Exception {
        UaClient client = new UaClient(ENDPOINT_URL);
        client.setSecurityMode(SecurityMode.NONE);
        TestUtils.initialize(client);
        client.connect();
        System.out.println("testUpdatePropertyValue: client connected");

        aasns = client.getAddressSpace().getNamespaceTable().getIndex(VariableIds.AASAssetAdministrationShellType_AssetInformation_AssetKind.getNamespaceUri());

        List<RelativePath> relPath = new ArrayList<>();
        List<RelativePathElement> browsePath = new ArrayList<>();
        browsePath.add(new RelativePathElement(Identifiers.HierarchicalReferences, false, true, new QualifiedName(aasns, TestDefines.AAS_ENVIRONMENT_NAME)));
        browsePath.add(new RelativePathElement(Identifiers.HierarchicalReferences, false, true, new QualifiedName(aasns, TestDefines.SUBMODEL_OPER_DATA_NODE_NAME)));
        browsePath.add(new RelativePathElement(Identifiers.HierarchicalReferences, false, true, new QualifiedName(aasns, TestDefines.ROTATION_SPEED_NAME)));
        browsePath.add(new RelativePathElement(Identifiers.HasProperty, false, true, new QualifiedName(aasns, TestDefines.PROPERTY_VALUE_NAME)));
        relPath.add(new RelativePath(browsePath.toArray(RelativePathElement[]::new)));

        BrowsePathResult[] bpres = client.getAddressSpace().translateBrowsePathsToNodeIds(Identifiers.ObjectsFolder, relPath.toArray(RelativePath[]::new));
        Assert.assertNotNull("testWriteProperty Browse Result Null", bpres);
        Assert.assertTrue("testWriteProperty Browse Result: size doesn't match", bpres.length == 1);
        Assert.assertTrue("testWriteProperty Browse Result Good", bpres[0].getStatusCode().isGood());

        BrowsePathTarget[] targets = bpres[0].getTargets();
        Assert.assertNotNull("testWriteProperty ValueType Null", targets);
        Assert.assertTrue("testWriteProperty ValueType empty", targets.length > 0);
        DataValue value = client.readValue(targets[0].getTargetId());
        Assert.assertEquals(StatusCode.GOOD, value.getStatusCode());
        Integer oldValue = 4370;
        Assert.assertEquals("intial value not equal", oldValue, value.getValue().getValue());

        CountDownLatch condition = new CountDownLatch(1);
        final AtomicReference<EventMessage> response = new AtomicReference<>();
        service.getMessageBus().subscribe(SubscriptionInfo.create(
                ValueChangeEventMessage.class,
                x -> {
                    response.set(x);
                    condition.countDown();
                }));

        Integer newValue = 9999;
        List<Key> keys = new ArrayList<>();
        keys.add(new DefaultKey.Builder().idType(KeyType.IRI).type(KeyElements.SUBMODEL).value(TestDefines.SUBMODEL_OPER_DATA_NAME).build());
        keys.add(new DefaultKey.Builder().idType(KeyType.ID_SHORT).type(KeyElements.PROPERTY).value(TestDefines.ROTATION_SPEED_NAME).build());
        Reference propRef = new DefaultReference.Builder().keys(keys).build();
        ValueChangeEventMessage valueChangeMessage = new ValueChangeEventMessage();
        valueChangeMessage.setElement(propRef);
<<<<<<< HEAD
        PropertyValue propertyValue = new PropertyValue();
        propertyValue.setValue(new IntValue(oldValue));
        valueChangeMessage.setOldValue(propertyValue);
        propertyValue.setValue(new IntValue(newValue));
        valueChangeMessage.setNewValue(propertyValue);
=======
        valueChangeMessage.setOldValue(PropertyValue.of(Datatype.String, oldValue));
        valueChangeMessage.setNewValue(PropertyValue.of(Datatype.String, newValue));
>>>>>>> 77ad8630
        service.getMessageBus().publish(valueChangeMessage);
        Thread.sleep(100);

        // check MessageBus
        condition.await(DEFAULT_TIMEOUT, TimeUnit.MILLISECONDS);
        Assert.assertEquals(valueChangeMessage, response.get());

        // read new value
        value = client.readValue(targets[0].getTargetId());
        Assert.assertEquals(StatusCode.GOOD, value.getStatusCode());
        Assert.assertEquals("new value not equal", newValue, value.getValue().getValue());

        System.out.println("disconnect client");
        client.disconnect();
    }


    /**
     * Test method for writing a property. Writes the property in the OPC UA
     * Server and checks the new value in the server.
     * 
     * @throws SecureIdentityException If the operation fails
     * @throws IOException If the operation fails
     * @throws ServiceException If the operation fails
     * @throws StatusException If the operation fails
     * @throws InterruptedException If the operation fails
     * @throws ServiceResultException If the operation fails
     */
    @Test
    public void testWritePropertyValue() throws SecureIdentityException, IOException, ServiceException, StatusException, InterruptedException, ServiceResultException {
        UaClient client = new UaClient(ENDPOINT_URL);
        client.setSecurityMode(SecurityMode.NONE);
        TestUtils.initialize(client);
        client.connect();
        System.out.println("testWritePropertyValue: client connected");

        aasns = client.getAddressSpace().getNamespaceTable().getIndex(VariableIds.AASAssetAdministrationShellType_AssetInformation_AssetKind.getNamespaceUri());

        List<RelativePath> relPath = new ArrayList<>();
        List<RelativePathElement> browsePath = new ArrayList<>();
        browsePath.add(new RelativePathElement(Identifiers.HierarchicalReferences, false, true, new QualifiedName(aasns, TestDefines.AAS_ENVIRONMENT_NAME)));
        browsePath.add(new RelativePathElement(Identifiers.HierarchicalReferences, false, true, new QualifiedName(aasns, TestDefines.SUBMODEL_OPER_DATA_NODE_NAME)));
        browsePath.add(new RelativePathElement(Identifiers.HierarchicalReferences, false, true, new QualifiedName(aasns, TestDefines.TEST_PROPERTY_NAME)));
        browsePath.add(new RelativePathElement(Identifiers.HasProperty, false, true, new QualifiedName(aasns, TestDefines.PROPERTY_VALUE_NAME)));
        relPath.add(new RelativePath(browsePath.toArray(RelativePathElement[]::new)));

        BrowsePathResult[] bpres = client.getAddressSpace().translateBrowsePathsToNodeIds(Identifiers.ObjectsFolder, relPath.toArray(RelativePath[]::new));
        Assert.assertNotNull("testWritePropertyValue Browse Result Null", bpres);
        Assert.assertTrue("testWritePropertyValue Browse Result: size doesn't match", bpres.length == 1);
        Assert.assertTrue("testWritePropertyValue Browse Result Good", bpres[0].getStatusCode().isGood());

        BrowsePathTarget[] targets = bpres[0].getTargets();
        Assert.assertNotNull("testWritePropertyValue ValueType Null", targets);
        Assert.assertTrue("testWritePropertyValue ValueType empty", targets.length > 0);

        NodeId writeNode = client.getAddressSpace().getNamespaceTable().toNodeId(targets[0].getTargetId());

        TestUtils.writeNewValueIntern(client, writeNode, 50, 222);

        System.out.println("disconnect client");
        client.disconnect();
    }


    /**
     * Test method to check whether the new value message from the MessageBus is
     * processed correctly
     *
     * @throws SecureIdentityException If the operation fails
     * @throws IOException If the operation fails
     * @throws ServiceException If the operation fails
     * @throws Exception If the operation fails
     */
    @Test
    public void testPropertyChangeFromMessageBus() throws SecureIdentityException, IOException, ServiceException, Exception {
        UaClient client = new UaClient(ENDPOINT_URL);
        client.setSecurityMode(SecurityMode.NONE);
        TestUtils.initialize(client);
        client.connect();
        System.out.println("testPropertyChangeFromMessageBus: client connected");

        aasns = client.getAddressSpace().getNamespaceTable().getIndex(VariableIds.AASAssetAdministrationShellType_AssetInformation_AssetKind.getNamespaceUri());

        List<RelativePath> relPath = new ArrayList<>();
        List<RelativePathElement> browsePath = new ArrayList<>();
        browsePath.add(new RelativePathElement(Identifiers.HierarchicalReferences, false, true, new QualifiedName(aasns, TestDefines.AAS_ENVIRONMENT_NAME)));
        browsePath.add(new RelativePathElement(Identifiers.HierarchicalReferences, false, true, new QualifiedName(aasns, TestDefines.SUBMODEL_TECH_DATA_NODE_NAME)));
        browsePath.add(new RelativePathElement(Identifiers.HierarchicalReferences, false, true, new QualifiedName(aasns, TestDefines.MAX_ROTATION_SPEED_NAME)));
        browsePath.add(new RelativePathElement(Identifiers.HasProperty, false, true, new QualifiedName(aasns, TestDefines.PROPERTY_VALUE_NAME)));
        relPath.add(new RelativePath(browsePath.toArray(RelativePathElement[]::new)));

        BrowsePathResult[] bpres = client.getAddressSpace().translateBrowsePathsToNodeIds(Identifiers.ObjectsFolder, relPath.toArray(RelativePath[]::new));
        Assert.assertNotNull("testPropertyChangeFromMessageBus Browse Result Null", bpres);
        Assert.assertTrue("testPropertyChangeFromMessageBus Browse Result: size doesn't match", bpres.length == 1);
        Assert.assertTrue("testPropertyChangeFromMessageBus Browse Result Good", bpres[0].getStatusCode().isGood());

        BrowsePathTarget[] targets = bpres[0].getTargets();
        Assert.assertNotNull("testPropertyChangeFromMessageBus ValueType Null", targets);
        Assert.assertTrue("testPropertyChangeFromMessageBus ValueType empty", targets.length > 0);

        List<Key> keys = new ArrayList<>();
        keys.add(new DefaultKey.Builder().idType(KeyType.IRI).type(KeyElements.SUBMODEL).value(TestDefines.SUBMODEL_TECH_DATA_NAME).build());
        keys.add(new DefaultKey.Builder().idType(KeyType.ID_SHORT).type(KeyElements.PROPERTY).value(TestDefines.MAX_ROTATION_SPEED_NAME).build());
        Reference propRef = new DefaultReference.Builder().keys(keys).build();

        ValueChangeEventMessage valueChangeMessage = new ValueChangeEventMessage();
        valueChangeMessage.setElement(propRef);
<<<<<<< HEAD
        PropertyValue propertyValue = new PropertyValue();
        propertyValue.setValue(new IntValue(5000));
        valueChangeMessage.setOldValue(propertyValue);
        Integer newValue = 5005;
        propertyValue.setValue(new IntValue(newValue));
        valueChangeMessage.setNewValue(propertyValue);
=======
        valueChangeMessage.setOldValue(PropertyValue.of(Datatype.Int, "5000"));
        String newValue = "5005";
        valueChangeMessage.setNewValue(PropertyValue.of(Datatype.Int, newValue));
>>>>>>> 77ad8630
        service.getMessageBus().publish(valueChangeMessage);

        Thread.sleep(DEFAULT_TIMEOUT);

        // read new value
        DataValue value = client.readValue(targets[0].getTargetId());
        Assert.assertEquals(StatusCode.GOOD, value.getStatusCode());
        Assert.assertEquals("new value not equal", newValue, value.getValue().getValue());

        System.out.println("disconnect client");
        client.disconnect();
    }


    /**
     * Test method for writing a range. Writes the property in the OPC UA
     * Server and checks the new value in the server.
     * 
     * @throws SecureIdentityException If the operation fails
     * @throws IOException If the operation fails
     * @throws ServiceException If the operation fails
     * @throws StatusException If the operation fails
     * @throws InterruptedException If the operation fails
     * @throws ServiceResultException If the operation fails
     */
    @Test
    public void testWriteRangeValue() throws SecureIdentityException, IOException, ServiceException, StatusException, InterruptedException, ServiceResultException {
        UaClient client = new UaClient(ENDPOINT_URL);
        client.setSecurityMode(SecurityMode.NONE);
        TestUtils.initialize(client);
        client.connect();
        System.out.println("testWriteRangeValue: client connected");

        aasns = client.getAddressSpace().getNamespaceTable().getIndex(VariableIds.AASAssetAdministrationShellType_AssetInformation_AssetKind.getNamespaceUri());

        List<RelativePath> relPath = new ArrayList<>();
        List<RelativePathElement> browsePath = new ArrayList<>();
        browsePath.add(new RelativePathElement(Identifiers.HierarchicalReferences, false, true, new QualifiedName(aasns, TestDefines.AAS_ENVIRONMENT_NAME)));
        browsePath.add(new RelativePathElement(Identifiers.HierarchicalReferences, false, true, new QualifiedName(aasns, TestDefines.SUBMODEL_OPER_DATA_NODE_NAME)));
        browsePath.add(new RelativePathElement(Identifiers.HierarchicalReferences, false, true, new QualifiedName(aasns, TestDefines.TEST_RANGE_NAME)));
        browsePath.add(new RelativePathElement(Identifiers.HasProperty, false, true, new QualifiedName(aasns, TestDefines.RANGE_MAX_NAME)));
        relPath.add(new RelativePath(browsePath.toArray(RelativePathElement[]::new)));

        BrowsePathResult[] bpres = client.getAddressSpace().translateBrowsePathsToNodeIds(Identifiers.ObjectsFolder, relPath.toArray(RelativePath[]::new));
        Assert.assertNotNull("testWriteRangeValue Browse Result Null", bpres);
        Assert.assertTrue("testWriteRangeValue Browse Result: size doesn't match", bpres.length == 1);
        Assert.assertTrue("testWriteRangeValue Browse Result Good", bpres[0].getStatusCode().isGood());

        BrowsePathTarget[] targets = bpres[0].getTargets();
        Assert.assertNotNull("testWriteRangeValue ValueType Null", targets);
        Assert.assertTrue("testWriteRangeValue ValueType empty", targets.length > 0);

        NodeId writeNode = client.getAddressSpace().getNamespaceTable().toNodeId(targets[0].getTargetId());

        TestUtils.writeNewValueIntern(client, writeNode, 100, 111);

        System.out.println("disconnect client");
        client.disconnect();
    }


    /**
     * Test method for writing a range. Writes the property in the OPC UA
     * Server and checks the new value in the server.
     * 
     * @throws SecureIdentityException If the operation fails
     * @throws IOException If the operation fails
     * @throws ServiceException If the operation fails
     * @throws StatusException If the operation fails
     * @throws InterruptedException If the operation fails
     * @throws ServiceResultException If the operation fails
     */
    @Test
    public void testWriteBlobValue() throws SecureIdentityException, IOException, ServiceException, StatusException, InterruptedException, ServiceResultException {
        UaClient client = new UaClient(ENDPOINT_URL);
        client.setSecurityMode(SecurityMode.NONE);
        TestUtils.initialize(client);
        client.connect();
        System.out.println("testWriteBlobValue: client connected");

        aasns = client.getAddressSpace().getNamespaceTable().getIndex(VariableIds.AASAssetAdministrationShellType_AssetInformation_AssetKind.getNamespaceUri());

        List<RelativePath> relPath = new ArrayList<>();
        List<RelativePathElement> browsePath = new ArrayList<>();
        browsePath.add(new RelativePathElement(Identifiers.HierarchicalReferences, false, true, new QualifiedName(aasns, TestDefines.AAS_ENVIRONMENT_NAME)));
        browsePath.add(new RelativePathElement(Identifiers.HierarchicalReferences, false, true, new QualifiedName(aasns, TestDefines.SUBMODEL_OPER_DATA_NODE_NAME)));
        browsePath.add(new RelativePathElement(Identifiers.HierarchicalReferences, false, true, new QualifiedName(aasns, TestDefines.TEST_BLOB_NAME)));
        browsePath.add(new RelativePathElement(Identifiers.HasProperty, false, true, new QualifiedName(aasns, TestDefines.PROPERTY_VALUE_NAME)));
        relPath.add(new RelativePath(browsePath.toArray(RelativePathElement[]::new)));

        BrowsePathResult[] bpres = client.getAddressSpace().translateBrowsePathsToNodeIds(Identifiers.ObjectsFolder, relPath.toArray(RelativePath[]::new));
        Assert.assertNotNull("testWriteBlobValue Browse Result Null", bpres);
        Assert.assertTrue("testWriteBlobValue Browse Result: size doesn't match", bpres.length == 1);
        Assert.assertTrue("testWriteBlobValue Browse Result Good", bpres[0].getStatusCode().isGood());

        BrowsePathTarget[] targets = bpres[0].getTargets();
        Assert.assertNotNull("testWriteBlobValue ValueType Null", targets);
        Assert.assertTrue("testWriteBlobValue ValueType empty", targets.length > 0);

        NodeId writeNode = client.getAddressSpace().getNamespaceTable().toNodeId(targets[0].getTargetId());

        //byte[] oldValue = Base64.getDecoder().decode("AQIDBAU=");
        ByteString oldValue = ByteString.valueOf(Base64.getDecoder().decode("AQIDBAU="));
        ByteString newValue = ByteString.valueOf(Base64.getDecoder().decode("QUJDREU="));
        TestUtils.writeNewValueIntern(client, writeNode, oldValue, newValue);

        System.out.println("disconnect client");
        client.disconnect();
    }


    /**
     * Test method for writing a property. Writes the property in the OPC UA
     * Server and checks the new value in the server.
     * 
     * @throws SecureIdentityException If the operation fails
     * @throws IOException If the operation fails
     * @throws ServiceException If the operation fails
     * @throws StatusException If the operation fails
     * @throws InterruptedException If the operation fails
     * @throws ServiceResultException If the operation fails
     */
    @Test
    public void testWriteMultiLanguagePropertyValue() throws SecureIdentityException, IOException, ServiceException, StatusException, InterruptedException, ServiceResultException {
        UaClient client = new UaClient(ENDPOINT_URL);
        client.setSecurityMode(SecurityMode.NONE);
        TestUtils.initialize(client);
        client.connect();
        System.out.println("testWriteMultiLanguagePropertyValue: client connected");

        aasns = client.getAddressSpace().getNamespaceTable().getIndex(VariableIds.AASAssetAdministrationShellType_AssetInformation_AssetKind.getNamespaceUri());

        List<RelativePath> relPath = new ArrayList<>();
        List<RelativePathElement> browsePath = new ArrayList<>();
        browsePath.add(new RelativePathElement(Identifiers.HierarchicalReferences, false, true, new QualifiedName(aasns, TestDefines.AAS_ENVIRONMENT_NAME)));
        browsePath.add(new RelativePathElement(Identifiers.HierarchicalReferences, false, true, new QualifiedName(aasns, TestDefines.SUBMODEL_OPER_DATA_NODE_NAME)));
        browsePath.add(new RelativePathElement(Identifiers.HierarchicalReferences, false, true, new QualifiedName(aasns, TestDefines.TEST_MULTI_LAN_PROP_NAME)));
        browsePath.add(new RelativePathElement(Identifiers.HasProperty, false, true, new QualifiedName(aasns, TestDefines.PROPERTY_VALUE_NAME)));
        relPath.add(new RelativePath(browsePath.toArray(RelativePathElement[]::new)));

        BrowsePathResult[] bpres = client.getAddressSpace().translateBrowsePathsToNodeIds(Identifiers.ObjectsFolder, relPath.toArray(RelativePath[]::new));
        Assert.assertNotNull("testWriteMultiLanguagePropertyValue Browse Result Null", bpres);
        Assert.assertTrue("testWriteMultiLanguagePropertyValue Browse Result: size doesn't match", bpres.length == 1);
        Assert.assertTrue("testWriteMultiLanguagePropertyValue Browse Result Good", bpres[0].getStatusCode().isGood());

        BrowsePathTarget[] targets = bpres[0].getTargets();
        Assert.assertNotNull("testWriteMultiLanguagePropertyValue ValueType Null", targets);
        Assert.assertTrue("testWriteMultiLanguagePropertyValue ValueType empty", targets.length > 0);

        NodeId writeNode = client.getAddressSpace().getNamespaceTable().toNodeId(targets[0].getTargetId());

        List<LocalizedText> oldValue = new ArrayList<>();
        oldValue.add(new LocalizedText("Example value of a MultiLanguageProperty element", "en-us"));
        oldValue.add(new LocalizedText("Beispielswert für ein MulitLanguageProperty-Element", "de"));

        // The DataElementValueMapper changes the order of the elements in some cases
        List<LocalizedText> newValue = new ArrayList<>();
        newValue.add(new LocalizedText("Beispielswert2 fuer ein anderes MulitLanguageProperty-Element", "de"));
        newValue.add(new LocalizedText("Example value of a MultiLanguageProperty element", "en-us"));

        TestUtils.writeNewValueArray(client, writeNode, oldValue.toArray(LocalizedText[]::new), newValue.toArray(LocalizedText[]::new));

        System.out.println("disconnect client");
        client.disconnect();
    }


    /**
     * Test method for writing a property. Writes the property in the OPC UA
     * Server and checks the new value in the server.
     * 
     * @throws SecureIdentityException If the operation fails
     * @throws IOException If the operation fails
     * @throws ServiceException If the operation fails
     * @throws StatusException If the operation fails
     * @throws InterruptedException If the operation fails
     * @throws ServiceResultException If the operation fails
     */
    @Test
    public void testWriteReferenceElementValue() throws SecureIdentityException, IOException, ServiceException, StatusException, InterruptedException, ServiceResultException {
        UaClient client = new UaClient(ENDPOINT_URL);
        client.setSecurityMode(SecurityMode.NONE);
        TestUtils.initialize(client);
        client.connect();
        System.out.println("client connected");

        aasns = client.getAddressSpace().getNamespaceTable().getIndex(VariableIds.AASAssetAdministrationShellType_AssetInformation_AssetKind.getNamespaceUri());

        List<RelativePath> relPath = new ArrayList<>();
        List<RelativePathElement> browsePath = new ArrayList<>();
        browsePath.add(new RelativePathElement(Identifiers.HierarchicalReferences, false, true, new QualifiedName(aasns, TestDefines.AAS_ENVIRONMENT_NAME)));
        browsePath.add(new RelativePathElement(Identifiers.HierarchicalReferences, false, true, new QualifiedName(aasns, TestDefines.SUBMODEL_OPER_DATA_NODE_NAME)));
        browsePath.add(new RelativePathElement(Identifiers.HierarchicalReferences, false, true, new QualifiedName(aasns, TestDefines.TEST_REF_ELEM_NAME)));
        browsePath.add(new RelativePathElement(Identifiers.HierarchicalReferences, false, true, new QualifiedName(aasns, TestDefines.PROPERTY_VALUE_NAME)));
        browsePath.add(new RelativePathElement(Identifiers.HasProperty, false, true, new QualifiedName(aasns, TestDefines.KEYS_VALUE_NAME)));
        relPath.add(new RelativePath(browsePath.toArray(RelativePathElement[]::new)));

        BrowsePathResult[] bpres = client.getAddressSpace().translateBrowsePathsToNodeIds(Identifiers.ObjectsFolder, relPath.toArray(RelativePath[]::new));
        Assert.assertNotNull("testWriteReferenceElementValue Browse Result Null", bpres);
        Assert.assertTrue("testWriteReferenceElementValue Browse Result: size doesn't match", bpres.length == 1);
        Assert.assertTrue("testWriteReferenceElementValue Browse Result Good", bpres[0].getStatusCode().isGood());

        BrowsePathTarget[] targets = bpres[0].getTargets();
        Assert.assertNotNull("testWriteReferenceElementValue ValueType Null", targets);
        Assert.assertTrue("testWriteReferenceElementValue ValueType empty", targets.length > 0);

        NodeId writeNode = client.getAddressSpace().getNamespaceTable().toNodeId(targets[0].getTargetId());

        List<AASKeyDataType> oldValue = new ArrayList<>();
        oldValue.add(new AASKeyDataType(AASKeyElementsDataType.Submodel, TestDefines.SUBMODEL_TECH_DATA_NAME, AASKeyTypeDataType.IRI));
        oldValue.add(new AASKeyDataType(AASKeyElementsDataType.Property, TestDefines.MAX_ROTATION_SPEED_NAME, AASKeyTypeDataType.IdShort));

        // The DataElementValueMapper changes the order of the elements
        List<AASKeyDataType> newValue = new ArrayList<>();
        newValue.add(new AASKeyDataType(AASKeyElementsDataType.Submodel, TestDefines.SUBMODEL_TECH_DATA_NAME, AASKeyTypeDataType.IRI));
        newValue.add(new AASKeyDataType(AASKeyElementsDataType.Property, "Another property", AASKeyTypeDataType.IdShort));

        TestUtils.writeNewValueArray(client, writeNode, oldValue.toArray(AASKeyDataType[]::new), newValue.toArray(AASKeyDataType[]::new));

        System.out.println("testWriteReferenceElementValue: disconnect client");
        client.disconnect();
    }


    /**
     * Test method for writing a property of an entity. Writes the property in the OPC UA
     * Server and checks the new value in the server.
     * 
     * @throws SecureIdentityException If the operation fails
     * @throws IOException If the operation fails
     * @throws ServiceException If the operation fails
     * @throws StatusException If the operation fails
     * @throws InterruptedException If the operation fails
     * @throws ServiceResultException If the operation fails
     */
    @Test
    public void testWriteEntityPropertyValue() throws SecureIdentityException, IOException, ServiceException, StatusException, InterruptedException, ServiceResultException {
        UaClient client = new UaClient(ENDPOINT_URL);
        client.setSecurityMode(SecurityMode.NONE);
        TestUtils.initialize(client);
        client.connect();
        System.out.println("testWriteEntityPropertyValue: client connected");

        aasns = client.getAddressSpace().getNamespaceTable().getIndex(VariableIds.AASAssetAdministrationShellType_AssetInformation_AssetKind.getNamespaceUri());

        List<RelativePath> relPath = new ArrayList<>();
        List<RelativePathElement> browsePath = new ArrayList<>();
        browsePath.add(new RelativePathElement(Identifiers.HierarchicalReferences, false, true, new QualifiedName(aasns, TestDefines.AAS_ENVIRONMENT_NAME)));
        browsePath.add(new RelativePathElement(Identifiers.HierarchicalReferences, false, true, new QualifiedName(aasns, TestDefines.SUBMODEL_OPER_DATA_NODE_NAME)));
        browsePath.add(new RelativePathElement(Identifiers.HierarchicalReferences, false, true, new QualifiedName(aasns, TestDefines.TEST_ENTITY_NAME)));
        browsePath.add(new RelativePathElement(Identifiers.HierarchicalReferences, false, true, new QualifiedName(aasns, AASEntityType.STATEMENT)));
        browsePath.add(new RelativePathElement(Identifiers.HierarchicalReferences, false, true, new QualifiedName(aasns, TestDefines.TEST_ENTITY_PROPERTY_NAME)));
        browsePath.add(new RelativePathElement(Identifiers.HasProperty, false, true, new QualifiedName(aasns, TestDefines.PROPERTY_VALUE_NAME)));
        relPath.add(new RelativePath(browsePath.toArray(RelativePathElement[]::new)));

        BrowsePathResult[] bpres = client.getAddressSpace().translateBrowsePathsToNodeIds(Identifiers.ObjectsFolder, relPath.toArray(RelativePath[]::new));
        Assert.assertNotNull("testWriteEntityPropertyValue Browse Result Null", bpres);
        Assert.assertTrue("testWriteEntityPropertyValue Browse Result: size doesn't match", bpres.length == 1);
        Assert.assertTrue("testWriteEntityPropertyValue Browse Result Good", bpres[0].getStatusCode().isGood());

        BrowsePathTarget[] targets = bpres[0].getTargets();
        Assert.assertNotNull("testWriteEntityPropertyValue ValueType Null", targets);
        Assert.assertTrue("testWriteEntityPropertyValue ValueType empty", targets.length > 0);

        NodeId writeNode = client.getAddressSpace().getNamespaceTable().toNodeId(targets[0].getTargetId());

        TestUtils.writeNewValueIntern(client, writeNode, "http://acplt.org/ValueId/ExampleValueId", "http://acplt.org/ValueId/AnotherValue");

        System.out.println("disconnect client");
        client.disconnect();
    }


    /**
     * Test method for writing the type of an entity. Writes the property in the OPC UA
     * Server and checks the new value in the server.
     * 
     * @throws SecureIdentityException If the operation fails
     * @throws IOException If the operation fails
     * @throws ServiceException If the operation fails
     * @throws StatusException If the operation fails
     * @throws InterruptedException If the operation fails
     * @throws ServiceResultException If the operation fails
     */
    @Test
    public void testWriteEntityType() throws SecureIdentityException, IOException, ServiceException, StatusException, InterruptedException, ServiceResultException {
        UaClient client = new UaClient(ENDPOINT_URL);
        client.setSecurityMode(SecurityMode.NONE);
        TestUtils.initialize(client);
        client.connect();
        System.out.println("testWriteEntityType: client connected");

        aasns = client.getAddressSpace().getNamespaceTable().getIndex(VariableIds.AASAssetAdministrationShellType_AssetInformation_AssetKind.getNamespaceUri());

        List<RelativePath> relPath = new ArrayList<>();
        List<RelativePathElement> browsePath = new ArrayList<>();
        browsePath.add(new RelativePathElement(Identifiers.HierarchicalReferences, false, true, new QualifiedName(aasns, TestDefines.AAS_ENVIRONMENT_NAME)));
        browsePath.add(new RelativePathElement(Identifiers.HierarchicalReferences, false, true, new QualifiedName(aasns, TestDefines.SUBMODEL_OPER_DATA_NODE_NAME)));
        browsePath.add(new RelativePathElement(Identifiers.HierarchicalReferences, false, true, new QualifiedName(aasns, TestDefines.TEST_ENTITY_NAME)));
        browsePath.add(new RelativePathElement(Identifiers.HasProperty, false, true, new QualifiedName(aasns, AASEntityType.ENTITY_TYPE)));
        relPath.add(new RelativePath(browsePath.toArray(RelativePathElement[]::new)));

        BrowsePathResult[] bpres = client.getAddressSpace().translateBrowsePathsToNodeIds(Identifiers.ObjectsFolder, relPath.toArray(RelativePath[]::new));
        Assert.assertNotNull("testWriteEntityType Browse Result Null", bpres);
        Assert.assertTrue("testWriteEntityType Browse Result: size doesn't match", bpres.length == 1);
        Assert.assertTrue("testWriteEntityType Browse Result Good", bpres[0].getStatusCode().isGood());

        BrowsePathTarget[] targets = bpres[0].getTargets();
        Assert.assertNotNull("testWriteEntityType ValueType Null", targets);
        Assert.assertTrue("testWriteEntityType ValueType empty", targets.length > 0);

        NodeId writeNode = client.getAddressSpace().getNamespaceTable().toNodeId(targets[0].getTargetId());

        TestUtils.writeNewValueIntern(client, writeNode, 0, 1);

        System.out.println("disconnect client");
        client.disconnect();
    }


    /**
     * Test method for adding a new property to an existing submodel.
     * 
     * @throws SecureIdentityException If the operation fails
     * @throws IOException If the operation fails
     * @throws ServiceException If the operation fails
     * @throws Exception If the operation fails
     */
    @Test
    public void testAddProperty() throws SecureIdentityException, IOException, ServiceException, Exception {
        UaClient client = new UaClient(ENDPOINT_URL);
        client.setSecurityMode(SecurityMode.NONE);
        TestUtils.initialize(client);
        client.connect();
        System.out.println("testAddProperty: client connected");

        aasns = client.getAddressSpace().getNamespaceTable().getIndex(VariableIds.AASAssetAdministrationShellType_AssetInformation_AssetKind.getNamespaceUri());

        String propName = "NewProperty99";

        // make sure the element doesn't exist yet
        List<RelativePath> relPath = new ArrayList<>();
        List<RelativePathElement> browsePath = new ArrayList<>();
        browsePath.add(new RelativePathElement(Identifiers.HierarchicalReferences, false, true, new QualifiedName(aasns, TestDefines.AAS_ENVIRONMENT_NAME)));
        browsePath.add(new RelativePathElement(Identifiers.HierarchicalReferences, false, true, new QualifiedName(aasns, TestDefines.SUBMODEL_TECH_DATA_NODE_NAME)));
        browsePath.add(new RelativePathElement(Identifiers.HierarchicalReferences, false, true, new QualifiedName(aasns, propName)));
        browsePath.add(new RelativePathElement(Identifiers.HasProperty, false, true, new QualifiedName(aasns, TestDefines.PROPERTY_VALUE_NAME)));
        relPath.add(new RelativePath(browsePath.toArray(RelativePathElement[]::new)));

        BrowsePathResult[] bpres = client.getAddressSpace().translateBrowsePathsToNodeIds(Identifiers.ObjectsFolder, relPath.toArray(RelativePath[]::new));
        Assert.assertNotNull("testAddProperty Browse Result Null", bpres);
        Assert.assertTrue("testAddProperty Browse Result: size doesn't match", bpres.length == 1);
        Assert.assertTrue("testAddProperty Browse Result Bad", bpres[0].getStatusCode().isBad());

        // Send event to MessageBus
        ElementCreateEventMessage msg = new ElementCreateEventMessage();
        msg.setElement(new DefaultReference.Builder()
                .key(new DefaultKey.Builder().idType(KeyType.IRI).type(KeyElements.SUBMODEL).value("http://i40.customer.com/type/1/1/7A7104BDAB57E184").build()).build());
        msg.setValue(new DefaultProperty.Builder()
                .kind(ModelingKind.INSTANCE)
                .idShort(propName)
                .category("Variable")
                .value("AZF45")
                .valueType("string")
                .build());
        service.getMessageBus().publish(msg);

        Thread.sleep(DEFAULT_TIMEOUT);

        // check that the element is there now
        bpres = client.getAddressSpace().translateBrowsePathsToNodeIds(Identifiers.ObjectsFolder, relPath.toArray(RelativePath[]::new));
        Assert.assertNotNull("testAddProperty Browse Result Null", bpres);
        Assert.assertTrue("testAddProperty Browse Result: size doesn't match", bpres.length == 1);
        Assert.assertTrue("testAddProperty Browse Result Good", bpres[0].getStatusCode().isGood());
    }


    /**
     * Test method for adding a complete submodel to an AAS.
     * 
     * @throws SecureIdentityException If the operation fails
     * @throws IOException If the operation fails
     * @throws ServiceException If the operation fails
     * @throws Exception If the operation fails
     */
    @Test
    public void testAddSubmodel() throws SecureIdentityException, IOException, ServiceException, Exception {
        UaClient client = new UaClient(ENDPOINT_URL);
        client.setSecurityMode(SecurityMode.NONE);
        TestUtils.initialize(client);
        client.connect();
        System.out.println("testAddProperty: client connected");

        aasns = client.getAddressSpace().getNamespaceTable().getIndex(VariableIds.AASAssetAdministrationShellType_AssetInformation_AssetKind.getNamespaceUri());

        String submodelName = "NewSubmodelTest1";

        // make sure the element doesn't exist yet
        List<RelativePath> relPath = new ArrayList<>();
        List<RelativePathElement> browsePath = new ArrayList<>();
        browsePath.add(new RelativePathElement(Identifiers.HierarchicalReferences, false, true, new QualifiedName(aasns, TestDefines.AAS_ENVIRONMENT_NAME)));
        browsePath.add(new RelativePathElement(Identifiers.HierarchicalReferences, false, true, new QualifiedName(aasns, submodelName)));
        browsePath.add(new RelativePathElement(Identifiers.HierarchicalReferences, false, true, new QualifiedName(aasns, TestDefines.FULL_REL_ELEMENT_NAME)));
        browsePath.add(new RelativePathElement(Identifiers.HierarchicalReferences, false, true, new QualifiedName(aasns, AASRelationshipElementType.SECOND)));
        browsePath.add(new RelativePathElement(Identifiers.HasProperty, false, true, new QualifiedName(aasns, TestDefines.KEYS_VALUE_NAME)));
        relPath.add(new RelativePath(browsePath.toArray(RelativePathElement[]::new)));

        BrowsePathResult[] bpres = client.getAddressSpace().translateBrowsePathsToNodeIds(Identifiers.ObjectsFolder, relPath.toArray(RelativePath[]::new));
        Assert.assertNotNull("testAddSubmodel Browse Result Null", bpres);
        Assert.assertTrue("testAddSubmodel Browse Result: size doesn't match", bpres.length == 1);
        Assert.assertTrue("testAddSubmodel Browse Result Bad", bpres[0].getStatusCode().isBad());

        // Send event to MessageBus
        ElementCreateEventMessage msg = new ElementCreateEventMessage();
        msg.setElement(new DefaultReference.Builder()
                .key(new DefaultKey.Builder().idType(KeyType.IRI).type(KeyElements.ASSET_ADMINISTRATION_SHELL).value("http://customer.com/aas/9175_7013_7091_9168").build())
                .build());
        msg.setValue(new DefaultSubmodel.Builder()
                .idShort(submodelName)
                .identification(new DefaultIdentifier.Builder()
                        .idType(IdentifierType.IRI)
                        .identifier("https://acplt.org/NewSubmodelTest1")
                        .build())
                .administration(new DefaultAdministrativeInformation.Builder()
                        .version("0.9")
                        .revision("0")
                        .build())
                .kind(ModelingKind.INSTANCE)
                .submodelElement(new DefaultRelationshipElement.Builder()
                        .idShort("ExampleRelationshipElement")
                        .category("Parameter")
                        .description(new LangString("Example RelationshipElement object", "en-us"))
                        .description(new LangString("Beispiel RelationshipElement Element", "de"))
                        .semanticId(new DefaultReference.Builder()
                                .key(new DefaultKey.Builder()
                                        .type(KeyElements.GLOBAL_REFERENCE)
                                        .value("http://acplt.org/RelationshipElements/ExampleRelationshipElement")
                                        .idType(KeyType.IRI)
                                        .build())
                                .build())
                        .first(new DefaultReference.Builder()
                                .key(new DefaultKey.Builder()
                                        .type(KeyElements.SUBMODEL)
                                        .value("https://acplt.org/Test_Submodel")
                                        .idType(KeyType.IRI)
                                        .build())
                                .key(new DefaultKey.Builder()
                                        .type(KeyElements.SUBMODEL_ELEMENT_COLLECTION)
                                        .value("ExampleSubmodelCollectionOrdered")
                                        .idType(KeyType.ID_SHORT)
                                        .build())
                                .key(new DefaultKey.Builder()
                                        .type(KeyElements.PROPERTY)
                                        .value("ExampleProperty")
                                        .idType(KeyType.ID_SHORT)
                                        .build())
                                .build())
                        .second(new DefaultReference.Builder()
                                .key(new DefaultKey.Builder()
                                        .type(KeyElements.SUBMODEL)
                                        .value("http://acplt.org/Submodels/Assets/TestAsset/BillOfMaterial")
                                        .idType(KeyType.IRI)
                                        .build())
                                .key(new DefaultKey.Builder()
                                        .type(KeyElements.ENTITY)
                                        .value("ExampleEntity")
                                        .idType(KeyType.ID_SHORT)
                                        .build())
                                .key(new DefaultKey.Builder()
                                        .type(KeyElements.PROPERTY)
                                        .value("ExampleProperty2")
                                        .idType(KeyType.ID_SHORT)
                                        .build())
                                .build())
                        .build())
                .build());
        service.getMessageBus().publish(msg);

        Thread.sleep(DEFAULT_TIMEOUT);

        // check that the element is there now
        bpres = client.getAddressSpace().translateBrowsePathsToNodeIds(Identifiers.ObjectsFolder, relPath.toArray(RelativePath[]::new));
        Assert.assertNotNull("testAddSubmodel Browse Result Null", bpres);
        Assert.assertTrue("testAddSubmodel Browse Result: size doesn't match", bpres.length == 1);
        Assert.assertTrue("testAddSubmodel Browse Result Good", bpres[0].getStatusCode().isGood());
    }


    /**
     * Tests the given AAS Node.
     *
     * @param client The OPC UA> Client.
     * @param aasNode The desired AAS Node.
     * @param submodelDocNode The Submodel Documentation Node
     * @param submodelOperDataNode The Submodel OperationalData Node
     * @param submodelTechDataNode The Submodel TechnicalData Node
     * @throws ServiceException If the operation fails
     * @throws AddressSpaceException If the operation fails
     * @throws StatusException If the operation fails
     * @throws ServiceResultException If the operation fails
     */
    private void testAas(UaClient client, NodeId aasNode, NodeId submodelDocNode, NodeId submodelOperDataNode, NodeId submodelTechDataNode)
            throws ServiceException, AddressSpaceException, StatusException, ServiceResultException {
        TestUtils.checkDisplayName(client, aasNode, "AAS:" + TestDefines.SIMPLE_AAS_NAME);
        TestUtils.checkType(client, aasNode, new NodeId(aasns, TestDefines.AAS_AAS_TYPE_ID));
        TestUtils.checkIdentificationNode(client, aasNode, aasns, AASIdentifierTypeDataType.IRI, "http://customer.com/aas/9175_7013_7091_9168");
        TestUtils.checkAdministrationNode(client, aasNode, aasns, "1", "2");
        TestUtils.checkCategoryNode(client, aasNode, aasns, "");
        TestUtils.checkDataSpecificationNode(client, aasNode, aasns);
        TestUtils.checkAssetInformationNode(client, aasNode, aasns);
        testSubmodelRefs(client, aasNode, aasns, submodelDocNode, submodelOperDataNode, submodelTechDataNode);
    }


    /**
     * Tests the given Asset Node.
     *
     * @param client The OPC UA> Client.
     * @param assetNode The desired Asset Node.
     * @throws ServiceException If the operation fails
     * @throws AddressSpaceException If the operation fails
     * @throws StatusException If the operation fails
     * @throws ServiceResultException If the operation fails
     */
    private void testAsset(UaClient client, NodeId assetNode) throws ServiceException, AddressSpaceException, StatusException, ServiceResultException {
        TestUtils.checkDisplayName(client, assetNode, "Asset:" + TestDefines.SIMPLE_ASSET_NAME);
        TestUtils.checkType(client, assetNode, new NodeId(aasns, TestDefines.AAS_ASSET_TYPE_ID));
        TestUtils.checkIdentificationNode(client, assetNode, aasns, AASIdentifierTypeDataType.IRI, "http://customer.com/assets/KHBVZJSQKIY");
        TestUtils.checkAdministrationNode(client, assetNode, aasns, null, null);
        TestUtils.checkCategoryNode(client, assetNode, aasns, "");
        TestUtils.checkDataSpecificationNode(client, assetNode, aasns);
    }


    /**
     * Tests the given Submodel Documentation.
     *
     * @param client The OPC UA Client.
     * @param submodelNode The desired Submodel
     * @throws ServiceException If the operation fails
     * @throws AddressSpaceException If the operation fails
     * @throws StatusException If the operation fails
     * @throws ServiceResultException If the operation fails
     */
    private void testSubmodelDoc(UaClient client, NodeId submodelNode) throws ServiceException, AddressSpaceException, StatusException, ServiceResultException {
        TestUtils.checkDisplayName(client, submodelNode, "Submodel:" + TestDefines.SUBMODEL_DOC_NODE_NAME);
        TestUtils.checkType(client, submodelNode, new NodeId(aasns, TestDefines.AAS_SUBMODEL_TYPE_ID));

        String submodelName = "SubmodelOperationalData";

        NodeId operatingManualNode = null;

        List<ReferenceDescription> refs = client.getAddressSpace().browse(submodelNode);
        Assert.assertNotNull("Browse " + submodelName + " Refs Null", refs);
        Assert.assertFalse("Browse " + submodelName + " Refs empty", refs.isEmpty());
        for (ReferenceDescription ref: refs) {
            NodeId nid = client.getAddressSpace().getNamespaceTable().toNodeId(ref.getNodeId());
            switch (ref.getBrowseName().getName()) {
                case TestDefines.OPERATING_MANUAL_NAME:
                    operatingManualNode = nid;
                    break;
                default:
                    break;
            }
        }

        Assert.assertNotNull(submodelName + " OperatingManual Node not found", operatingManualNode);

        TestUtils.checkIdentificationNode(client, submodelNode, aasns, AASIdentifierTypeDataType.IRI, TestDefines.SUBMODEL_DOC_NAME);
        TestUtils.checkAdministrationNode(client, submodelNode, aasns, "11", "159");
        TestUtils.checkModelingKindNode(client, submodelNode, aasns, AASModelingKindDataType.Instance);
        TestUtils.checkCategoryNode(client, submodelNode, aasns, "");
        TestUtils.checkDataSpecificationNode(client, submodelNode, aasns);
        TestUtils.checkQualifierNode(client, submodelNode, aasns, new ArrayList<>());
        testOperatingManual(client, operatingManualNode);
    }


    /**
     * Test the given Submodel OperationalData
     *
     * @param client The OPC UA Client.
     * @param submodelNode The desired Submodel
     * @throws ServiceException If the operation fails
     * @throws AddressSpaceException If the operation fails
     * @throws StatusException If the operation fails
     * @throws ServiceResultException If the operation fails
     */
    private void testSubmodelOperationalData(UaClient client, NodeId submodelNode) throws ServiceException, AddressSpaceException, StatusException, ServiceResultException {
        TestUtils.checkDisplayName(client, submodelNode, "Submodel:" + TestDefines.SUBMODEL_OPER_DATA_NODE_NAME);
        TestUtils.checkType(client, submodelNode, new NodeId(aasns, TestDefines.AAS_SUBMODEL_TYPE_ID));

        TestUtils.checkIdentificationNode(client, submodelNode, aasns, AASIdentifierTypeDataType.IRI, TestDefines.SUBMODEL_OPER_DATA_NAME);
        TestUtils.checkAdministrationNode(client, submodelNode, aasns, null, null);
        TestUtils.checkCategoryNode(client, submodelNode, aasns, "");
        TestUtils.checkModelingKindNode(client, submodelNode, aasns, AASModelingKindDataType.Instance);
        TestUtils.checkDataSpecificationNode(client, submodelNode, aasns);
        TestUtils.checkQualifierNode(client, submodelNode, aasns, new ArrayList<>());
        TestUtils.checkAasPropertyObject(client, submodelNode, aasns, TestDefines.ROTATION_SPEED_NAME, AASModelingKindDataType.Instance, "Variable", AASValueTypeDataType.Int32,
                4370, new ArrayList<>());
    }


    /**
     * Tests the desired Submodel TechnicalData.
     *
     * @param client the OPC UA Client.
     * @param submodelNode The desired Submodel
     * @throws ServiceException If the operation fails
     * @throws AddressSpaceException If the operation fails
     * @throws StatusException If the operation fails
     * @throws ServiceResultException If the operation fails
     */
    private void testSubmodelTechnicalData(UaClient client, NodeId submodelNode) throws ServiceException, AddressSpaceException, StatusException, ServiceResultException {
        TestUtils.checkDisplayName(client, submodelNode, "Submodel:" + TestDefines.SUBMODEL_TECH_DATA_NODE_NAME);
        TestUtils.checkType(client, submodelNode, new NodeId(aasns, TestDefines.AAS_SUBMODEL_TYPE_ID));

        TestUtils.checkIdentificationNode(client, submodelNode, aasns, AASIdentifierTypeDataType.IRI, TestDefines.SUBMODEL_TECH_DATA_NAME);
        TestUtils.checkAdministrationNode(client, submodelNode, aasns, null, null);
        TestUtils.checkCategoryNode(client, submodelNode, aasns, "");
        TestUtils.checkModelingKindNode(client, submodelNode, aasns, AASModelingKindDataType.Instance);
        TestUtils.checkDataSpecificationNode(client, submodelNode, aasns);
        TestUtils.checkQualifierNode(client, submodelNode, aasns, new ArrayList<>());
        TestUtils.checkAasPropertyObject(client, submodelNode, aasns, TestDefines.MAX_ROTATION_SPEED_NAME, AASModelingKindDataType.Instance, "Parameter",
                AASValueTypeDataType.Int32, 5000, new ArrayList<>());
    }


    /**
     * Tests the SubodelElement OperatingManual from the Submodel Documentation
     *
     * @param client the OPC UA Client.
     * @param node The desired OperatingManual
     * @throws ServiceException If the operation fails
     * @throws AddressSpaceException If the operation fails
     * @throws StatusException If the operation fails
     * @throws ServiceResultException If the operation fails
     */
    private void testOperatingManual(UaClient client, NodeId node) throws ServiceException, AddressSpaceException, StatusException, ServiceResultException {
        TestUtils.checkDisplayName(client, node, TestDefines.OPERATING_MANUAL_NAME);
        TestUtils.checkType(client, node, new NodeId(aasns, TestDefines.AAS_SUBMODEL_ELEM_COLL_TYPE_ID));
        TestUtils.checkCategoryNode(client, node, aasns, "");
        TestUtils.checkModelingKindNode(client, node, aasns, AASModelingKindDataType.Instance);
        TestUtils.checkDataSpecificationNode(client, node, aasns);
        TestUtils.checkQualifierNode(client, node, aasns, new ArrayList<>());
        TestUtils.checkVariableBool(client, node, aasns, TestDefines.ALLOW_DUPLICATES_NAME, false);
        // Skip LangString / LocalizedText test: not yet implemented in the service
        //TestUtils.checkAasPropertyString(client, node, aasns, "Title", AASModelingKindDataType.Instance, "", AASValueTypeDataType.LocalizedText, "OperatingManual",
        //        new ArrayList<>());
        TestUtils.checkAasPropertyFile(client, node, aasns, "DigitalFile_PDF", AASModelingKindDataType.Instance, "", "application/pdf", "./data/OPC-UA-Getting-Started.pdf",
                1419637);
    }


    /**
     * Searches for the Submodel reference node and checks the corresponding
     * values
     *
     * @param client The OPC UA Client.
     * @param baseNode The base node where the Node is searched.
     * @param aasns The namespace index of the AAS namespace.
     * @param submodelDocNode The Submodel Documentation Node
     * @param submodelOperDataNode The Submodel OperationalData Node
     * @param submodelTechDataNode The Submodel TechnicalData Node
     * @throws ServiceException If the operation fails
     * @throws ServiceResultException If the operation fails
     * @throws AddressSpaceException If the operation fails
     * @throws StatusException If the operation fails
     */
    private void testSubmodelRefs(UaClient client, NodeId baseNode, int aasns, NodeId submodelDocNode, NodeId submodelOperDataNode, NodeId submodelTechDataNode)
            throws ServiceException, ServiceResultException, AddressSpaceException, StatusException {
        List<RelativePath> relPath = new ArrayList<>();
        List<RelativePathElement> browsePath = new ArrayList<>();
        browsePath.add(new RelativePathElement(Identifiers.HierarchicalReferences, false, true, new QualifiedName(aasns, TestDefines.SUBMODEL_REF_NAME)));
        relPath.add(new RelativePath(browsePath.toArray(RelativePathElement[]::new)));

        BrowsePathResult[] bpres = client.getAddressSpace().translateBrowsePathsToNodeIds(baseNode, relPath.toArray(RelativePath[]::new));
        Assert.assertNotNull("testSubmodelRefs Browse Result Null", bpres);
        Assert.assertTrue("testSubmodelRefs Browse Result: size doesn't match", bpres.length == 1);
        Assert.assertTrue("testSubmodelRefs Browse Result Good", bpres[0].getStatusCode().isGood());

        BrowsePathTarget[] targets = bpres[0].getTargets();
        Assert.assertNotNull("testSubmodelRefs Target Null", targets);
        Assert.assertTrue("testSubmodelRefs Target empty", targets.length > 0);
        NodeId refNode = client.getAddressSpace().getNamespaceTable().toNodeId(targets[0].getTargetId());
        Assert.assertNotNull("testSubmodelRefs RefNode Null", refNode);
        TestUtils.checkType(client, refNode, new NodeId(aasns, TestDefines.AAS_REFERENCE_LIST_ID));

        TestUtils.checkSubmodelRef(client, refNode, aasns, TestDefines.SUBMODEL_DOC_NAME, submodelDocNode);
        TestUtils.checkSubmodelRef(client, refNode, aasns, TestDefines.SUBMODEL_OPER_DATA_NAME, submodelOperDataNode);
        TestUtils.checkSubmodelRef(client, refNode, aasns, TestDefines.SUBMODEL_TECH_DATA_NAME, submodelTechDataNode);
    }
}<|MERGE_RESOLUTION|>--- conflicted
+++ resolved
@@ -44,12 +44,8 @@
 import de.fraunhofer.iosb.ilt.faaast.service.model.messagebus.event.change.ElementCreateEventMessage;
 import de.fraunhofer.iosb.ilt.faaast.service.model.messagebus.event.change.ValueChangeEventMessage;
 import de.fraunhofer.iosb.ilt.faaast.service.model.v3.valuedata.PropertyValue;
-<<<<<<< HEAD
-import de.fraunhofer.iosb.ilt.faaast.service.model.v3.valuedata.values.IntValue;
+import de.fraunhofer.iosb.ilt.faaast.service.model.v3.valuedata.values.Datatype;
 import io.adminshell.aas.v3.model.IdentifierType;
-=======
-import de.fraunhofer.iosb.ilt.faaast.service.model.v3.valuedata.values.Datatype;
->>>>>>> 77ad8630
 import io.adminshell.aas.v3.model.Key;
 import io.adminshell.aas.v3.model.KeyElements;
 import io.adminshell.aas.v3.model.KeyType;
@@ -121,13 +117,8 @@
         config.setSecondsTillShutdown(0);
 
         endpoint = new OpcUaEndpoint();
-<<<<<<< HEAD
-        endpoint.init(coreConfig, config);
+        endpoint.init(coreConfig, config, service);
         service = new TestService(endpoint, null, false);
-=======
-        endpoint.init(coreConfig, config, service);
-        service = new TestService(endpoint, false);
->>>>>>> 77ad8630
         endpoint.setService(service);
         service.start();
     }
@@ -302,16 +293,11 @@
         Reference propRef = new DefaultReference.Builder().keys(keys).build();
         ValueChangeEventMessage valueChangeMessage = new ValueChangeEventMessage();
         valueChangeMessage.setElement(propRef);
-<<<<<<< HEAD
-        PropertyValue propertyValue = new PropertyValue();
-        propertyValue.setValue(new IntValue(oldValue));
-        valueChangeMessage.setOldValue(propertyValue);
-        propertyValue.setValue(new IntValue(newValue));
-        valueChangeMessage.setNewValue(propertyValue);
-=======
-        valueChangeMessage.setOldValue(PropertyValue.of(Datatype.String, oldValue));
-        valueChangeMessage.setNewValue(PropertyValue.of(Datatype.String, newValue));
->>>>>>> 77ad8630
+        //PropertyValue propertyValue = new PropertyValue();
+        //propertyValue.setValue(new IntValue(oldValue));
+        valueChangeMessage.setOldValue(PropertyValue.of(Datatype.Int, oldValue.toString()));
+        //propertyValue.setValue(new IntValue(newValue));
+        valueChangeMessage.setNewValue(PropertyValue.of(Datatype.Int, newValue.toString()));
         service.getMessageBus().publish(valueChangeMessage);
         Thread.sleep(100);
 
@@ -419,18 +405,9 @@
 
         ValueChangeEventMessage valueChangeMessage = new ValueChangeEventMessage();
         valueChangeMessage.setElement(propRef);
-<<<<<<< HEAD
-        PropertyValue propertyValue = new PropertyValue();
-        propertyValue.setValue(new IntValue(5000));
-        valueChangeMessage.setOldValue(propertyValue);
+        valueChangeMessage.setOldValue(PropertyValue.of(Datatype.Int, "5000"));
         Integer newValue = 5005;
-        propertyValue.setValue(new IntValue(newValue));
-        valueChangeMessage.setNewValue(propertyValue);
-=======
-        valueChangeMessage.setOldValue(PropertyValue.of(Datatype.Int, "5000"));
-        String newValue = "5005";
-        valueChangeMessage.setNewValue(PropertyValue.of(Datatype.Int, newValue));
->>>>>>> 77ad8630
+        valueChangeMessage.setNewValue(PropertyValue.of(Datatype.Int, newValue.toString()));
         service.getMessageBus().publish(valueChangeMessage);
 
         Thread.sleep(DEFAULT_TIMEOUT);
