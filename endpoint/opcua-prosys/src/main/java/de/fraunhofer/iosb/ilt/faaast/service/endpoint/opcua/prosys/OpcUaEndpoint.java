--- conflicted
+++ resolved
@@ -16,7 +16,6 @@
 
 import com.prosysopc.ua.StatusException;
 import com.prosysopc.ua.stack.core.StatusCodes;
-import de.fraunhofer.iosb.ilt.faaast.service.Service;
 import de.fraunhofer.iosb.ilt.faaast.service.ServiceContext;
 import de.fraunhofer.iosb.ilt.faaast.service.config.CoreConfig;
 import de.fraunhofer.iosb.ilt.faaast.service.endpoint.Endpoint;
@@ -52,7 +51,7 @@
 
     private static final Logger logger = LoggerFactory.getLogger(OpcUaEndpoint.class);
 
-    private Service service;
+    private ServiceContext service;
     private AssetAdministrationShellEnvironment aasEnvironment;
     private MessageBus messageBus;
     private OpcUaEndpointConfig currentConfig;
@@ -91,27 +90,19 @@
     @Override
     public void init(CoreConfig core, OpcUaEndpointConfig config, ServiceContext context) {
         currentConfig = config;
-    }
-
-<<<<<<< HEAD
-
-    /**
-     * Sets the given Service.
-     * This is the second call.
-     *
-     * @param service The current Service
-     */
-    @Override
-    public void setService(Service service) {
-        this.service = service;
-        this.aasEnvironment = service.getEnvironment();
-        this.messageBus = service.getMessageBus();
-    }
-
-
-=======
-  
->>>>>>> 312533c4
+        service = context;
+        aasEnvironment = service.getAASEnvironment();
+        if (aasEnvironment == null) {
+            throw new IllegalArgumentException("AASEnvironment is null");
+        }
+
+        messageBus = service.getMessageBus();
+        if (messageBus == null) {
+            throw new IllegalArgumentException("MessageBus is null");
+        }
+    }
+
+
     /**
      * Starts the Endpoint.
      * This is the third call.
