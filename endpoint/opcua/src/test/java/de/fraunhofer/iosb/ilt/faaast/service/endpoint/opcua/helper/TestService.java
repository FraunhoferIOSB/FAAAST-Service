--- conflicted
+++ resolved
@@ -34,24 +34,6 @@
  */
 public class TestService extends Service {
 
-<<<<<<< HEAD
-    public TestService(Endpoint endpoint, AssetConnection assetConnection, boolean full) throws ConfigurationException, AssetConnectionException {
-        super(CoreConfig.builder().build(),
-                full ? AASFull.ENVIRONMENT : AASSimple.ENVIRONMENT,
-                new PersistenceInMemory(),
-                new MessageBusInternal(),
-                List.of(endpoint),
-                assetConnection != null ? List.of(assetConnection) : new ArrayList<>());
-=======
-    /**
-     * Creates a new instance of TestService
-     *
-     * @param assetConnectionConfig The desired AssetConnection
-     * @param full True if the full example is requested, otherwise the simple
-     *            is used
-     * @throws ConfigurationException If the operation fails
-     */
-    @SuppressWarnings("rawtypes")
     public TestService(OpcUaEndpointConfig config, TestAssetConnectionConfig assetConnectionConfig, boolean full) throws ConfigurationException, AssetConnectionException {
         super(ServiceConfig.builder()
                 .core(CoreConfig.builder()
@@ -65,6 +47,5 @@
                         .build())
                 .assetConnections(assetConnectionConfig != null ? List.of(assetConnectionConfig) : new ArrayList<>())
                 .build());
->>>>>>> 93566341
     }
 }