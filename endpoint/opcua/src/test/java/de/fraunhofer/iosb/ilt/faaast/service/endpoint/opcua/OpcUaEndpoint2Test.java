/*
 * Copyright (c) 2021 Fraunhofer IOSB, eine rechtlich nicht selbstaendige
 * Einrichtung der Fraunhofer-Gesellschaft zur Foerderung der angewandten
 * Forschung e.V.
 * Licensed under the Apache License, Version 2.0 (the "License");
 * you may not use this file except in compliance with the License.
 * You may obtain a copy of the License at
 * http://www.apache.org/licenses/LICENSE-2.0
 * Unless required by applicable law or agreed to in writing, software
 * distributed under the License is distributed on an "AS IS" BASIS,
 * WITHOUT WARRANTIES OR CONDITIONS OF ANY KIND, either express or implied.
 * See the License for the specific language governing permissions and
 * limitations under the License.
 */
package de.fraunhofer.iosb.ilt.faaast.service.endpoint.opcua;

import com.prosysopc.ua.SecureIdentityException;
import com.prosysopc.ua.ServiceException;
import com.prosysopc.ua.SessionActivationException;
import com.prosysopc.ua.UserIdentity;
import com.prosysopc.ua.client.UaClient;
import com.prosysopc.ua.stack.builtintypes.DataValue;
import com.prosysopc.ua.stack.builtintypes.NodeId;
import com.prosysopc.ua.stack.builtintypes.QualifiedName;
import com.prosysopc.ua.stack.builtintypes.StatusCode;
import com.prosysopc.ua.stack.core.BrowsePathResult;
import com.prosysopc.ua.stack.core.BrowsePathTarget;
import com.prosysopc.ua.stack.core.Identifiers;
import com.prosysopc.ua.stack.core.RelativePath;
import com.prosysopc.ua.stack.core.RelativePathElement;
import com.prosysopc.ua.stack.transport.security.SecurityMode;
import de.fraunhofer.iosb.ilt.faaast.service.endpoint.opcua.helper.TestConstants;
import de.fraunhofer.iosb.ilt.faaast.service.endpoint.opcua.helper.TestService;
import de.fraunhofer.iosb.ilt.faaast.service.endpoint.opcua.helper.TestUtils;
import de.fraunhofer.iosb.ilt.faaast.service.exception.ConfigurationException;
import de.fraunhofer.iosb.ilt.faaast.service.model.AASSimple;
import de.fraunhofer.iosb.ilt.faaast.service.model.messagebus.event.change.ElementDeleteEventMessage;
import de.fraunhofer.iosb.ilt.faaast.service.model.messagebus.event.change.ElementUpdateEventMessage;
import io.adminshell.aas.v3.model.IdentifierType;
import io.adminshell.aas.v3.model.KeyElements;
import io.adminshell.aas.v3.model.KeyType;
import io.adminshell.aas.v3.model.LangString;
import io.adminshell.aas.v3.model.ModelingKind;
import io.adminshell.aas.v3.model.impl.DefaultAdministrativeInformation;
import io.adminshell.aas.v3.model.impl.DefaultIdentifier;
import io.adminshell.aas.v3.model.impl.DefaultKey;
import io.adminshell.aas.v3.model.impl.DefaultProperty;
import io.adminshell.aas.v3.model.impl.DefaultReference;
import io.adminshell.aas.v3.model.impl.DefaultRelationshipElement;
import io.adminshell.aas.v3.model.impl.DefaultSubmodel;
import io.adminshell.aas.v3.model.impl.DefaultSubmodelElementCollection;
import java.io.IOException;
import java.util.ArrayList;
import java.util.HashMap;
import java.util.List;
import java.util.Map;
import java.util.concurrent.CountDownLatch;
import java.util.concurrent.TimeUnit;
import opc.i4aas.AASKeyDataType;
import opc.i4aas.AASKeyElementsDataType;
import opc.i4aas.AASKeyTypeDataType;
import opc.i4aas.AASRelationshipElementType;
import opc.i4aas.VariableIds;
import org.junit.AfterClass;
import org.junit.Assert;
import org.junit.BeforeClass;
import org.junit.Test;
import org.slf4j.Logger;
import org.slf4j.LoggerFactory;


/**
 * Test class for additional tests of the OPC UA Endpoint with the simple example
 */
public class OpcUaEndpoint2Test {

    private static final Logger LOGGER = LoggerFactory.getLogger(OpcUaEndpoint2Test.class);

    private static final int OPC_TCP_PORT = 18123;
    private static final long DEFAULT_TIMEOUT = 100;
    private static final String USERNAME = "testuser";
    private static final String PASSWORD = "testpassword";
    private static final String ENDPOINT_URL = "opc.tcp://localhost:" + OPC_TCP_PORT;

    private static TestService service;

<<<<<<< HEAD
=======
    /**
     * Initialize and start the test.
     *
     * @throws ConfigurationException If the operation fails
     * @throws Exception If the operation fails
     */
>>>>>>> 83ec57e5
    @BeforeClass
    public static void startTest() throws ConfigurationException, Exception {
        LOGGER.trace("startTest");

        OpcUaEndpointConfig config = new OpcUaEndpointConfig();
        config.setTcpPort(OPC_TCP_PORT);
        config.setSecondsTillShutdown(0);
        config.setAllowAnonymous(false);
        Map<String, String> users = new HashMap<>();
        users.put(USERNAME, PASSWORD);
        config.setUserMap(users);

        service = new TestService(config, null, false);
        service.start();
    }


    @AfterClass
    public static void stopTest() {
        LOGGER.trace("stopTest");
        if (service != null) {
            service.stop();
        }
    }


<<<<<<< HEAD
=======
    /**
     * Test method for deleting a complete submodel (Technical Data).
     *
     * @throws SecureIdentityException If the operation fails
     * @throws IOException If the operation fails
     * @throws ServiceException If the operation fails
     * @throws Exception If the operation fails
     */
>>>>>>> 83ec57e5
    @Test
    public void testDeleteSubmodel() throws SecureIdentityException, IOException, ServiceException, Exception {
        UaClient client = new UaClient(ENDPOINT_URL);
        client.setSecurityMode(SecurityMode.NONE);
        client.setUserIdentity(new UserIdentity(USERNAME, PASSWORD));
        TestUtils.initialize(client);
        client.connect();
        System.out.println("testDeleteSubmodel: client connected");

        int aasns = client.getAddressSpace().getNamespaceTable().getIndex(VariableIds.AASAssetAdministrationShellType_AssetInformation_AssetKind.getNamespaceUri());

        // make sure the element exists
        List<RelativePath> relPath = new ArrayList<>();
        List<RelativePathElement> browsePath = new ArrayList<>();
        browsePath.add(new RelativePathElement(Identifiers.HierarchicalReferences, false, true, new QualifiedName(aasns, TestConstants.AAS_ENVIRONMENT_NAME)));
        browsePath.add(new RelativePathElement(Identifiers.HierarchicalReferences, false, true, new QualifiedName(aasns, TestConstants.SUBMODEL_TECH_DATA_NODE_NAME)));
        relPath.add(new RelativePath(browsePath.toArray(RelativePathElement[]::new)));

        // add more elements to the browse path
        browsePath.add(new RelativePathElement(Identifiers.HierarchicalReferences, false, true, new QualifiedName(aasns, TestConstants.IDENTIFICATION_NAME)));
        browsePath.add(new RelativePathElement(Identifiers.HierarchicalReferences, false, true, new QualifiedName(aasns, "Id")));
        relPath.add(new RelativePath(browsePath.toArray(RelativePathElement[]::new)));

        BrowsePathResult[] bpres = client.getAddressSpace().translateBrowsePathsToNodeIds(Identifiers.ObjectsFolder, relPath.toArray(RelativePath[]::new));
        Assert.assertNotNull("testDeleteSubmodel Browse Result Null", bpres);
        Assert.assertEquals("testDeleteSubmodel Browse Result: size doesn't match", 2, bpres.length);
        Assert.assertTrue("testDeleteSubmodel Browse Result 1 Good", bpres[0].getStatusCode().isGood());
        Assert.assertTrue("testDeleteSubmodel Browse Result 2 Good", bpres[1].getStatusCode().isGood());

        // Send delete event to MessageBus
        CountDownLatch condition = new CountDownLatch(1);
        ElementDeleteEventMessage msg = new ElementDeleteEventMessage();
        msg.setElement(new DefaultReference.Builder()
                .key(new DefaultKey.Builder().idType(KeyType.IRI).type(KeyElements.SUBMODEL).value(AASSimple.SUBMODEL_TECHNICAL_DATA_ID).build())
                .build());
        service.getMessageBus().publish(msg);

        condition.await(DEFAULT_TIMEOUT, TimeUnit.MILLISECONDS);

        // check that the element is not there anymore
        bpres = client.getAddressSpace().translateBrowsePathsToNodeIds(Identifiers.ObjectsFolder, relPath.toArray(RelativePath[]::new));
        Assert.assertNotNull("testDeleteSubmodel Browse Result Null", bpres);
        Assert.assertEquals("testDeleteSubmodel Browse Result: size doesn't match", 2, bpres.length);
        Assert.assertTrue("testDeleteSubmodel Browse Result 1 Bad", bpres[0].getStatusCode().isBad());
        Assert.assertTrue("testDeleteSubmodel Browse Result 2 Bad", bpres[1].getStatusCode().isBad());

        System.out.println("disconnect client");
        client.disconnect();
    }


<<<<<<< HEAD
=======
    /**
     * Test method for updating a complete submodel (Operational Data).
     *
     * @throws SecureIdentityException If the operation fails
     * @throws IOException If the operation fails
     * @throws ServiceException If the operation fails
     * @throws Exception If the operation fails
     */
>>>>>>> 83ec57e5
    @Test
    public void testUpdateSubmodel() throws SecureIdentityException, IOException, ServiceException, Exception {
        UaClient client = new UaClient(ENDPOINT_URL);
        client.setSecurityMode(SecurityMode.NONE);
        client.setUserIdentity(new UserIdentity(USERNAME, PASSWORD));
        TestUtils.initialize(client);
        client.connect();
        System.out.println("testUpdateSubmodel: client connected");

        int aasns = client.getAddressSpace().getNamespaceTable().getIndex(VariableIds.AASAssetAdministrationShellType_AssetInformation_AssetKind.getNamespaceUri());

        // make sure one of the old elements exists, the new element exists not yet
        List<RelativePath> relPath = new ArrayList<>();
        List<RelativePathElement> browsePath = new ArrayList<>();
        browsePath.add(new RelativePathElement(Identifiers.HierarchicalReferences, false, true, new QualifiedName(aasns, TestConstants.AAS_ENVIRONMENT_NAME)));
        browsePath.add(new RelativePathElement(Identifiers.HierarchicalReferences, false, true, new QualifiedName(aasns, TestConstants.SUBMODEL_OPER_DATA_NODE_NAME)));
        browsePath.add(new RelativePathElement(Identifiers.HierarchicalReferences, false, true, new QualifiedName(aasns, TestConstants.TEST_RANGE_NAME)));
        browsePath.add(new RelativePathElement(Identifiers.HasProperty, false, true, new QualifiedName(aasns, TestConstants.RANGE_MAX_NAME)));
        relPath.add(new RelativePath(browsePath.toArray(RelativePathElement[]::new)));
        browsePath.clear();
        browsePath.add(new RelativePathElement(Identifiers.HierarchicalReferences, false, true, new QualifiedName(aasns, TestConstants.AAS_ENVIRONMENT_NAME)));
        browsePath.add(new RelativePathElement(Identifiers.HierarchicalReferences, false, true, new QualifiedName(aasns, TestConstants.SUBMODEL_OPER_DATA_NODE_NAME)));
        browsePath.add(new RelativePathElement(Identifiers.HierarchicalReferences, false, true, new QualifiedName(aasns, TestConstants.FULL_REL_ELEMENT_NAME)));
        browsePath.add(new RelativePathElement(Identifiers.HierarchicalReferences, false, true, new QualifiedName(aasns, AASRelationshipElementType.SECOND)));
        browsePath.add(new RelativePathElement(Identifiers.HasProperty, false, true, new QualifiedName(aasns, TestConstants.KEYS_VALUE_NAME)));
        relPath.add(new RelativePath(browsePath.toArray(RelativePathElement[]::new)));

        BrowsePathResult[] bpres = client.getAddressSpace().translateBrowsePathsToNodeIds(Identifiers.ObjectsFolder, relPath.toArray(RelativePath[]::new));
        Assert.assertNotNull("testUpdateSubmodel Browse Result Null", bpres);
        Assert.assertEquals("testUpdateSubmodel Browse 1 Result: size doesn't match", 2, bpres.length);
        Assert.assertTrue("testUpdateSubmodel Browse 1 Result 1 Good", bpres[0].getStatusCode().isGood());
        Assert.assertTrue("testUpdateSubmodel Browse 1 Result 2 Bad", bpres[1].getStatusCode().isBad());

        BrowsePathTarget[] targets = bpres[0].getTargets();
        Assert.assertNotNull("testUpdateSubmodel RangeMax Null", targets);
        Assert.assertTrue("testUpdateSubmodel RangeMax empty", targets.length > 0);

        // update submodel 
        // Send update event to MessageBus
        CountDownLatch condition = new CountDownLatch(1);
        ElementUpdateEventMessage msg = new ElementUpdateEventMessage();
        msg.setElement(new DefaultReference.Builder()
                .key(new DefaultKey.Builder().idType(KeyType.IRI).type(KeyElements.SUBMODEL).value(AASSimple.SUBMODEL_OPERATIONAL_DATA_ID).build())
                .build());
        msg.setValue(new DefaultSubmodel.Builder()
                .idShort(TestConstants.SUBMODEL_OPER_DATA_NODE_NAME)
                .identification(new DefaultIdentifier.Builder()
                        .idType(IdentifierType.IRI)
                        .identifier("https://acplt.org/NewOperationalData")
                        .build())
                .administration(new DefaultAdministrativeInformation.Builder()
                        .version("1.1")
                        .revision("5")
                        .build())
                .kind(ModelingKind.INSTANCE)
                .submodelElement(new DefaultRelationshipElement.Builder()
                        .idShort("ExampleRelationshipElement")
                        .category("Parameter")
                        .description(new LangString("Example RelationshipElement object", "en-us"))
                        .description(new LangString("Beispiel RelationshipElement Element", "de"))
                        .semanticId(new DefaultReference.Builder()
                                .key(new DefaultKey.Builder()
                                        .type(KeyElements.GLOBAL_REFERENCE)
                                        .value("http://acplt.org/RelationshipElements/ExampleRelationshipElement")
                                        .idType(KeyType.IRI)
                                        .build())
                                .build())
                        .first(new DefaultReference.Builder()
                                .key(new DefaultKey.Builder()
                                        .type(KeyElements.SUBMODEL)
                                        .value("https://acplt.org/Test_Submodel")
                                        .idType(KeyType.IRI)
                                        .build())
                                .key(new DefaultKey.Builder()
                                        .type(KeyElements.SUBMODEL_ELEMENT_COLLECTION)
                                        .value("ExampleSubmodelCollectionOrdered")
                                        .idType(KeyType.ID_SHORT)
                                        .build())
                                .key(new DefaultKey.Builder()
                                        .type(KeyElements.PROPERTY)
                                        .value("ExampleProperty")
                                        .idType(KeyType.ID_SHORT)
                                        .build())
                                .build())
                        .second(new DefaultReference.Builder()
                                .key(new DefaultKey.Builder()
                                        .type(KeyElements.SUBMODEL)
                                        .value("http://acplt.org/Submodels/Assets/TestAsset/BillOfMaterial")
                                        .idType(KeyType.IRI)
                                        .build())
                                .key(new DefaultKey.Builder()
                                        .type(KeyElements.ENTITY)
                                        .value("ExampleEntity")
                                        .idType(KeyType.ID_SHORT)
                                        .build())
                                .key(new DefaultKey.Builder()
                                        .type(KeyElements.PROPERTY)
                                        .value("ExampleProperty2")
                                        .idType(KeyType.ID_SHORT)
                                        .build())
                                .build())
                        .build())
                .build());
        service.getMessageBus().publish(msg);

        condition.await(DEFAULT_TIMEOUT, TimeUnit.MILLISECONDS);

        // check that the old element is not there anymore, but the new element
        bpres = client.getAddressSpace().translateBrowsePathsToNodeIds(Identifiers.ObjectsFolder, relPath.toArray(RelativePath[]::new));
        Assert.assertNotNull("testUpdateSubmodel Browse Result old Null", bpres);
        Assert.assertEquals("testUpdateSubmodel Browse 2 Result: size doesn't match", 2, bpres.length);
        Assert.assertTrue("testUpdateSubmodel Browse 2 Result 1 Bad", bpres[0].getStatusCode().isBad());
        Assert.assertTrue("testUpdateSubmodel Browse 2 Result 2 Good", bpres[1].getStatusCode().isGood());

        // read a value of the new SubmodelElement
        targets = bpres[1].getTargets();
        Assert.assertNotNull("testUpdateSubmodel RelationshipElement Null", targets);
        Assert.assertTrue("testUpdateSubmodel RelationshipElement empty", targets.length > 0);

        List<AASKeyDataType> smeValue = new ArrayList<>();
        smeValue.add(new AASKeyDataType(AASKeyElementsDataType.Submodel, "http://acplt.org/Submodels/Assets/TestAsset/BillOfMaterial", AASKeyTypeDataType.IRI));
        smeValue.add(new AASKeyDataType(AASKeyElementsDataType.Entity, "ExampleEntity", AASKeyTypeDataType.IdShort));
        smeValue.add(new AASKeyDataType(AASKeyElementsDataType.Property, "ExampleProperty2", AASKeyTypeDataType.IdShort));

        DataValue value = client.readValue(client.getAddressSpace().getNamespaceTable().toNodeId(targets[0].getTargetId()));
        Assert.assertEquals(StatusCode.GOOD, value.getStatusCode());
        Assert.assertArrayEquals("new SubmodelElement value not equal", smeValue.toArray(AASKeyDataType[]::new), (AASKeyDataType[]) value.getValue().getValue());

        System.out.println("disconnect client");
        client.disconnect();
    }


<<<<<<< HEAD
=======
    /**
     * Test method for updating a SubmodelElement.
     *
     * @throws SecureIdentityException If the operation fails
     * @throws IOException If the operation fails
     * @throws ServiceException If the operation fails
     * @throws Exception If the operation fails
     */
>>>>>>> 83ec57e5
    @Test
    public void testUpdateSubmodelElement() throws SecureIdentityException, IOException, ServiceException, Exception {
        UaClient client = new UaClient(ENDPOINT_URL);
        client.setSecurityMode(SecurityMode.NONE);
        client.setUserIdentity(new UserIdentity(USERNAME, PASSWORD));
        TestUtils.initialize(client);
        client.connect();
        System.out.println("testUpdateSubmodelElement: client connected");

        int aasns = client.getAddressSpace().getNamespaceTable().getIndex(VariableIds.AASAssetAdministrationShellType_AssetInformation_AssetKind.getNamespaceUri());

        // make sure one of the old elements exists, the new element exists not yet
        List<RelativePath> relPath = new ArrayList<>();
        List<RelativePathElement> browsePath = new ArrayList<>();
        browsePath.add(new RelativePathElement(Identifiers.HierarchicalReferences, false, true, new QualifiedName(aasns, TestConstants.AAS_ENVIRONMENT_NAME)));
        browsePath.add(new RelativePathElement(Identifiers.HierarchicalReferences, false, true, new QualifiedName(aasns, TestConstants.SUBMODEL_DOC_NODE_NAME)));
        browsePath.add(new RelativePathElement(Identifiers.HierarchicalReferences, false, true, new QualifiedName(aasns, TestConstants.OPERATING_MANUAL_NAME)));
        browsePath.add(new RelativePathElement(Identifiers.HierarchicalReferences, false, true, new QualifiedName(aasns, TestConstants.SUBMODEL_DOC_PROPERTY_TITLE_NAME)));
        browsePath.add(new RelativePathElement(Identifiers.HasProperty, false, true, new QualifiedName(aasns, TestConstants.PROPERTY_VALUE_NAME)));
        relPath.add(new RelativePath(browsePath.toArray(RelativePathElement[]::new)));
        browsePath.clear();
        browsePath.add(new RelativePathElement(Identifiers.HierarchicalReferences, false, true, new QualifiedName(aasns, TestConstants.AAS_ENVIRONMENT_NAME)));
        browsePath.add(new RelativePathElement(Identifiers.HierarchicalReferences, false, true, new QualifiedName(aasns, TestConstants.SUBMODEL_DOC_NODE_NAME)));
        browsePath.add(new RelativePathElement(Identifiers.HierarchicalReferences, false, true, new QualifiedName(aasns, TestConstants.OPERATING_MANUAL_NAME)));
        browsePath.add(new RelativePathElement(Identifiers.HierarchicalReferences, false, true, new QualifiedName(aasns, TestConstants.SUBMODEL_DOC_FILE_NAME)));
        browsePath.add(new RelativePathElement(Identifiers.HasProperty, false, true, new QualifiedName(aasns, TestConstants.PROPERTY_VALUE_NAME)));
        relPath.add(new RelativePath(browsePath.toArray(RelativePathElement[]::new)));

        BrowsePathResult[] bpres = client.getAddressSpace().translateBrowsePathsToNodeIds(Identifiers.ObjectsFolder, relPath.toArray(RelativePath[]::new));
        Assert.assertNotNull("testUpdateSubmodelElement Browse Result Null", bpres);
        Assert.assertEquals("testUpdateSubmodelElement Browse 1 Result: size doesn't match", 2, bpres.length);
        Assert.assertTrue("testUpdateSubmodelElement Browse 1 Result 1 Good", bpres[0].getStatusCode().isGood());
        Assert.assertTrue("testUpdateSubmodelElement Browse 1 Result 2 Good", bpres[1].getStatusCode().isGood());

        BrowsePathTarget[] targets = bpres[0].getTargets();
        Assert.assertNotNull("testUpdateSubmodelElement Property Value Null", targets);
        Assert.assertTrue("testUpdateSubmodelElement Property Value empty", targets.length > 0);

        // read the (old) value of the SubmodelElement
        DataValue value = client.readValue(client.getAddressSpace().getNamespaceTable().toNodeId(targets[0].getTargetId()));
        Assert.assertEquals(StatusCode.GOOD, value.getStatusCode());
        Assert.assertEquals("old SubmodelElement value not equal", "OperatingManual", value.getValue().toString());

        String newValue = "New Test Value";

        // update SubmodelElement 
        // Send update event to MessageBus
        CountDownLatch condition = new CountDownLatch(1);
        ElementUpdateEventMessage msg = new ElementUpdateEventMessage();
        msg.setElement(new DefaultReference.Builder()
                .key(new DefaultKey.Builder().idType(KeyType.IRI).type(KeyElements.SUBMODEL).value(TestConstants.SUBMODEL_DOC_NAME).build())
                .key(new DefaultKey.Builder().idType(KeyType.ID_SHORT).type(KeyElements.SUBMODEL_ELEMENT_COLLECTION).value(TestConstants.OPERATING_MANUAL_NAME).build())
                .build());
        msg.setValue(new DefaultSubmodelElementCollection.Builder()
                .kind(ModelingKind.INSTANCE)
                .idShort("OperatingManual")
                .value(new DefaultProperty.Builder()
                        .kind(ModelingKind.INSTANCE)
                        .idShort("Title")
                        .value(newValue)
                        .valueType("string")
                        .build())
                .ordered(false)
                .allowDuplicates(false)
                .build());
        service.getMessageBus().publish(msg);

        // check MessageBus
        condition.await(DEFAULT_TIMEOUT, TimeUnit.MILLISECONDS);

        bpres = client.getAddressSpace().translateBrowsePathsToNodeIds(Identifiers.ObjectsFolder, relPath.toArray(RelativePath[]::new));
        Assert.assertNotNull("testUpdateSubmodelElement Browse 2 Result Null", bpres);
        Assert.assertEquals("testUpdateSubmodelElement Browse 2 Result: size doesn't match", 2, bpres.length);
        Assert.assertTrue("testUpdateSubmodelElement Browse 2 Result 1 Good", bpres[0].getStatusCode().isGood());
        Assert.assertTrue("testUpdateSubmodelElement Browse 2 Result 2 Bad", bpres[1].getStatusCode().isBad());

        // read the (new) value of the SubmodelElement
        targets = bpres[0].getTargets();
        Assert.assertNotNull("testUpdateSubmodelElement Property New Value Null", targets);
        Assert.assertTrue("testUpdateSubmodelElement Property New Value empty", targets.length > 0);

        NodeId writeNode = client.getAddressSpace().getNamespaceTable().toNodeId(targets[0].getTargetId());
        value = client.readValue(writeNode);
        System.out.println("testUpdateSubmodelElement: writeNode: " + writeNode.toString());

        Assert.assertEquals(StatusCode.GOOD, value.getStatusCode());
        Assert.assertEquals("new SubmodelElement value not equal", newValue, value.getValue().toString());

        System.out.println("disconnect client");
        client.disconnect();
    }


    @Test(expected = SessionActivationException.class)
    public void testPreventAnonymousAccess() throws SessionActivationException, SecureIdentityException, IOException, ServiceException {
        UaClient client = new UaClient(ENDPOINT_URL);
        client.setSecurityMode(SecurityMode.NONE);
        TestUtils.initialize(client);
        // The call to connect is expected to throw an exception as anonymous access is not allowed
        client.connect();
    }
}<|MERGE_RESOLUTION|>--- conflicted
+++ resolved
@@ -84,15 +84,6 @@
 
     private static TestService service;
 
-<<<<<<< HEAD
-=======
-    /**
-     * Initialize and start the test.
-     *
-     * @throws ConfigurationException If the operation fails
-     * @throws Exception If the operation fails
-     */
->>>>>>> 83ec57e5
     @BeforeClass
     public static void startTest() throws ConfigurationException, Exception {
         LOGGER.trace("startTest");
@@ -119,17 +110,6 @@
     }
 
 
-<<<<<<< HEAD
-=======
-    /**
-     * Test method for deleting a complete submodel (Technical Data).
-     *
-     * @throws SecureIdentityException If the operation fails
-     * @throws IOException If the operation fails
-     * @throws ServiceException If the operation fails
-     * @throws Exception If the operation fails
-     */
->>>>>>> 83ec57e5
     @Test
     public void testDeleteSubmodel() throws SecureIdentityException, IOException, ServiceException, Exception {
         UaClient client = new UaClient(ENDPOINT_URL);
@@ -181,17 +161,6 @@
     }
 
 
-<<<<<<< HEAD
-=======
-    /**
-     * Test method for updating a complete submodel (Operational Data).
-     *
-     * @throws SecureIdentityException If the operation fails
-     * @throws IOException If the operation fails
-     * @throws ServiceException If the operation fails
-     * @throws Exception If the operation fails
-     */
->>>>>>> 83ec57e5
     @Test
     public void testUpdateSubmodel() throws SecureIdentityException, IOException, ServiceException, Exception {
         UaClient client = new UaClient(ENDPOINT_URL);
@@ -325,17 +294,6 @@
     }
 
 
-<<<<<<< HEAD
-=======
-    /**
-     * Test method for updating a SubmodelElement.
-     *
-     * @throws SecureIdentityException If the operation fails
-     * @throws IOException If the operation fails
-     * @throws ServiceException If the operation fails
-     * @throws Exception If the operation fails
-     */
->>>>>>> 83ec57e5
     @Test
     public void testUpdateSubmodelElement() throws SecureIdentityException, IOException, ServiceException, Exception {
         UaClient client = new UaClient(ENDPOINT_URL);
