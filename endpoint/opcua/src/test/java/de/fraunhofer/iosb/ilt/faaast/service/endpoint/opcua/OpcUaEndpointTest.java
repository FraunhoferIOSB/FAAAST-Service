/*
 * Copyright (c) 2021 Fraunhofer IOSB, eine rechtlich nicht selbstaendige
 * Einrichtung der Fraunhofer-Gesellschaft zur Foerderung der angewandten
 * Forschung e.V.
 * Licensed under the Apache License, Version 2.0 (the "License");
 * you may not use this file except in compliance with the License.
 * You may obtain a copy of the License at
 * http://www.apache.org/licenses/LICENSE-2.0
 * Unless required by applicable law or agreed to in writing, software
 * distributed under the License is distributed on an "AS IS" BASIS,
 * WITHOUT WARRANTIES OR CONDITIONS OF ANY KIND, either express or implied.
 * See the License for the specific language governing permissions and
 * limitations under the License.
 */
package de.fraunhofer.iosb.ilt.faaast.service.endpoint.opcua;

import com.prosysopc.ua.SecureIdentityException;
import com.prosysopc.ua.ServiceException;
import com.prosysopc.ua.StatusException;
import com.prosysopc.ua.client.AddressSpaceException;
import com.prosysopc.ua.client.UaClient;
import com.prosysopc.ua.stack.builtintypes.ByteString;
import com.prosysopc.ua.stack.builtintypes.DataValue;
import com.prosysopc.ua.stack.builtintypes.LocalizedText;
import com.prosysopc.ua.stack.builtintypes.NodeId;
import com.prosysopc.ua.stack.builtintypes.QualifiedName;
import com.prosysopc.ua.stack.builtintypes.StatusCode;
import com.prosysopc.ua.stack.common.ServiceResultException;
import com.prosysopc.ua.stack.core.BrowsePathResult;
import com.prosysopc.ua.stack.core.BrowsePathTarget;
import com.prosysopc.ua.stack.core.Identifiers;
import com.prosysopc.ua.stack.core.ReferenceDescription;
import com.prosysopc.ua.stack.core.RelativePath;
import com.prosysopc.ua.stack.core.RelativePathElement;
import com.prosysopc.ua.stack.core.ServerState;
import com.prosysopc.ua.stack.transport.security.SecurityMode;
import de.fraunhofer.iosb.ilt.faaast.service.endpoint.opcua.helper.TestConstants;
import de.fraunhofer.iosb.ilt.faaast.service.endpoint.opcua.helper.TestService;
import de.fraunhofer.iosb.ilt.faaast.service.endpoint.opcua.helper.TestUtils;
import de.fraunhofer.iosb.ilt.faaast.service.exception.ConfigurationException;
import de.fraunhofer.iosb.ilt.faaast.service.model.messagebus.EventMessage;
import de.fraunhofer.iosb.ilt.faaast.service.model.messagebus.SubscriptionInfo;
import de.fraunhofer.iosb.ilt.faaast.service.model.messagebus.event.change.ElementCreateEventMessage;
import de.fraunhofer.iosb.ilt.faaast.service.model.messagebus.event.change.ValueChangeEventMessage;
import de.fraunhofer.iosb.ilt.faaast.service.model.value.PropertyValue;
import de.fraunhofer.iosb.ilt.faaast.service.model.value.primitive.Datatype;
import io.adminshell.aas.v3.model.IdentifierType;
import io.adminshell.aas.v3.model.Key;
import io.adminshell.aas.v3.model.KeyElements;
import io.adminshell.aas.v3.model.KeyType;
import io.adminshell.aas.v3.model.LangString;
import io.adminshell.aas.v3.model.ModelingKind;
import io.adminshell.aas.v3.model.Reference;
import io.adminshell.aas.v3.model.impl.DefaultAdministrativeInformation;
import io.adminshell.aas.v3.model.impl.DefaultIdentifier;
import io.adminshell.aas.v3.model.impl.DefaultKey;
import io.adminshell.aas.v3.model.impl.DefaultProperty;
import io.adminshell.aas.v3.model.impl.DefaultReference;
import io.adminshell.aas.v3.model.impl.DefaultRelationshipElement;
import io.adminshell.aas.v3.model.impl.DefaultSubmodel;
import java.io.IOException;
import java.net.ServerSocket;
import java.util.ArrayList;
import java.util.Base64;
import java.util.List;
import java.util.concurrent.CountDownLatch;
import java.util.concurrent.TimeUnit;
import java.util.concurrent.atomic.AtomicReference;
import opc.i4aas.AASEntityType;
import opc.i4aas.AASIdentifierTypeDataType;
import opc.i4aas.AASKeyDataType;
import opc.i4aas.AASKeyElementsDataType;
import opc.i4aas.AASKeyTypeDataType;
import opc.i4aas.AASModelingKindDataType;
import opc.i4aas.AASRelationshipElementType;
import opc.i4aas.AASValueTypeDataType;
import opc.i4aas.VariableIds;
import org.junit.AfterClass;
import org.junit.Assert;
import org.junit.BeforeClass;
import org.junit.Test;
import org.slf4j.Logger;
import org.slf4j.LoggerFactory;


/**
 * Test class for the general OPC UA Endpoint test with the simple example
 */
public class OpcUaEndpointTest {

    private static final Logger LOGGER = LoggerFactory.getLogger(OpcUaEndpointTest.class);

<<<<<<< HEAD
    private static final long DEFAULT_TIMEOUT = 100;
=======
    private static final long DEFAULT_TIMEOUT = 500;
>>>>>>> 93566341

    private static int OPC_TCP_PORT;
    private static String ENDPOINT_URL;

    private static TestService service;
    private static int aasns;

    private static int findFreePort() throws IOException {
        try (ServerSocket serverSocket = new ServerSocket(0)) {
            Assert.assertNotNull(serverSocket);
            Assert.assertTrue(serverSocket.getLocalPort() > 0);
            return serverSocket.getLocalPort();
        }
    }


    @BeforeClass
    public static void startTest() throws ConfigurationException, Exception {
        OPC_TCP_PORT = findFreePort();
        ENDPOINT_URL = "opc.tcp://localhost:" + OPC_TCP_PORT;

        OpcUaEndpointConfig config = new OpcUaEndpointConfig();
        config.setTcpPort(OPC_TCP_PORT);
        config.setSecondsTillShutdown(0);

        service = new TestService(config, null, false);
        service.start();
    }


    @AfterClass
    public static void stopTest() {
        LOGGER.trace("stopTest");

        if (service != null) {
            service.stop();
        }
    }


    @Test
    public void testOpcUaEndpoint() throws InterruptedException, Exception {
        UaClient client = new UaClient(ENDPOINT_URL);
        client.setSecurityMode(SecurityMode.NONE);
        TestUtils.initialize(client);
        client.connect();
        System.out.println("testOpcUaEndpoint: client connected");

        DataValue value = client.readValue(Identifiers.Server_ServerStatus_State);
        System.out.println(value);
        Assert.assertEquals(StatusCode.GOOD, value.getStatusCode());
        Assert.assertEquals(ServerState.Running.ordinal(), value.getValue().intValue());

        // browse for AAS Environment
        List<ReferenceDescription> refs = client.getAddressSpace().browse(Identifiers.ObjectsFolder);
        Assert.assertNotNull("Browse ObjectsFolder Refs Null", refs);
        Assert.assertFalse("Browse ObjectsFolder Refs empty", refs.isEmpty());
        NodeId envNode = null;
        for (ReferenceDescription ref: refs) {
            if (ref.getBrowseName().getName().equals(TestConstants.AAS_ENVIRONMENT_NAME)) {
                envNode = client.getAddressSpace().getNamespaceTable().toNodeId(ref.getNodeId());
                break;
            }
        }

        Assert.assertNotNull("AASEnvironment Null", envNode);

        // browse AAS Environment
        refs = client.getAddressSpace().browse(envNode);
        Assert.assertNotNull("Browse Environment Refs Null", refs);
        Assert.assertTrue("Browse Environment Refs empty", !refs.isEmpty());
        NodeId aasNode = null;
        NodeId assetNode = null;
        NodeId submodelDocNode = null;
        NodeId submodelTechDataNode = null;
        NodeId submodelOperDataNode = null;
        for (ReferenceDescription ref: refs) {
            switch (ref.getBrowseName().getName()) {
                case TestConstants.SIMPLE_AAS_NAME:
                    aasNode = client.getAddressSpace().getNamespaceTable().toNodeId(ref.getNodeId());
                    break;
                case TestConstants.SIMPLE_ASSET_NAME:
                    assetNode = client.getAddressSpace().getNamespaceTable().toNodeId(ref.getNodeId());
                    break;
                case TestConstants.SUBMODEL_DOC_NODE_NAME:
                    submodelDocNode = client.getAddressSpace().getNamespaceTable().toNodeId(ref.getNodeId());
                    break;
                case TestConstants.SUBMODEL_OPER_DATA_NODE_NAME:
                    submodelOperDataNode = client.getAddressSpace().getNamespaceTable().toNodeId(ref.getNodeId());
                    break;
                case TestConstants.SUBMODEL_TECH_DATA_NODE_NAME:
                    submodelTechDataNode = client.getAddressSpace().getNamespaceTable().toNodeId(ref.getNodeId());
                    break;
                default:
                    break;
            }
        }

        Assert.assertNotNull("AAS Node not found", aasNode);
        Assert.assertNotNull("Asset Node not found", assetNode);
        Assert.assertNotNull("Submodel Documentation Node not found", submodelDocNode);
        Assert.assertNotNull("Submodel TechnicalData Node not found", submodelTechDataNode);
        Assert.assertNotNull("Submodel OperationalData Node not found", submodelOperDataNode);

        // check Browse and Display Names
        TestUtils.checkBrowseName(client, aasNode, TestConstants.SIMPLE_AAS_NAME);
        TestUtils.checkDisplayName(client, aasNode, "AAS:" + TestConstants.SIMPLE_AAS_NAME);
        TestUtils.checkDisplayName(client, submodelDocNode, "Submodel:" + TestConstants.SUBMODEL_DOC_NODE_NAME);

        aasns = client.getAddressSpace().getNamespaceTable().getIndex(VariableIds.AASAssetAdministrationShellType_AssetInformation_AssetKind.getNamespaceUri());

        // Asset
        testAsset(client, assetNode);

        // Submodels
        testSubmodelDoc(client, submodelDocNode);
        testSubmodelOperationalData(client, submodelOperDataNode);
        testSubmodelTechnicalData(client, submodelTechDataNode);

        // AAS
        refs = client.getAddressSpace().browse(aasNode);
        Assert.assertNotNull("Browse AASNode Refs Null", refs);
        Assert.assertFalse("Browse AASNode Refs empty", refs.isEmpty());

        testAas(client, aasNode, submodelDocNode, submodelOperDataNode, submodelTechDataNode);

        System.out.println("disconnect client");
        client.disconnect();
    }


    @Test
    public void testUpdatePropertyValue() throws SecureIdentityException, ServiceException, IOException, StatusException, Exception {
        UaClient client = new UaClient(ENDPOINT_URL);
        client.setSecurityMode(SecurityMode.NONE);
        TestUtils.initialize(client);
        client.connect();
        System.out.println("testUpdatePropertyValue: client connected");

        aasns = client.getAddressSpace().getNamespaceTable().getIndex(VariableIds.AASAssetAdministrationShellType_AssetInformation_AssetKind.getNamespaceUri());

        List<RelativePath> relPath = new ArrayList<>();
        List<RelativePathElement> browsePath = new ArrayList<>();
        browsePath.add(new RelativePathElement(Identifiers.HierarchicalReferences, false, true, new QualifiedName(aasns, TestConstants.AAS_ENVIRONMENT_NAME)));
        browsePath.add(new RelativePathElement(Identifiers.HierarchicalReferences, false, true, new QualifiedName(aasns, TestConstants.SUBMODEL_OPER_DATA_NODE_NAME)));
        browsePath.add(new RelativePathElement(Identifiers.HierarchicalReferences, false, true, new QualifiedName(aasns, TestConstants.ROTATION_SPEED_NAME)));
        browsePath.add(new RelativePathElement(Identifiers.HasProperty, false, true, new QualifiedName(aasns, TestConstants.PROPERTY_VALUE_NAME)));
        relPath.add(new RelativePath(browsePath.toArray(RelativePathElement[]::new)));

        BrowsePathResult[] bpres = client.getAddressSpace().translateBrowsePathsToNodeIds(Identifiers.ObjectsFolder, relPath.toArray(RelativePath[]::new));
        Assert.assertNotNull("testWriteProperty Browse Result Null", bpres);
        Assert.assertTrue("testWriteProperty Browse Result: size doesn't match", bpres.length == 1);
        Assert.assertTrue("testWriteProperty Browse Result Good", bpres[0].getStatusCode().isGood());

        BrowsePathTarget[] targets = bpres[0].getTargets();
        Assert.assertNotNull("testWriteProperty ValueType Null", targets);
        Assert.assertTrue("testWriteProperty ValueType empty", targets.length > 0);
        DataValue value = client.readValue(targets[0].getTargetId());
        Assert.assertEquals(StatusCode.GOOD, value.getStatusCode());
        Integer oldValue = 4370;
        Assert.assertEquals("intial value not equal", oldValue, value.getValue().getValue());

        CountDownLatch condition = new CountDownLatch(1);
        final AtomicReference<EventMessage> response = new AtomicReference<>();
        service.getMessageBus().subscribe(SubscriptionInfo.create(
                ValueChangeEventMessage.class,
                x -> {
                    response.set(x);
                    condition.countDown();
                }));

        Integer newValue = 9999;
        List<Key> keys = new ArrayList<>();
        keys.add(new DefaultKey.Builder().idType(KeyType.IRI).type(KeyElements.SUBMODEL).value(TestConstants.SUBMODEL_OPER_DATA_NAME).build());
        keys.add(new DefaultKey.Builder().idType(KeyType.ID_SHORT).type(KeyElements.PROPERTY).value(TestConstants.ROTATION_SPEED_NAME).build());
        Reference propRef = new DefaultReference.Builder().keys(keys).build();
        ValueChangeEventMessage valueChangeMessage = new ValueChangeEventMessage();
        valueChangeMessage.setElement(propRef);
        //PropertyValue propertyValue = new PropertyValue();
        //propertyValue.setValue(new IntValue(oldValue));
        valueChangeMessage.setOldValue(PropertyValue.of(Datatype.INT, oldValue.toString()));
        //propertyValue.setValue(new IntValue(newValue));
        valueChangeMessage.setNewValue(PropertyValue.of(Datatype.INT, newValue.toString()));
        service.getMessageBus().publish(valueChangeMessage);

        // check MessageBus
        condition.await(DEFAULT_TIMEOUT, TimeUnit.MILLISECONDS);
        Assert.assertEquals(valueChangeMessage, response.get());

        // read new value
        value = client.readValue(targets[0].getTargetId());
        Assert.assertEquals(StatusCode.GOOD, value.getStatusCode());
        Assert.assertEquals("new value not equal", newValue, value.getValue().getValue());

        System.out.println("disconnect client");
        client.disconnect();
    }


    @Test
    public void testWritePropertyValue() throws SecureIdentityException, IOException, ServiceException, StatusException, InterruptedException, ServiceResultException {
        UaClient client = new UaClient(ENDPOINT_URL);
        client.setSecurityMode(SecurityMode.NONE);
        TestUtils.initialize(client);
        client.connect();
        System.out.println("testWritePropertyValue: client connected");

        aasns = client.getAddressSpace().getNamespaceTable().getIndex(VariableIds.AASAssetAdministrationShellType_AssetInformation_AssetKind.getNamespaceUri());

        List<RelativePath> relPath = new ArrayList<>();
        List<RelativePathElement> browsePath = new ArrayList<>();
        browsePath.add(new RelativePathElement(Identifiers.HierarchicalReferences, false, true, new QualifiedName(aasns, TestConstants.AAS_ENVIRONMENT_NAME)));
        browsePath.add(new RelativePathElement(Identifiers.HierarchicalReferences, false, true, new QualifiedName(aasns, TestConstants.SUBMODEL_OPER_DATA_NODE_NAME)));
        browsePath.add(new RelativePathElement(Identifiers.HierarchicalReferences, false, true, new QualifiedName(aasns, TestConstants.TEST_PROPERTY_NAME)));
        browsePath.add(new RelativePathElement(Identifiers.HasProperty, false, true, new QualifiedName(aasns, TestConstants.PROPERTY_VALUE_NAME)));
        relPath.add(new RelativePath(browsePath.toArray(RelativePathElement[]::new)));

        BrowsePathResult[] bpres = client.getAddressSpace().translateBrowsePathsToNodeIds(Identifiers.ObjectsFolder, relPath.toArray(RelativePath[]::new));
        Assert.assertNotNull("testWritePropertyValue Browse Result Null", bpres);
        Assert.assertTrue("testWritePropertyValue Browse Result: size doesn't match", bpres.length == 1);
        Assert.assertTrue("testWritePropertyValue Browse Result Good", bpres[0].getStatusCode().isGood());

        BrowsePathTarget[] targets = bpres[0].getTargets();
        Assert.assertNotNull("testWritePropertyValue ValueType Null", targets);
        Assert.assertTrue("testWritePropertyValue ValueType empty", targets.length > 0);

        NodeId writeNode = client.getAddressSpace().getNamespaceTable().toNodeId(targets[0].getTargetId());

        TestUtils.writeNewValueIntern(client, writeNode, 50, 222);

        System.out.println("disconnect client");
        client.disconnect();
    }


    @Test
    public void testPropertyChangeFromMessageBus() throws SecureIdentityException, IOException, ServiceException, Exception {
        UaClient client = new UaClient(ENDPOINT_URL);
        client.setSecurityMode(SecurityMode.NONE);
        TestUtils.initialize(client);
        client.connect();
        System.out.println("testPropertyChangeFromMessageBus: client connected");

        aasns = client.getAddressSpace().getNamespaceTable().getIndex(VariableIds.AASAssetAdministrationShellType_AssetInformation_AssetKind.getNamespaceUri());

        List<RelativePath> relPath = new ArrayList<>();
        List<RelativePathElement> browsePath = new ArrayList<>();
        browsePath.add(new RelativePathElement(Identifiers.HierarchicalReferences, false, true, new QualifiedName(aasns, TestConstants.AAS_ENVIRONMENT_NAME)));
        browsePath.add(new RelativePathElement(Identifiers.HierarchicalReferences, false, true, new QualifiedName(aasns, TestConstants.SUBMODEL_TECH_DATA_NODE_NAME)));
        browsePath.add(new RelativePathElement(Identifiers.HierarchicalReferences, false, true, new QualifiedName(aasns, TestConstants.MAX_ROTATION_SPEED_NAME)));
        browsePath.add(new RelativePathElement(Identifiers.HasProperty, false, true, new QualifiedName(aasns, TestConstants.PROPERTY_VALUE_NAME)));
        relPath.add(new RelativePath(browsePath.toArray(RelativePathElement[]::new)));

        BrowsePathResult[] bpres = client.getAddressSpace().translateBrowsePathsToNodeIds(Identifiers.ObjectsFolder, relPath.toArray(RelativePath[]::new));
        Assert.assertNotNull("testPropertyChangeFromMessageBus Browse Result Null", bpres);
        Assert.assertTrue("testPropertyChangeFromMessageBus Browse Result: size doesn't match", bpres.length == 1);
        Assert.assertTrue("testPropertyChangeFromMessageBus Browse Result Good", bpres[0].getStatusCode().isGood());

        BrowsePathTarget[] targets = bpres[0].getTargets();
        Assert.assertNotNull("testPropertyChangeFromMessageBus ValueType Null", targets);
        Assert.assertTrue("testPropertyChangeFromMessageBus ValueType empty", targets.length > 0);

        List<Key> keys = new ArrayList<>();
        keys.add(new DefaultKey.Builder().idType(KeyType.IRI).type(KeyElements.SUBMODEL).value(TestConstants.SUBMODEL_TECH_DATA_NAME).build());
        keys.add(new DefaultKey.Builder().idType(KeyType.ID_SHORT).type(KeyElements.PROPERTY).value(TestConstants.MAX_ROTATION_SPEED_NAME).build());
        Reference propRef = new DefaultReference.Builder().keys(keys).build();

        CountDownLatch condition = new CountDownLatch(1);
        ValueChangeEventMessage valueChangeMessage = new ValueChangeEventMessage();
        valueChangeMessage.setElement(propRef);
        valueChangeMessage.setOldValue(PropertyValue.of(Datatype.INT, "5000"));
        Integer newValue = 5005;
        valueChangeMessage.setNewValue(PropertyValue.of(Datatype.INT, newValue.toString()));
        service.getMessageBus().publish(valueChangeMessage);

        condition.await(DEFAULT_TIMEOUT, TimeUnit.MILLISECONDS);

        // read new value
        DataValue value = client.readValue(targets[0].getTargetId());
        Assert.assertEquals(StatusCode.GOOD, value.getStatusCode());
        Assert.assertEquals("new value not equal", newValue, value.getValue().getValue());

        System.out.println("disconnect client");
        client.disconnect();
    }


    @Test
    public void testWriteRangeValue() throws SecureIdentityException, IOException, ServiceException, StatusException, InterruptedException, ServiceResultException {
        UaClient client = new UaClient(ENDPOINT_URL);
        client.setSecurityMode(SecurityMode.NONE);
        TestUtils.initialize(client);
        client.connect();
        System.out.println("testWriteRangeValue: client connected");

        aasns = client.getAddressSpace().getNamespaceTable().getIndex(VariableIds.AASAssetAdministrationShellType_AssetInformation_AssetKind.getNamespaceUri());

        List<RelativePath> relPath = new ArrayList<>();
        List<RelativePathElement> browsePath = new ArrayList<>();
        browsePath.add(new RelativePathElement(Identifiers.HierarchicalReferences, false, true, new QualifiedName(aasns, TestConstants.AAS_ENVIRONMENT_NAME)));
        browsePath.add(new RelativePathElement(Identifiers.HierarchicalReferences, false, true, new QualifiedName(aasns, TestConstants.SUBMODEL_OPER_DATA_NODE_NAME)));
        browsePath.add(new RelativePathElement(Identifiers.HierarchicalReferences, false, true, new QualifiedName(aasns, TestConstants.TEST_RANGE_NAME)));
        browsePath.add(new RelativePathElement(Identifiers.HasProperty, false, true, new QualifiedName(aasns, TestConstants.RANGE_MAX_NAME)));
        relPath.add(new RelativePath(browsePath.toArray(RelativePathElement[]::new)));

        BrowsePathResult[] bpres = client.getAddressSpace().translateBrowsePathsToNodeIds(Identifiers.ObjectsFolder, relPath.toArray(RelativePath[]::new));
        Assert.assertNotNull("testWriteRangeValue Browse Result Null", bpres);
        Assert.assertTrue("testWriteRangeValue Browse Result: size doesn't match", bpres.length == 1);
        Assert.assertTrue("testWriteRangeValue Browse Result Good", bpres[0].getStatusCode().isGood());

        BrowsePathTarget[] targets = bpres[0].getTargets();
        Assert.assertNotNull("testWriteRangeValue ValueType Null", targets);
        Assert.assertTrue("testWriteRangeValue ValueType empty", targets.length > 0);

        NodeId writeNode = client.getAddressSpace().getNamespaceTable().toNodeId(targets[0].getTargetId());

        TestUtils.writeNewValueIntern(client, writeNode, 100, 111);

        System.out.println("disconnect client");
        client.disconnect();
    }


    @Test
    public void testWriteBlobValue() throws SecureIdentityException, IOException, ServiceException, StatusException, InterruptedException, ServiceResultException {
        UaClient client = new UaClient(ENDPOINT_URL);
        client.setSecurityMode(SecurityMode.NONE);
        TestUtils.initialize(client);
        client.connect();
        System.out.println("testWriteBlobValue: client connected");

        aasns = client.getAddressSpace().getNamespaceTable().getIndex(VariableIds.AASAssetAdministrationShellType_AssetInformation_AssetKind.getNamespaceUri());

        List<RelativePath> relPath = new ArrayList<>();
        List<RelativePathElement> browsePath = new ArrayList<>();
        browsePath.add(new RelativePathElement(Identifiers.HierarchicalReferences, false, true, new QualifiedName(aasns, TestConstants.AAS_ENVIRONMENT_NAME)));
        browsePath.add(new RelativePathElement(Identifiers.HierarchicalReferences, false, true, new QualifiedName(aasns, TestConstants.SUBMODEL_OPER_DATA_NODE_NAME)));
        browsePath.add(new RelativePathElement(Identifiers.HierarchicalReferences, false, true, new QualifiedName(aasns, TestConstants.TEST_BLOB_NAME)));
        browsePath.add(new RelativePathElement(Identifiers.HasProperty, false, true, new QualifiedName(aasns, TestConstants.PROPERTY_VALUE_NAME)));
        relPath.add(new RelativePath(browsePath.toArray(RelativePathElement[]::new)));

        BrowsePathResult[] bpres = client.getAddressSpace().translateBrowsePathsToNodeIds(Identifiers.ObjectsFolder, relPath.toArray(RelativePath[]::new));
        Assert.assertNotNull("testWriteBlobValue Browse Result Null", bpres);
        Assert.assertTrue("testWriteBlobValue Browse Result: size doesn't match", bpres.length == 1);
        Assert.assertTrue("testWriteBlobValue Browse Result Good", bpres[0].getStatusCode().isGood());

        BrowsePathTarget[] targets = bpres[0].getTargets();
        Assert.assertNotNull("testWriteBlobValue ValueType Null", targets);
        Assert.assertTrue("testWriteBlobValue ValueType empty", targets.length > 0);

        NodeId writeNode = client.getAddressSpace().getNamespaceTable().toNodeId(targets[0].getTargetId());

        //byte[] oldValue = Base64.getDecoder().decode("AQIDBAU=");
        ByteString oldValue = ByteString.valueOf(Base64.getDecoder().decode("AQIDBAU="));
        ByteString newValue = ByteString.valueOf(Base64.getDecoder().decode("QUJDREU="));
        TestUtils.writeNewValueIntern(client, writeNode, oldValue, newValue);

        System.out.println("disconnect client");
        client.disconnect();
    }


    @Test
    public void testWriteMultiLanguagePropertyValue() throws SecureIdentityException, IOException, ServiceException, StatusException, InterruptedException, ServiceResultException {
        UaClient client = new UaClient(ENDPOINT_URL);
        client.setSecurityMode(SecurityMode.NONE);
        TestUtils.initialize(client);
        client.connect();
        System.out.println("testWriteMultiLanguagePropertyValue: client connected");

        aasns = client.getAddressSpace().getNamespaceTable().getIndex(VariableIds.AASAssetAdministrationShellType_AssetInformation_AssetKind.getNamespaceUri());

        List<RelativePath> relPath = new ArrayList<>();
        List<RelativePathElement> browsePath = new ArrayList<>();
        browsePath.add(new RelativePathElement(Identifiers.HierarchicalReferences, false, true, new QualifiedName(aasns, TestConstants.AAS_ENVIRONMENT_NAME)));
        browsePath.add(new RelativePathElement(Identifiers.HierarchicalReferences, false, true, new QualifiedName(aasns, TestConstants.SUBMODEL_OPER_DATA_NODE_NAME)));
        browsePath.add(new RelativePathElement(Identifiers.HierarchicalReferences, false, true, new QualifiedName(aasns, TestConstants.TEST_MULTI_LAN_PROP_NAME)));
        browsePath.add(new RelativePathElement(Identifiers.HasProperty, false, true, new QualifiedName(aasns, TestConstants.PROPERTY_VALUE_NAME)));
        relPath.add(new RelativePath(browsePath.toArray(RelativePathElement[]::new)));

        BrowsePathResult[] bpres = client.getAddressSpace().translateBrowsePathsToNodeIds(Identifiers.ObjectsFolder, relPath.toArray(RelativePath[]::new));
        Assert.assertNotNull("testWriteMultiLanguagePropertyValue Browse Result Null", bpres);
        Assert.assertTrue("testWriteMultiLanguagePropertyValue Browse Result: size doesn't match", bpres.length == 1);
        Assert.assertTrue("testWriteMultiLanguagePropertyValue Browse Result Good", bpres[0].getStatusCode().isGood());

        BrowsePathTarget[] targets = bpres[0].getTargets();
        Assert.assertNotNull("testWriteMultiLanguagePropertyValue ValueType Null", targets);
        Assert.assertTrue("testWriteMultiLanguagePropertyValue ValueType empty", targets.length > 0);

        NodeId writeNode = client.getAddressSpace().getNamespaceTable().toNodeId(targets[0].getTargetId());

        List<LocalizedText> oldValue = new ArrayList<>();
        oldValue.add(new LocalizedText("Example value of a MultiLanguageProperty element", "en-us"));
        oldValue.add(new LocalizedText("Beispielswert für ein MulitLanguageProperty-Element", "de"));

        // The DataElementValueMapper changes the order of the elements in some cases
        List<LocalizedText> newValue = new ArrayList<>();
        newValue.add(new LocalizedText("Beispielswert2 fuer ein anderes MulitLanguageProperty-Element", "de"));
        newValue.add(new LocalizedText("Example value of a MultiLanguageProperty element", "en-us"));

        TestUtils.writeNewValueArray(client, writeNode, oldValue.toArray(LocalizedText[]::new), newValue.toArray(LocalizedText[]::new));

        System.out.println("disconnect client");
        client.disconnect();
    }


    @Test
    public void testWriteReferenceElementValue() throws SecureIdentityException, IOException, ServiceException, StatusException, InterruptedException, ServiceResultException {
        UaClient client = new UaClient(ENDPOINT_URL);
        client.setSecurityMode(SecurityMode.NONE);
        TestUtils.initialize(client);
        client.connect();
        System.out.println("client connected");

        aasns = client.getAddressSpace().getNamespaceTable().getIndex(VariableIds.AASAssetAdministrationShellType_AssetInformation_AssetKind.getNamespaceUri());

        List<RelativePath> relPath = new ArrayList<>();
        List<RelativePathElement> browsePath = new ArrayList<>();
        browsePath.add(new RelativePathElement(Identifiers.HierarchicalReferences, false, true, new QualifiedName(aasns, TestConstants.AAS_ENVIRONMENT_NAME)));
        browsePath.add(new RelativePathElement(Identifiers.HierarchicalReferences, false, true, new QualifiedName(aasns, TestConstants.SUBMODEL_OPER_DATA_NODE_NAME)));
        browsePath.add(new RelativePathElement(Identifiers.HierarchicalReferences, false, true, new QualifiedName(aasns, TestConstants.TEST_REF_ELEM_NAME)));
        browsePath.add(new RelativePathElement(Identifiers.HierarchicalReferences, false, true, new QualifiedName(aasns, TestConstants.PROPERTY_VALUE_NAME)));
        browsePath.add(new RelativePathElement(Identifiers.HasProperty, false, true, new QualifiedName(aasns, TestConstants.KEYS_VALUE_NAME)));
        relPath.add(new RelativePath(browsePath.toArray(RelativePathElement[]::new)));

        BrowsePathResult[] bpres = client.getAddressSpace().translateBrowsePathsToNodeIds(Identifiers.ObjectsFolder, relPath.toArray(RelativePath[]::new));
        Assert.assertNotNull("testWriteReferenceElementValue Browse Result Null", bpres);
        Assert.assertTrue("testWriteReferenceElementValue Browse Result: size doesn't match", bpres.length == 1);
        Assert.assertTrue("testWriteReferenceElementValue Browse Result Good", bpres[0].getStatusCode().isGood());

        BrowsePathTarget[] targets = bpres[0].getTargets();
        Assert.assertNotNull("testWriteReferenceElementValue ValueType Null", targets);
        Assert.assertTrue("testWriteReferenceElementValue ValueType empty", targets.length > 0);

        NodeId writeNode = client.getAddressSpace().getNamespaceTable().toNodeId(targets[0].getTargetId());

        List<AASKeyDataType> oldValue = new ArrayList<>();
        oldValue.add(new AASKeyDataType(AASKeyElementsDataType.Submodel, TestConstants.SUBMODEL_TECH_DATA_NAME, AASKeyTypeDataType.IRI));
        oldValue.add(new AASKeyDataType(AASKeyElementsDataType.Property, TestConstants.MAX_ROTATION_SPEED_NAME, AASKeyTypeDataType.IdShort));

        // The DataElementValueMapper changes the order of the elements
        List<AASKeyDataType> newValue = new ArrayList<>();
        newValue.add(new AASKeyDataType(AASKeyElementsDataType.Submodel, TestConstants.SUBMODEL_TECH_DATA_NAME, AASKeyTypeDataType.IRI));
        newValue.add(new AASKeyDataType(AASKeyElementsDataType.Property, "Another property", AASKeyTypeDataType.IdShort));

        TestUtils.writeNewValueArray(client, writeNode, oldValue.toArray(AASKeyDataType[]::new), newValue.toArray(AASKeyDataType[]::new));

        System.out.println("testWriteReferenceElementValue: disconnect client");
        client.disconnect();
    }


    @Test
    public void testWriteEntityPropertyValue() throws SecureIdentityException, IOException, ServiceException, StatusException, InterruptedException, ServiceResultException {
        UaClient client = new UaClient(ENDPOINT_URL);
        client.setSecurityMode(SecurityMode.NONE);
        TestUtils.initialize(client);
        client.connect();
        System.out.println("testWriteEntityPropertyValue: client connected");

        aasns = client.getAddressSpace().getNamespaceTable().getIndex(VariableIds.AASAssetAdministrationShellType_AssetInformation_AssetKind.getNamespaceUri());

        List<RelativePath> relPath = new ArrayList<>();
        List<RelativePathElement> browsePath = new ArrayList<>();
        browsePath.add(new RelativePathElement(Identifiers.HierarchicalReferences, false, true, new QualifiedName(aasns, TestConstants.AAS_ENVIRONMENT_NAME)));
        browsePath.add(new RelativePathElement(Identifiers.HierarchicalReferences, false, true, new QualifiedName(aasns, TestConstants.SUBMODEL_OPER_DATA_NODE_NAME)));
        browsePath.add(new RelativePathElement(Identifiers.HierarchicalReferences, false, true, new QualifiedName(aasns, TestConstants.TEST_ENTITY_NAME)));
        browsePath.add(new RelativePathElement(Identifiers.HierarchicalReferences, false, true, new QualifiedName(aasns, AASEntityType.STATEMENT)));
        browsePath.add(new RelativePathElement(Identifiers.HierarchicalReferences, false, true, new QualifiedName(aasns, TestConstants.TEST_ENTITY_PROPERTY_NAME)));
        browsePath.add(new RelativePathElement(Identifiers.HasProperty, false, true, new QualifiedName(aasns, TestConstants.PROPERTY_VALUE_NAME)));
        relPath.add(new RelativePath(browsePath.toArray(RelativePathElement[]::new)));

        BrowsePathResult[] bpres = client.getAddressSpace().translateBrowsePathsToNodeIds(Identifiers.ObjectsFolder, relPath.toArray(RelativePath[]::new));
        Assert.assertNotNull("testWriteEntityPropertyValue Browse Result Null", bpres);
        Assert.assertTrue("testWriteEntityPropertyValue Browse Result: size doesn't match", bpres.length == 1);
        Assert.assertTrue("testWriteEntityPropertyValue Browse Result Good", bpres[0].getStatusCode().isGood());

        BrowsePathTarget[] targets = bpres[0].getTargets();
        Assert.assertNotNull("testWriteEntityPropertyValue ValueType Null", targets);
        Assert.assertTrue("testWriteEntityPropertyValue ValueType empty", targets.length > 0);

        NodeId writeNode = client.getAddressSpace().getNamespaceTable().toNodeId(targets[0].getTargetId());

        TestUtils.writeNewValueIntern(client, writeNode, "http://acplt.org/ValueId/ExampleValueId", "http://acplt.org/ValueId/AnotherValue");

        System.out.println("disconnect client");
        client.disconnect();
    }


    @Test
    public void testWriteEntityType() throws SecureIdentityException, IOException, ServiceException, StatusException, InterruptedException, ServiceResultException {
        UaClient client = new UaClient(ENDPOINT_URL);
        client.setSecurityMode(SecurityMode.NONE);
        TestUtils.initialize(client);
        client.connect();
        System.out.println("testWriteEntityType: client connected");

        aasns = client.getAddressSpace().getNamespaceTable().getIndex(VariableIds.AASAssetAdministrationShellType_AssetInformation_AssetKind.getNamespaceUri());

        List<RelativePath> relPath = new ArrayList<>();
        List<RelativePathElement> browsePath = new ArrayList<>();
        browsePath.add(new RelativePathElement(Identifiers.HierarchicalReferences, false, true, new QualifiedName(aasns, TestConstants.AAS_ENVIRONMENT_NAME)));
        browsePath.add(new RelativePathElement(Identifiers.HierarchicalReferences, false, true, new QualifiedName(aasns, TestConstants.SUBMODEL_OPER_DATA_NODE_NAME)));
        browsePath.add(new RelativePathElement(Identifiers.HierarchicalReferences, false, true, new QualifiedName(aasns, TestConstants.TEST_ENTITY_NAME)));
        browsePath.add(new RelativePathElement(Identifiers.HasProperty, false, true, new QualifiedName(aasns, AASEntityType.ENTITY_TYPE)));
        relPath.add(new RelativePath(browsePath.toArray(RelativePathElement[]::new)));

        BrowsePathResult[] bpres = client.getAddressSpace().translateBrowsePathsToNodeIds(Identifiers.ObjectsFolder, relPath.toArray(RelativePath[]::new));
        Assert.assertNotNull("testWriteEntityType Browse Result Null", bpres);
        Assert.assertTrue("testWriteEntityType Browse Result: size doesn't match", bpres.length == 1);
        Assert.assertTrue("testWriteEntityType Browse Result Good", bpres[0].getStatusCode().isGood());

        BrowsePathTarget[] targets = bpres[0].getTargets();
        Assert.assertNotNull("testWriteEntityType ValueType Null", targets);
        Assert.assertTrue("testWriteEntityType ValueType empty", targets.length > 0);

        NodeId writeNode = client.getAddressSpace().getNamespaceTable().toNodeId(targets[0].getTargetId());

        TestUtils.writeNewValueIntern(client, writeNode, 0, 1);

        System.out.println("disconnect client");
        client.disconnect();
    }


    @Test
    public void testAddProperty() throws SecureIdentityException, IOException, ServiceException, Exception {
        UaClient client = new UaClient(ENDPOINT_URL);
        client.setSecurityMode(SecurityMode.NONE);
        TestUtils.initialize(client);
        client.connect();
        System.out.println("testAddProperty: client connected");

        aasns = client.getAddressSpace().getNamespaceTable().getIndex(VariableIds.AASAssetAdministrationShellType_AssetInformation_AssetKind.getNamespaceUri());

        String propName = "NewProperty99";

        // make sure the element doesn't exist yet
        List<RelativePath> relPath = new ArrayList<>();
        List<RelativePathElement> browsePath = new ArrayList<>();
        browsePath.add(new RelativePathElement(Identifiers.HierarchicalReferences, false, true, new QualifiedName(aasns, TestConstants.AAS_ENVIRONMENT_NAME)));
        browsePath.add(new RelativePathElement(Identifiers.HierarchicalReferences, false, true, new QualifiedName(aasns, TestConstants.SUBMODEL_TECH_DATA_NODE_NAME)));
        browsePath.add(new RelativePathElement(Identifiers.HierarchicalReferences, false, true, new QualifiedName(aasns, propName)));
        browsePath.add(new RelativePathElement(Identifiers.HasProperty, false, true, new QualifiedName(aasns, TestConstants.PROPERTY_VALUE_NAME)));
        relPath.add(new RelativePath(browsePath.toArray(RelativePathElement[]::new)));

        BrowsePathResult[] bpres = client.getAddressSpace().translateBrowsePathsToNodeIds(Identifiers.ObjectsFolder, relPath.toArray(RelativePath[]::new));
        Assert.assertNotNull("testAddProperty Browse Result Null", bpres);
        Assert.assertTrue("testAddProperty Browse Result: size doesn't match", bpres.length == 1);
        Assert.assertTrue("testAddProperty Browse Result Bad", bpres[0].getStatusCode().isBad());

        // Send event to MessageBus
        CountDownLatch condition = new CountDownLatch(1);
        ElementCreateEventMessage msg = new ElementCreateEventMessage();
        msg.setElement(new DefaultReference.Builder()
                .key(new DefaultKey.Builder().idType(KeyType.IRI).type(KeyElements.SUBMODEL).value("http://i40.customer.com/type/1/1/7A7104BDAB57E184").build()).build());
        msg.setValue(new DefaultProperty.Builder()
                .kind(ModelingKind.INSTANCE)
                .idShort(propName)
                .category("Variable")
                .value("AZF45")
                .valueType("string")
                .build());
        service.getMessageBus().publish(msg);

        condition.await(DEFAULT_TIMEOUT, TimeUnit.MILLISECONDS);

        // check that the element is there now
        bpres = client.getAddressSpace().translateBrowsePathsToNodeIds(Identifiers.ObjectsFolder, relPath.toArray(RelativePath[]::new));
        Assert.assertNotNull("testAddProperty Browse Result Null", bpres);
        Assert.assertTrue("testAddProperty Browse Result: size doesn't match", bpres.length == 1);
        Assert.assertTrue("testAddProperty Browse Result Good", bpres[0].getStatusCode().isGood());

        System.out.println("disconnect client");
        client.disconnect();
    }


    @Test
    public void testAddSubmodel() throws SecureIdentityException, IOException, ServiceException, Exception {
        UaClient client = new UaClient(ENDPOINT_URL);
        client.setSecurityMode(SecurityMode.NONE);
        TestUtils.initialize(client);
        client.connect();
        System.out.println("testAddProperty: client connected");

        aasns = client.getAddressSpace().getNamespaceTable().getIndex(VariableIds.AASAssetAdministrationShellType_AssetInformation_AssetKind.getNamespaceUri());

        String submodelName = "NewSubmodelTest1";

        // make sure the element doesn't exist yet
        List<RelativePath> relPath = new ArrayList<>();
        List<RelativePathElement> browsePath = new ArrayList<>();
        browsePath.add(new RelativePathElement(Identifiers.HierarchicalReferences, false, true, new QualifiedName(aasns, TestConstants.AAS_ENVIRONMENT_NAME)));
        browsePath.add(new RelativePathElement(Identifiers.HierarchicalReferences, false, true, new QualifiedName(aasns, submodelName)));
        browsePath.add(new RelativePathElement(Identifiers.HierarchicalReferences, false, true, new QualifiedName(aasns, TestConstants.FULL_REL_ELEMENT_NAME)));
        browsePath.add(new RelativePathElement(Identifiers.HierarchicalReferences, false, true, new QualifiedName(aasns, AASRelationshipElementType.SECOND)));
        browsePath.add(new RelativePathElement(Identifiers.HasProperty, false, true, new QualifiedName(aasns, TestConstants.KEYS_VALUE_NAME)));
        relPath.add(new RelativePath(browsePath.toArray(RelativePathElement[]::new)));

        BrowsePathResult[] bpres = client.getAddressSpace().translateBrowsePathsToNodeIds(Identifiers.ObjectsFolder, relPath.toArray(RelativePath[]::new));
        Assert.assertNotNull("testAddSubmodel Browse Result Null", bpres);
        Assert.assertTrue("testAddSubmodel Browse Result: size doesn't match", bpres.length == 1);
        Assert.assertTrue("testAddSubmodel Browse Result Bad", bpres[0].getStatusCode().isBad());

        // Send event to MessageBus
        CountDownLatch condition = new CountDownLatch(1);
        ElementCreateEventMessage msg = new ElementCreateEventMessage();
        msg.setElement(new DefaultReference.Builder()
                .key(new DefaultKey.Builder().idType(KeyType.IRI).type(KeyElements.ASSET_ADMINISTRATION_SHELL).value("http://customer.com/aas/9175_7013_7091_9168").build())
                .build());
        msg.setValue(new DefaultSubmodel.Builder()
                .idShort(submodelName)
                .identification(new DefaultIdentifier.Builder()
                        .idType(IdentifierType.IRI)
                        .identifier("https://acplt.org/NewSubmodelTest1")
                        .build())
                .administration(new DefaultAdministrativeInformation.Builder()
                        .version("0.9")
                        .revision("0")
                        .build())
                .kind(ModelingKind.INSTANCE)
                .submodelElement(new DefaultRelationshipElement.Builder()
                        .idShort("ExampleRelationshipElement")
                        .category("Parameter")
                        .description(new LangString("Example RelationshipElement object", "en-us"))
                        .description(new LangString("Beispiel RelationshipElement Element", "de"))
                        .semanticId(new DefaultReference.Builder()
                                .key(new DefaultKey.Builder()
                                        .type(KeyElements.GLOBAL_REFERENCE)
                                        .value("http://acplt.org/RelationshipElements/ExampleRelationshipElement")
                                        .idType(KeyType.IRI)
                                        .build())
                                .build())
                        .first(new DefaultReference.Builder()
                                .key(new DefaultKey.Builder()
                                        .type(KeyElements.SUBMODEL)
                                        .value("https://acplt.org/Test_Submodel")
                                        .idType(KeyType.IRI)
                                        .build())
                                .key(new DefaultKey.Builder()
                                        .type(KeyElements.SUBMODEL_ELEMENT_COLLECTION)
                                        .value("ExampleSubmodelCollectionOrdered")
                                        .idType(KeyType.ID_SHORT)
                                        .build())
                                .key(new DefaultKey.Builder()
                                        .type(KeyElements.PROPERTY)
                                        .value("ExampleProperty")
                                        .idType(KeyType.ID_SHORT)
                                        .build())
                                .build())
                        .second(new DefaultReference.Builder()
                                .key(new DefaultKey.Builder()
                                        .type(KeyElements.SUBMODEL)
                                        .value("http://acplt.org/Submodels/Assets/TestAsset/BillOfMaterial")
                                        .idType(KeyType.IRI)
                                        .build())
                                .key(new DefaultKey.Builder()
                                        .type(KeyElements.ENTITY)
                                        .value("ExampleEntity")
                                        .idType(KeyType.ID_SHORT)
                                        .build())
                                .key(new DefaultKey.Builder()
                                        .type(KeyElements.PROPERTY)
                                        .value("ExampleProperty2")
                                        .idType(KeyType.ID_SHORT)
                                        .build())
                                .build())
                        .build())
                .build());
        service.getMessageBus().publish(msg);

        condition.await(DEFAULT_TIMEOUT, TimeUnit.MILLISECONDS);

        // check that the element is there now
        bpres = client.getAddressSpace().translateBrowsePathsToNodeIds(Identifiers.ObjectsFolder, relPath.toArray(RelativePath[]::new));
        Assert.assertNotNull("testAddSubmodel Browse Result Null", bpres);
        Assert.assertTrue("testAddSubmodel Browse Result: size doesn't match", bpres.length == 1);
        Assert.assertTrue("testAddSubmodel Browse Result Good", bpres[0].getStatusCode().isGood());

        System.out.println("disconnect client");
        client.disconnect();
    }


    private void testAas(UaClient client, NodeId aasNode, NodeId submodelDocNode, NodeId submodelOperDataNode, NodeId submodelTechDataNode)
            throws ServiceException, AddressSpaceException, StatusException, ServiceResultException {
        TestUtils.checkDisplayName(client, aasNode, "AAS:" + TestConstants.SIMPLE_AAS_NAME);
        TestUtils.checkType(client, aasNode, new NodeId(aasns, TestConstants.AAS_AAS_TYPE_ID));
        TestUtils.checkIdentificationNode(client, aasNode, aasns, AASIdentifierTypeDataType.IRI, "http://customer.com/aas/9175_7013_7091_9168");
        TestUtils.checkAdministrationNode(client, aasNode, aasns, "1", "2");
        TestUtils.checkCategoryNode(client, aasNode, aasns, "");
        TestUtils.checkDataSpecificationNode(client, aasNode, aasns);
        TestUtils.checkAssetInformationNode(client, aasNode, aasns);
        testSubmodelRefs(client, aasNode, aasns, submodelDocNode, submodelOperDataNode, submodelTechDataNode);
    }


    private void testAsset(UaClient client, NodeId assetNode) throws ServiceException, AddressSpaceException, StatusException, ServiceResultException {
        TestUtils.checkDisplayName(client, assetNode, "Asset:" + TestConstants.SIMPLE_ASSET_NAME);
        TestUtils.checkType(client, assetNode, new NodeId(aasns, TestConstants.AAS_ASSET_TYPE_ID));
        TestUtils.checkIdentificationNode(client, assetNode, aasns, AASIdentifierTypeDataType.IRI, "http://customer.com/assets/KHBVZJSQKIY");
        TestUtils.checkAdministrationNode(client, assetNode, aasns, null, null);
        TestUtils.checkCategoryNode(client, assetNode, aasns, "");
        TestUtils.checkDataSpecificationNode(client, assetNode, aasns);
    }


    private void testSubmodelDoc(UaClient client, NodeId submodelNode)
            throws ServiceException, AddressSpaceException, StatusException, ServiceResultException, InterruptedException {
        TestUtils.checkDisplayName(client, submodelNode, "Submodel:" + TestConstants.SUBMODEL_DOC_NODE_NAME);
        TestUtils.checkType(client, submodelNode, new NodeId(aasns, TestConstants.AAS_SUBMODEL_TYPE_ID));

        String submodelName = "SubmodelOperationalData";

        NodeId operatingManualNode = null;

        List<ReferenceDescription> refs = client.getAddressSpace().browse(submodelNode);
        Assert.assertNotNull("Browse " + submodelName + " Refs Null", refs);
        Assert.assertFalse("Browse " + submodelName + " Refs empty", refs.isEmpty());
        for (ReferenceDescription ref: refs) {
            NodeId nid = client.getAddressSpace().getNamespaceTable().toNodeId(ref.getNodeId());
            switch (ref.getBrowseName().getName()) {
                case TestConstants.OPERATING_MANUAL_NAME:
                    operatingManualNode = nid;
                    break;
                default:
                    break;
            }
        }

        Assert.assertNotNull(submodelName + " OperatingManual Node not found", operatingManualNode);

        TestUtils.checkIdentificationNode(client, submodelNode, aasns, AASIdentifierTypeDataType.IRI, TestConstants.SUBMODEL_DOC_NAME);
        TestUtils.checkAdministrationNode(client, submodelNode, aasns, "11", "159");
        TestUtils.checkModelingKindNode(client, submodelNode, aasns, AASModelingKindDataType.Instance);
        TestUtils.checkCategoryNode(client, submodelNode, aasns, "");
        TestUtils.checkDataSpecificationNode(client, submodelNode, aasns);
        TestUtils.checkQualifierNode(client, submodelNode, aasns, new ArrayList<>());
        testOperatingManual(client, operatingManualNode);
    }


    private void testSubmodelOperationalData(UaClient client, NodeId submodelNode) throws ServiceException, AddressSpaceException, StatusException, ServiceResultException {
        TestUtils.checkDisplayName(client, submodelNode, "Submodel:" + TestConstants.SUBMODEL_OPER_DATA_NODE_NAME);
        TestUtils.checkType(client, submodelNode, new NodeId(aasns, TestConstants.AAS_SUBMODEL_TYPE_ID));

        TestUtils.checkIdentificationNode(client, submodelNode, aasns, AASIdentifierTypeDataType.IRI, TestConstants.SUBMODEL_OPER_DATA_NAME);
        TestUtils.checkAdministrationNode(client, submodelNode, aasns, null, null);
        TestUtils.checkCategoryNode(client, submodelNode, aasns, "");
        TestUtils.checkModelingKindNode(client, submodelNode, aasns, AASModelingKindDataType.Instance);
        TestUtils.checkDataSpecificationNode(client, submodelNode, aasns);
        TestUtils.checkQualifierNode(client, submodelNode, aasns, new ArrayList<>());
        TestUtils.checkAasPropertyObject(client, submodelNode, aasns, TestConstants.ROTATION_SPEED_NAME, AASModelingKindDataType.Instance, "Variable", AASValueTypeDataType.Int32,
                4370, new ArrayList<>());
    }


    private void testSubmodelTechnicalData(UaClient client, NodeId submodelNode) throws ServiceException, AddressSpaceException, StatusException, ServiceResultException {
        TestUtils.checkDisplayName(client, submodelNode, "Submodel:" + TestConstants.SUBMODEL_TECH_DATA_NODE_NAME);
        TestUtils.checkType(client, submodelNode, new NodeId(aasns, TestConstants.AAS_SUBMODEL_TYPE_ID));

        TestUtils.checkIdentificationNode(client, submodelNode, aasns, AASIdentifierTypeDataType.IRI, TestConstants.SUBMODEL_TECH_DATA_NAME);
        TestUtils.checkAdministrationNode(client, submodelNode, aasns, null, null);
        TestUtils.checkCategoryNode(client, submodelNode, aasns, "");
        TestUtils.checkModelingKindNode(client, submodelNode, aasns, AASModelingKindDataType.Instance);
        TestUtils.checkDataSpecificationNode(client, submodelNode, aasns);
        TestUtils.checkQualifierNode(client, submodelNode, aasns, new ArrayList<>());
        TestUtils.checkAasPropertyObject(client, submodelNode, aasns, TestConstants.MAX_ROTATION_SPEED_NAME, AASModelingKindDataType.Instance, "Parameter",
                AASValueTypeDataType.Int32, 5000, new ArrayList<>());
        TestUtils.checkAasPropertyObject(client, submodelNode, aasns, TestConstants.DECIMAL_PROPERTY, AASModelingKindDataType.Instance, "Parameter",
                AASValueTypeDataType.Int64, Long.valueOf(123456), new ArrayList<>());
    }


    private void testOperatingManual(UaClient client, NodeId node) throws ServiceException, AddressSpaceException, StatusException, ServiceResultException, InterruptedException {
        TestUtils.checkDisplayName(client, node, TestConstants.OPERATING_MANUAL_NAME);
        TestUtils.checkType(client, node, new NodeId(aasns, TestConstants.AAS_SUBMODEL_ELEM_COLL_TYPE_ID));
        TestUtils.checkCategoryNode(client, node, aasns, "");
        TestUtils.checkModelingKindNode(client, node, aasns, AASModelingKindDataType.Instance);
        TestUtils.checkDataSpecificationNode(client, node, aasns);
        TestUtils.checkQualifierNode(client, node, aasns, new ArrayList<>());
        TestUtils.checkVariableBool(client, node, aasns, TestConstants.ALLOW_DUPLICATES_NAME, false);
        // Skip LangString / LocalizedText test: not yet implemented in the service
        //TestUtils.checkAasPropertyString(client, node, aasns, "Title", AASModelingKindDataType.Instance, "", AASValueTypeDataType.LocalizedText, "OperatingManual",
        //        new ArrayList<>());
        TestUtils.checkAasPropertyFile(client, node, aasns, "DigitalFile_PDF", AASModelingKindDataType.Instance, "", "application/pdf", "/aasx/OperatingManual.pdf", 0);
    }


    private void testSubmodelRefs(UaClient client, NodeId baseNode, int aasns, NodeId submodelDocNode, NodeId submodelOperDataNode, NodeId submodelTechDataNode)
            throws ServiceException, ServiceResultException, AddressSpaceException, StatusException {
        List<RelativePath> relPath = new ArrayList<>();
        List<RelativePathElement> browsePath = new ArrayList<>();
        browsePath.add(new RelativePathElement(Identifiers.HierarchicalReferences, false, true, new QualifiedName(aasns, TestConstants.SUBMODEL_REF_NAME)));
        relPath.add(new RelativePath(browsePath.toArray(RelativePathElement[]::new)));

        BrowsePathResult[] bpres = client.getAddressSpace().translateBrowsePathsToNodeIds(baseNode, relPath.toArray(RelativePath[]::new));
        Assert.assertNotNull("testSubmodelRefs Browse Result Null", bpres);
        Assert.assertTrue("testSubmodelRefs Browse Result: size doesn't match", bpres.length == 1);
        Assert.assertTrue("testSubmodelRefs Browse Result Good", bpres[0].getStatusCode().isGood());

        BrowsePathTarget[] targets = bpres[0].getTargets();
        Assert.assertNotNull("testSubmodelRefs Target Null", targets);
        Assert.assertTrue("testSubmodelRefs Target empty", targets.length > 0);
        NodeId refNode = client.getAddressSpace().getNamespaceTable().toNodeId(targets[0].getTargetId());
        Assert.assertNotNull("testSubmodelRefs RefNode Null", refNode);
        TestUtils.checkType(client, refNode, new NodeId(aasns, TestConstants.AAS_REFERENCE_LIST_ID));

        TestUtils.checkSubmodelRef(client, refNode, aasns, TestConstants.SUBMODEL_DOC_NAME, submodelDocNode);
        TestUtils.checkSubmodelRef(client, refNode, aasns, TestConstants.SUBMODEL_OPER_DATA_NAME, submodelOperDataNode);
        TestUtils.checkSubmodelRef(client, refNode, aasns, TestConstants.SUBMODEL_TECH_DATA_NAME, submodelTechDataNode);
    }
}<|MERGE_RESOLUTION|>--- conflicted
+++ resolved
@@ -90,11 +90,7 @@
 
     private static final Logger LOGGER = LoggerFactory.getLogger(OpcUaEndpointTest.class);
 
-<<<<<<< HEAD
     private static final long DEFAULT_TIMEOUT = 100;
-=======
-    private static final long DEFAULT_TIMEOUT = 500;
->>>>>>> 93566341
 
     private static int OPC_TCP_PORT;
     private static String ENDPOINT_URL;
