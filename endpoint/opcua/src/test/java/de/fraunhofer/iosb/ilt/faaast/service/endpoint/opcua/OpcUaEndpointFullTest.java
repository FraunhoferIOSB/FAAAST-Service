--- conflicted
+++ resolved
@@ -65,12 +65,9 @@
 import java.util.GregorianCalendar;
 import java.util.HashMap;
 import java.util.List;
-<<<<<<< HEAD
+import java.util.TimeZone;
 import java.util.concurrent.CountDownLatch;
 import java.util.concurrent.TimeUnit;
-=======
-import java.util.TimeZone;
->>>>>>> 93566341
 import opc.i4aas.AASEntityType;
 import opc.i4aas.AASIdentifierTypeDataType;
 import opc.i4aas.AASKeyDataType;
@@ -119,26 +116,26 @@
         Reference ref = new DefaultReference.Builder().keys(keys).build();
         List<OperationVariable> outputArgs = new ArrayList<>();
         outputArgs.add(new DefaultOperationVariable.Builder().value(new DefaultProperty.Builder().idShort("Test Output 1").valueType("string").value("XYZ1").build()).build());
-        assetConnectionConfig.setOperationProviders(new HashMap<Reference, TestOperationProviderConfig>() {
-            {
-                put(ref, new TestOperationProviderConfig(outputArgs));
-            }
-        });
-
-<<<<<<< HEAD
+
         // register another Operation 
         keys = new ArrayList<>();
         keys.add(new DefaultKey.Builder().type(KeyElements.SUBMODEL).idType(KeyType.IRI).value("https://acplt.org/Test_Submodel_Mandatory").build());
         keys.add(new DefaultKey.Builder().type(KeyElements.OPERATION).idType(KeyType.ID_SHORT).value("ExampleOperation").build());
         Reference ref2 = new DefaultReference.Builder().keys(keys).build();
-        assetConnection.registerOperationProvider(ref2, new TestOperationProviderConfig(null));
-
-        endpoint = new OpcUaEndpoint();
-        service = new TestService(endpoint, assetConnection, true);
-        endpoint.init(coreConfig, config, service);
-=======
+
+        assetConnectionConfig.setOperationProviders(new HashMap<Reference, TestOperationProviderConfig>() {
+            {
+                put(ref, new TestOperationProviderConfig(outputArgs));
+                put(ref2, new TestOperationProviderConfig(null));
+            }
+        });
+
+        //assetConnection.registerOperationProvider(ref2, new TestOperationProviderConfig(null));
+
+        //        endpoint = new OpcUaEndpoint();
+        //        service = new TestService(endpoint, assetConnection, true);
+        //        endpoint.init(coreConfig, config, service);
         service = new TestService(config, assetConnectionConfig, true);
->>>>>>> 93566341
         service.start();
     }
 
@@ -769,62 +766,19 @@
 
 
     @Test
-<<<<<<< HEAD
-    public void testCallOperationNoArgs() throws SecureIdentityException, IOException, ServiceException, ServiceResultException, MethodCallStatusException {
-=======
     public void testDateTimeProperty()
             throws SecureIdentityException, IOException, ServiceException, ServiceResultException, AddressSpaceException, StatusException, InterruptedException {
->>>>>>> 93566341
-        UaClient client = new UaClient(ENDPOINT_URL);
-        client.setSecurityMode(SecurityMode.NONE);
-        TestUtils.initialize(client);
-        client.connect();
-        System.out.println("client connected");
-
-        aasns = client.getAddressSpace().getNamespaceTable().getIndex(VariableIds.AASAssetAdministrationShellType_AssetInformation_AssetKind.getNamespaceUri());
-<<<<<<< HEAD
-        int serverns = client.getAddressSpace().getNamespaceTable().getIndex(AasServiceNodeManager.NAMESPACE_URI);
-=======
->>>>>>> 93566341
-
-        List<RelativePath> relPath = new ArrayList<>();
-        List<RelativePathElement> browsePath = new ArrayList<>();
-        browsePath.add(new RelativePathElement(Identifiers.HierarchicalReferences, false, true, new QualifiedName(aasns, TestConstants.AAS_ENVIRONMENT_NAME)));
-<<<<<<< HEAD
-        browsePath.add(new RelativePathElement(Identifiers.HierarchicalReferences, false, true, new QualifiedName(aasns, TestConstants.FULL_SUBMODEL_4_NAME)));
-        browsePath.add(new RelativePathElement(Identifiers.HierarchicalReferences, false, true, new QualifiedName(aasns, TestConstants.FULL_OPERATION_NAME)));
-        relPath.add(new RelativePath(browsePath.toArray(RelativePathElement[]::new)));
-
-        browsePath.clear();
-        browsePath.add(new RelativePathElement(Identifiers.HierarchicalReferences, false, true, new QualifiedName(aasns, TestConstants.AAS_ENVIRONMENT_NAME)));
-        browsePath.add(new RelativePathElement(Identifiers.HierarchicalReferences, false, true, new QualifiedName(aasns, TestConstants.FULL_SUBMODEL_4_NAME)));
-        browsePath.add(new RelativePathElement(Identifiers.HierarchicalReferences, false, true, new QualifiedName(aasns, TestConstants.FULL_OPERATION_NAME)));
-        browsePath.add(new RelativePathElement(Identifiers.HierarchicalReferences, false, true, new QualifiedName(serverns, TestConstants.FULL_OPERATION_NAME)));
-        relPath.add(new RelativePath(browsePath.toArray(RelativePathElement[]::new)));
-
-        BrowsePathResult[] bpres = client.getAddressSpace().translateBrowsePathsToNodeIds(Identifiers.ObjectsFolder, relPath.toArray(RelativePath[]::new));
-        Assert.assertNotNull("testCallOperationNoArgs Browse Result Null", bpres);
-        Assert.assertEquals("testCallOperationNoArgs Browse Result: size doesn't match", 2, bpres.length);
-        Assert.assertTrue("testCallOperationNoArgs Browse Result Good", bpres[0].getStatusCode().isGood());
-
-        BrowsePathTarget[] targets = bpres[0].getTargets();
-        Assert.assertNotNull("testCallOperationNoArgs Object Targets Null", targets);
-        Assert.assertTrue("testCallOperationNoArgs Object Targets empty", targets.length > 0);
-
-        NodeId objectNode = client.getAddressSpace().getNamespaceTable().toNodeId(targets[0].getTargetId());
-        Assert.assertNotNull("testCallOperationNoArgs objectNode Null", objectNode);
-
-        targets = bpres[1].getTargets();
-        Assert.assertNotNull("testCallOperationNoArgs Method Targets Null", targets);
-        Assert.assertTrue("testCallOperationNoArgs Method Targets empty", targets.length > 0);
-
-        NodeId methodNode = client.getAddressSpace().getNamespaceTable().toNodeId(targets[0].getTargetId());
-        Assert.assertNotNull("testCallOperationNoArgs methodNode Null", methodNode);
-
-        Variant[] outputs = client.call(objectNode, methodNode);
-        Assert.assertNotNull("testCallOperationNoArgs output Arguments Null", outputs);
-        Assert.assertEquals("testCallOperationNoArgs output Arguments length not equal", 0, outputs.length);
-=======
+        UaClient client = new UaClient(ENDPOINT_URL);
+        client.setSecurityMode(SecurityMode.NONE);
+        TestUtils.initialize(client);
+        client.connect();
+        System.out.println("client connected");
+
+        aasns = client.getAddressSpace().getNamespaceTable().getIndex(VariableIds.AASAssetAdministrationShellType_AssetInformation_AssetKind.getNamespaceUri());
+
+        List<RelativePath> relPath = new ArrayList<>();
+        List<RelativePathElement> browsePath = new ArrayList<>();
+        browsePath.add(new RelativePathElement(Identifiers.HierarchicalReferences, false, true, new QualifiedName(aasns, TestConstants.AAS_ENVIRONMENT_NAME)));
         browsePath.add(new RelativePathElement(Identifiers.HierarchicalReferences, false, true, new QualifiedName(aasns, TestConstants.FULL_SUBMODEL_6_NAME)));
         relPath.add(new RelativePath(browsePath.toArray(RelativePathElement[]::new)));
 
@@ -864,25 +818,65 @@
         ZonedDateTime zdtnew = ZonedDateTime.now(ZoneId.of(DateTimeValue.DEFAULT_TIMEZONE));
         DateTime dtnew = new DateTime(GregorianCalendar.from(zdtnew));
         TestUtils.writeNewValueIntern(client, propValueNode, dt, dtnew);
->>>>>>> 93566341
-
-        System.out.println("disconnect client");
-        client.disconnect();
-    }
-
-
-<<<<<<< HEAD
-=======
-    /**
-     * Tests the submodel 1 (Identification).
-     *
-     * @param client The OPC UA Client.
-     * @param submodelNode The desired Submodel
-     * @throws ServiceException If the operation fails
-     * @throws AddressSpaceException If the operation fails
-     * @throws ServiceResultException If the operation fails
-     */
->>>>>>> 93566341
+
+        System.out.println("disconnect client");
+        client.disconnect();
+    }
+
+
+    @Test
+    public void testCallOperationNoArgs() throws SecureIdentityException, IOException, ServiceException, ServiceResultException, MethodCallStatusException {
+        UaClient client = new UaClient(ENDPOINT_URL);
+        client.setSecurityMode(SecurityMode.NONE);
+        TestUtils.initialize(client);
+        client.connect();
+        System.out.println("client connected");
+
+        aasns = client.getAddressSpace().getNamespaceTable().getIndex(VariableIds.AASAssetAdministrationShellType_AssetInformation_AssetKind.getNamespaceUri());
+        int serverns = client.getAddressSpace().getNamespaceTable().getIndex(AasServiceNodeManager.NAMESPACE_URI);
+
+        List<RelativePath> relPath = new ArrayList<>();
+        List<RelativePathElement> browsePath = new ArrayList<>();
+        browsePath.add(new RelativePathElement(Identifiers.HierarchicalReferences, false, true, new QualifiedName(aasns, TestConstants.AAS_ENVIRONMENT_NAME)));
+        browsePath.add(new RelativePathElement(Identifiers.HierarchicalReferences, false, true, new QualifiedName(aasns, TestConstants.FULL_SUBMODEL_4_NAME)));
+        browsePath.add(new RelativePathElement(Identifiers.HierarchicalReferences, false, true, new QualifiedName(aasns, TestConstants.FULL_OPERATION_NAME)));
+        relPath.add(new RelativePath(browsePath.toArray(RelativePathElement[]::new)));
+
+        browsePath.clear();
+        browsePath.add(new RelativePathElement(Identifiers.HierarchicalReferences, false, true, new QualifiedName(aasns, TestConstants.AAS_ENVIRONMENT_NAME)));
+        browsePath.add(new RelativePathElement(Identifiers.HierarchicalReferences, false, true, new QualifiedName(aasns, TestConstants.FULL_SUBMODEL_4_NAME)));
+        browsePath.add(new RelativePathElement(Identifiers.HierarchicalReferences, false, true, new QualifiedName(aasns, TestConstants.FULL_OPERATION_NAME)));
+        browsePath.add(new RelativePathElement(Identifiers.HierarchicalReferences, false, true, new QualifiedName(serverns, TestConstants.FULL_OPERATION_NAME)));
+        relPath.add(new RelativePath(browsePath.toArray(RelativePathElement[]::new)));
+
+        BrowsePathResult[] bpres = client.getAddressSpace().translateBrowsePathsToNodeIds(Identifiers.ObjectsFolder, relPath.toArray(RelativePath[]::new));
+        Assert.assertNotNull("testCallOperationNoArgs Browse Result Null", bpres);
+        Assert.assertEquals("testCallOperationNoArgs Browse Result: size doesn't match", 2, bpres.length);
+        Assert.assertTrue("testCallOperationNoArgs Browse Result Good", bpres[0].getStatusCode().isGood());
+
+        BrowsePathTarget[] targets = bpres[0].getTargets();
+        Assert.assertNotNull("testCallOperationNoArgs Object Targets Null", targets);
+        Assert.assertTrue("testCallOperationNoArgs Object Targets empty", targets.length > 0);
+
+        NodeId objectNode = client.getAddressSpace().getNamespaceTable().toNodeId(targets[0].getTargetId());
+        Assert.assertNotNull("testCallOperationNoArgs objectNode Null", objectNode);
+
+        targets = bpres[1].getTargets();
+        Assert.assertNotNull("testCallOperationNoArgs Method Targets Null", targets);
+        Assert.assertTrue("testCallOperationNoArgs Method Targets empty", targets.length > 0);
+
+        NodeId methodNode = client.getAddressSpace().getNamespaceTable().toNodeId(targets[0].getTargetId());
+        Assert.assertNotNull("testCallOperationNoArgs methodNode Null", methodNode);
+
+        Variant[] outputs = client.call(objectNode, methodNode);
+        Assert.assertNotNull("testCallOperationNoArgs output Arguments Null", outputs);
+        Assert.assertEquals("testCallOperationNoArgs output Arguments length not equal", 0, outputs.length);
+
+        System.out.println("disconnect client");
+        client.disconnect();
+    }
+
+
     private void testSubmodel1(UaClient client, NodeId submodelNode) throws ServiceException, AddressSpaceException, ServiceResultException, StatusException {
         TestUtils.checkDisplayName(client, submodelNode, "Submodel:" + TestConstants.FULL_SUBMODEL_1_NAME);
         TestUtils.checkType(client, submodelNode, new NodeId(aasns, TestConstants.AAS_SUBMODEL_TYPE_ID));
