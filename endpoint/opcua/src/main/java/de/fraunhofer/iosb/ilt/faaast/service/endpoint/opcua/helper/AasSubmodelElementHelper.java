--- conflicted
+++ resolved
@@ -151,13 +151,8 @@
         else if ((value instanceof EntityValue) && (subElem instanceof AASEntityType)) {
             setEntityPropertyValue((AASEntityType) subElem, (EntityValue) value, nodeManager);
         }
-<<<<<<< HEAD
-        else if (value instanceof DataElementValue dev) {
-            setDataElementValue(subElem, dev, nodeManager);
-=======
         else if (value instanceof DataElementValue dataElementValue) {
             setDataElementValue(subElem, dataElementValue, nodeManager);
->>>>>>> b0ace767
         }
         else {
             LOG.warn("SubmodelElement {} type not supported", subElem.getBrowseName().getName());
@@ -440,13 +435,8 @@
         dateTimeProperty.setDataTypeId(Identifiers.DateTime);
         dateTimeProperty.setDescription(new LocalizedText("", ""));
         if ((typedValue != null) && (typedValue.getValue() != null)) {
-<<<<<<< HEAD
             if (typedValue.getValue() instanceof OffsetDateTime odt) {
                 dateTimeProperty.setValue(ValueConverter.createDateTime(odt));
-=======
-            if (typedValue instanceof DateTimeValue dtval) {
-                dateTimeProperty.setValue(ValueConverter.createDateTime(dtval.getValue()));
->>>>>>> b0ace767
             }
             else {
                 dateTimeProperty.setValue(typedValue.getValue());
