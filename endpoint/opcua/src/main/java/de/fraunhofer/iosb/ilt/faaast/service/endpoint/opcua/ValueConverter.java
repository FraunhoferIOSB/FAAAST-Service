--- conflicted
+++ resolved
@@ -35,12 +35,8 @@
 import de.fraunhofer.iosb.ilt.faaast.service.model.value.primitive.IntegerValue;
 import de.fraunhofer.iosb.ilt.faaast.service.util.Ensure;
 import java.time.LocalDateTime;
-<<<<<<< HEAD
-import java.time.ZonedDateTime;
-=======
 import java.time.OffsetDateTime;
 import java.time.ZoneId;
->>>>>>> fd61e73a
 import java.util.ArrayList;
 import java.util.EnumMap;
 import java.util.List;
@@ -713,11 +709,7 @@
      * @return The OPC UA date time
      */
     public static DateTime createDateTime(LocalDateTime value) {
-<<<<<<< HEAD
-        return new DateTime(GregorianCalendar.from(value.atZone(DateTimeValue.DEFAULT_TIMEZONE)));
-=======
         return DateTime.fromInstant(value.atZone(OffsetDateTime.now(ZoneId.systemDefault()).getOffset()).toInstant());
->>>>>>> fd61e73a
     }
 
 
