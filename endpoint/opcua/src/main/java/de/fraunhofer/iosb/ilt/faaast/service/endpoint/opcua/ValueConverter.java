--- conflicted
+++ resolved
@@ -1042,12 +1042,7 @@
      * @return The corresponding value
      * @throws ValueMappingException Error when mapping to ElementValue fails
      */
-<<<<<<< HEAD
-    public static Variant getSubmodelElementValue(SubmodelElement submodelElement, SubmodelElementData.Type type) {
-=======
-    @SuppressWarnings("java:S1301")
     public static Variant getSubmodelElementValue(SubmodelElement submodelElement, SubmodelElementData.Type type) throws ValueMappingException {
->>>>>>> 61ee826f
         Variant retval;
 
         try {
