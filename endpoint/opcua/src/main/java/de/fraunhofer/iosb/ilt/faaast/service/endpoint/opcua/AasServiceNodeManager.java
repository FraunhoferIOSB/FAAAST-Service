--- conflicted
+++ resolved
@@ -293,7 +293,6 @@
      */
     private void createAasNodes() throws StatusException, ServiceResultException, ServiceException, AddressSpaceException {
         addAasEnvironmentNode();
-<<<<<<< HEAD
 
         ConceptDescriptionCreator.addConceptDescriptions(aasEnvironment.getConceptDescriptions(), this);
 
@@ -308,40 +307,9 @@
         if (submodels != null) {
             for (Submodel submodel: submodels) {
                 SubmodelCreator.addSubmodel(aasEnvironmentNode, submodel, this);
-=======
-
-        ConceptDescriptionCreator.addConceptDescriptions(aasEnvironment.getConceptDescriptions(), this);
-
-        List<Asset> assets = aasEnvironment.getAssets();
-        if (assets != null) {
-            for (Asset asset: assets) {
-                AssetCreator.addAsset(aasEnvironmentNode, asset, this);
-            }
-        }
-
-        List<Submodel> submodels = aasEnvironment.getSubmodels();
-        if (submodels != null) {
-            for (Submodel submodel: submodels) {
-                SubmodelCreator.addSubmodel(aasEnvironmentNode, submodel, this);
-            }
-        }
-
-        if (aasEnvironment.getAssetAdministrationShells() != null) {
-            for (AssetAdministrationShell aas: aasEnvironment.getAssetAdministrationShells()) {
-                AssetAdministrationShellCreator.addAssetAdministrationShell(aasEnvironmentNode, aas, this);
->>>>>>> 3164d7b9
-            }
-        }
-
-        addAssetAdministrationShells();
-    }
-
-
-    /**
-     * Adds the AASEnvironment Node.
-     */
-<<<<<<< HEAD
-    private void addAssetAdministrationShells() throws StatusException {
+            }
+        }
+
         if (aasEnvironment.getAssetAdministrationShells() != null) {
             for (AssetAdministrationShell aas: aasEnvironment.getAssetAdministrationShells()) {
                 AssetAdministrationShellCreator.addAssetAdministrationShell(aasEnvironmentNode, aas, this);
@@ -388,43 +356,6 @@
             catch (Exception e) {
                 LOG.error("elementCreated Exception", e);
             }
-=======
-    private void addAasEnvironmentNode() {
-        final UaObject objectsFolder = getServer().getNodeManagerRoot().getObjectsFolder();
-        LOG.debug("addAasEnvironmentNode {}; to ObjectsFolder", AAS_ENVIRONMENT_NAME);
-        QualifiedName browseName = UaQualifiedName.from(opc.i4aas.ObjectTypeIds.AASEnvironmentType.getNamespaceUri(), AAS_ENVIRONMENT_NAME).toQualifiedName(getNamespaceTable());
-        aasEnvironmentNode = createInstance(AASEnvironmentType.class, createNodeId(objectsFolder, browseName), browseName, LocalizedText.english(AAS_ENVIRONMENT_NAME));
-        LOG.debug("addAasEnvironmentNode: Created class: {}", aasEnvironmentNode.getClass().getName());
-
-        objectsFolder.addComponent(aasEnvironmentNode);
-    }
-
-
-    /**
-     * Subscribes to Events on the MessageBus (e.g. ValueChangeEvents).
-     *
-     * @throws MessageBusException if subscribing fails
-     */
-    private void subscribeMessageBus() throws MessageBusException {
-        LOG.debug("subscribeMessageBus: subscribe ValueChangeEvents");
-        SubscriptionInfo info = SubscriptionInfo.create(ValueChangeEventMessage.class, x -> {
-            try {
-                updateSubmodelElementValue(x.getElement(), x.getNewValue(), x.getOldValue());
-            }
-            catch (StatusException e) {
-                LOG.error("valueChanged Exception", e);
-            }
-        });
-        subscriptions.add(messageBus.subscribe(info));
-
-        info = SubscriptionInfo.create(ElementCreateEventMessage.class, x -> {
-            try {
-                elementCreated(x.getElement(), x.getValue());
-            }
-            catch (Exception e) {
-                LOG.error("elementCreated Exception", e);
-            }
->>>>>>> 3164d7b9
         });
         subscriptions.add(messageBus.subscribe(info));
 
