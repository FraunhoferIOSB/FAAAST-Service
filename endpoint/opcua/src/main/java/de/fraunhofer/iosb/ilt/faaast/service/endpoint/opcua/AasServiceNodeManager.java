/*
 * Copyright (c) 2021 Fraunhofer IOSB, eine rechtlich nicht selbstaendige
 * Einrichtung der Fraunhofer-Gesellschaft zur Foerderung der angewandten
 * Forschung e.V.
 * Licensed under the Apache License, Version 2.0 (the "License");
 * you may not use this file except in compliance with the License.
 * You may obtain a copy of the License at
 * http://www.apache.org/licenses/LICENSE-2.0
 * Unless required by applicable law or agreed to in writing, software
 * distributed under the License is distributed on an "AS IS" BASIS,
 * WITHOUT WARRANTIES OR CONDITIONS OF ANY KIND, either express or implied.
 * See the License for the specific language governing permissions and
 * limitations under the License.
 */
package de.fraunhofer.iosb.ilt.faaast.service.endpoint.opcua;

import com.prosysopc.ua.ServiceException;
import com.prosysopc.ua.StatusException;
import com.prosysopc.ua.UaQualifiedName;
import com.prosysopc.ua.client.AddressSpaceException;
import com.prosysopc.ua.nodes.UaNode;
import com.prosysopc.ua.nodes.UaNodeFactoryException;
import com.prosysopc.ua.nodes.UaObject;
import com.prosysopc.ua.server.CallableListener;
import com.prosysopc.ua.server.MethodManagerUaNode;
import com.prosysopc.ua.server.NodeManagerUaNode;
import com.prosysopc.ua.server.UaServer;
import com.prosysopc.ua.stack.builtintypes.LocalizedText;
import com.prosysopc.ua.stack.builtintypes.NodeId;
import com.prosysopc.ua.stack.builtintypes.QualifiedName;
import com.prosysopc.ua.stack.common.ServiceResultException;
import com.prosysopc.ua.types.opcua.BaseObjectType;
import com.prosysopc.ua.types.opcua.FolderType;
import de.fraunhofer.iosb.ilt.faaast.service.endpoint.opcua.creator.AssetAdministrationShellCreator;
import de.fraunhofer.iosb.ilt.faaast.service.endpoint.opcua.creator.AssetCreator;
import de.fraunhofer.iosb.ilt.faaast.service.endpoint.opcua.creator.ConceptDescriptionCreator;
import de.fraunhofer.iosb.ilt.faaast.service.endpoint.opcua.creator.EmbeddedDataSpecificationCreator;
import de.fraunhofer.iosb.ilt.faaast.service.endpoint.opcua.creator.QualifierCreator;
import de.fraunhofer.iosb.ilt.faaast.service.endpoint.opcua.creator.SubmodelCreator;
import de.fraunhofer.iosb.ilt.faaast.service.endpoint.opcua.creator.SubmodelElementCreator;
import de.fraunhofer.iosb.ilt.faaast.service.endpoint.opcua.data.ObjectData;
import de.fraunhofer.iosb.ilt.faaast.service.endpoint.opcua.data.SubmodelElementData;
import de.fraunhofer.iosb.ilt.faaast.service.endpoint.opcua.helper.AasSubmodelElementHelper;
import de.fraunhofer.iosb.ilt.faaast.service.endpoint.opcua.listener.AasServiceMethodManagerListener;
import de.fraunhofer.iosb.ilt.faaast.service.exception.MessageBusException;
import de.fraunhofer.iosb.ilt.faaast.service.messagebus.MessageBus;
import de.fraunhofer.iosb.ilt.faaast.service.model.messagebus.SubscriptionId;
import de.fraunhofer.iosb.ilt.faaast.service.model.messagebus.SubscriptionInfo;
import de.fraunhofer.iosb.ilt.faaast.service.model.messagebus.event.change.ElementCreateEventMessage;
import de.fraunhofer.iosb.ilt.faaast.service.model.messagebus.event.change.ElementDeleteEventMessage;
import de.fraunhofer.iosb.ilt.faaast.service.model.messagebus.event.change.ElementUpdateEventMessage;
import de.fraunhofer.iosb.ilt.faaast.service.model.messagebus.event.change.ValueChangeEventMessage;
import de.fraunhofer.iosb.ilt.faaast.service.model.value.ElementValue;
import io.adminshell.aas.v3.dataformat.core.util.AasUtils;
import io.adminshell.aas.v3.model.AnnotatedRelationshipElement;
import io.adminshell.aas.v3.model.Asset;
import io.adminshell.aas.v3.model.AssetAdministrationShell;
import io.adminshell.aas.v3.model.AssetAdministrationShellEnvironment;
import io.adminshell.aas.v3.model.ConceptDescription;
import io.adminshell.aas.v3.model.Constraint;
import io.adminshell.aas.v3.model.DataElement;
import io.adminshell.aas.v3.model.EmbeddedDataSpecification;
import io.adminshell.aas.v3.model.Key;
import io.adminshell.aas.v3.model.Referable;
import io.adminshell.aas.v3.model.Reference;
import io.adminshell.aas.v3.model.Submodel;
import io.adminshell.aas.v3.model.SubmodelElement;
import io.adminshell.aas.v3.model.SubmodelElementCollection;
import java.util.ArrayList;
import java.util.List;
import java.util.Map;
import java.util.concurrent.ConcurrentHashMap;
import opc.i4aas.AASAnnotatedRelationshipElementType;
import opc.i4aas.AASAssetAdministrationShellType;
import opc.i4aas.AASAssetType;
import opc.i4aas.AASBlobType;
import opc.i4aas.AASEntityType;
import opc.i4aas.AASEnvironmentType;
import opc.i4aas.AASMultiLanguagePropertyType;
import opc.i4aas.AASOperationType;
import opc.i4aas.AASPropertyType;
import opc.i4aas.AASRangeType;
import opc.i4aas.AASReferenceElementType;
import opc.i4aas.AASRelationshipElementType;
import opc.i4aas.AASSubmodelElementType;
import opc.i4aas.AASSubmodelType;
import org.slf4j.Logger;
import org.slf4j.LoggerFactory;


/**
 * A Node Manager for the AAS information model
 */
public class AasServiceNodeManager extends NodeManagerUaNode {

    /**
     * Make certain variable values read-only, because writing would not make
     * sense
     */
    public static final boolean VALUES_READ_ONLY = true;

    /**
     * Text if node is null
     */
    public static final String NODE_NULL = "node is null";

    /**
     * Text for addIdentifiable Exception
     */
    public static final String ADD_IDENT_EXC = "addIdentifiable Exception";

    /**
     * Text if value is null
     */
    private static final String VALUE_NULL = "value is null";

    /**
     * Text if element is null
     */
    private static final String ELEMENT_NULL = "element is null";

    /**
     * The namespace URI of this node manager
     */
    public static final String NAMESPACE_URI = "http://www.iosb.fraunhofer.de/ILT/AAS/OPCUA";

    /**
<<<<<<< HEAD
=======
     * Make certain variable values read-only, because writing would not make sense
     */
    private static final boolean VALUES_READ_ONLY = true;

    /**
>>>>>>> 83ec57e5
     * The logger for this class
     */
    private static final Logger LOG = LoggerFactory.getLogger(AasServiceNodeManager.class);

    /**
     * The AAS environment associated with this Node Manager
     */
    private final AssetAdministrationShellEnvironment aasEnvironment;

    /**
     * The associated Endpoint
     */
    private final OpcUaEndpoint endpoint;

    /**
     * The associated listener for method calls
     */
    private CallableListener aasMethodManagerListener;

    /**
     * The OPC UA Node for the AAS Environment
     */
    private AASEnvironmentType aasEnvironmentNode;

    /**
     * Maps NodeIds to AAS Data (e.g. Properties and operations)
     */
    private final Map<NodeId, SubmodelElementData> submodelElementAasMap;

    /**
     * Maps AAS SubmodelElements to OPC UA SubmodelElements
     */
    private final Map<Reference, AASSubmodelElementType> submodelElementOpcUAMap;

    /**
     * Maps Submodel references to the OPC UA Submodel
     */
    private final Map<Reference, UaNode> submodelOpcUAMap;

    /**
     * Maps NodeIds to the corresponding Referable elements
     */
    private final Map<Reference, ObjectData> referableMap;

    /**
     * The MessageBus for signalling changes, e.g. changed values
     */
    private final MessageBus<?> messageBus;

    /**
     * The list of subscriptions to the MessageBus.
     */
    private final List<SubscriptionId> subscriptions;

    /**
     * The counter for default NodeIds
     */
    private int nodeIdCounter;

    /**
     * Creates a new instance of AasServiceNodeManager
     *
     * @param server the server in which the node manager is created.
     * @param namespaceUri the namespace URI for the nodes
     * @param aas the AAS environment
     * @param ep the associated endpoint
     */
    public AasServiceNodeManager(UaServer server, String namespaceUri, AssetAdministrationShellEnvironment aas, OpcUaEndpoint ep) {
        super(server, namespaceUri);
        aasEnvironment = aas;

        endpoint = ep;
        submodelElementAasMap = new ConcurrentHashMap<>();
        submodelElementOpcUAMap = new ConcurrentHashMap<>();
        submodelOpcUAMap = new ConcurrentHashMap<>();
        referableMap = new ConcurrentHashMap<>();

        messageBus = ep.getMessageBus();
        subscriptions = new ArrayList<>();
    }


    @Override
    protected void init() throws StatusException, UaNodeFactoryException {
        try {
            super.init();

            AasSubmodelElementHelper.setNodeManager(this);

            createAddressSpace();
        }
        catch (ServiceResultException ex) {
            throw new StatusException(ex);
        }
        catch (ServiceException ex) {
            throw new StatusException(ex.getServiceResult(), ex);
        }
        catch (AddressSpaceException | MessageBusException ex) {
            throw new StatusException(ex.getMessage(), ex);
        }
    }


    @Override
    protected void close() {
        try {
            unsubscribeMessageBus();
        }
        catch (Exception ex) {
            LOG.error("close Exception", ex);
        }

        super.close();
    }


    /**
     * Gets the AAS Data for the given NodeId.
     *
     * @param node The desired NodeId
     * @return The associated AAS Data, null if it was not found
     */
    public SubmodelElementData getAasData(NodeId node) {
        SubmodelElementData retval = null;

        if (submodelElementAasMap.containsKey(node)) {
            retval = submodelElementAasMap.get(node);
            LOG.debug("getAasSubmodelElement: NodeId: {}; Property {}", node, retval);
        }
        else {
            LOG.info("Node {} not found in submodelElementMap", node);
        }

        return retval;
    }


    /**
     * Creates the address space of the OPC UA Server.
     */
    private void createAddressSpace() throws StatusException, ServiceResultException, ServiceException, AddressSpaceException, MessageBusException {
        try {
            LOG.trace("createAddressSpace");

            aasMethodManagerListener = new AasServiceMethodManagerListener(endpoint, this);
            MethodManagerUaNode m = (MethodManagerUaNode) getMethodManager();
            m.addCallListener(aasMethodManagerListener);

            createAasNodes();
            subscribeMessageBus();
        }
        catch (Exception ex) {
            LOG.error("createAddressSpace Exception", ex);
            throw ex;
        }
    }


    /**
     * Creates the AAS nodes in the address space.
     *
     * @throws StatusException If the operation fails
     * @throws ServiceException If the operation fails
     * @throws AddressSpaceException If the operation fails
     * @throws ServiceResultException If the operation fails
     */
    private void createAasNodes() throws StatusException, ServiceResultException, ServiceException, AddressSpaceException {
        try {
            if (aasEnvironment != null) {
                // add AASEnvironmentType
                addAasEnvironmentNode();

                // ConceptDescriptions.
                ConceptDescriptionCreator.addConceptDescriptions(aasEnvironment.getConceptDescriptions(), this);

                // Assets
                List<Asset> assets = aasEnvironment.getAssets();
                if ((assets != null) && (!assets.isEmpty())) {
                    for (Asset asset: assets) {
                        AssetCreator.addAsset(aasEnvironmentNode, asset, this);
                    }
                }

                // Submodels
                List<Submodel> submodels = aasEnvironment.getSubmodels();
                if ((submodels != null) && (!submodels.isEmpty())) {
                    for (Submodel submodel: submodels) {
                        SubmodelCreator.addSubmodel(aasEnvironmentNode, submodel, this);
                    }
                }

                addAssetAdministrationShells();
            }
        }
        catch (Exception ex) {
            LOG.error("createAasNodes Exception", ex);
            throw ex;
        }
    }


    /**
     * Adds the AssetAdministrationShells of the current environment.
     *
     * @throws StatusException If the operation fails
     */
    private void addAssetAdministrationShells() throws StatusException {
        try {
            for (AssetAdministrationShell aas: aasEnvironment.getAssetAdministrationShells()) {
<<<<<<< HEAD
                AssetAdministrationShellCreator.addAssetAdministrationShell(aasEnvironmentNode, aas, this);
            }
=======
                addAssetAdministrationShell(aas);
            }
        }
        catch (Exception ex) {
            LOG.error("addAssetAdministrationShells Exception", ex);
            throw ex;
        }
    }


    /**
     * Adds the given AssetAdministrationShell.
     *
     * @throws StatusException If the operation fails
     */
    private void addAssetAdministrationShell(AssetAdministrationShell aas) throws StatusException {
        try {
            TypeDefinitionBasedNodeBuilderConfiguration.Builder conf = TypeDefinitionBasedNodeBuilderConfiguration.builder();
            Reference derivedFrom = aas.getDerivedFrom();
            if (derivedFrom != null) {
                UaBrowsePath bp = UaBrowsePath.from(opc.i4aas.ObjectTypeIds.AASAssetAdministrationShellType,
                        UaQualifiedName.from(opc.i4aas.ObjectTypeIds.AASAssetAdministrationShellType.getNamespaceUri(), AASAssetAdministrationShellType.DERIVED_FROM));
                conf.addOptional(bp);
            }

            this.setNodeBuilderConfiguration(conf.build());

            QualifiedName browseName = UaQualifiedName.from(NAMESPACE_URI, aas.getIdShort()).toQualifiedName(getNamespaceTable());
            String displayName = "AAS:" + aas.getIdShort();
            NodeId nid = new NodeId(getNamespaceIndex(), aas.getIdShort());
            if (findNode(nid) != null) {
                // The NodeId already exists
                nid = getDefaultNodeId();
            }

            AASAssetAdministrationShellType aasShell = createInstance(AASAssetAdministrationShellTypeNode.class, nid, browseName, LocalizedText.english(displayName));
            addIdentifiable(aasShell, aas.getIdentification(), aas.getAdministration(), aas.getCategory());

            // DataSpecifications
            addEmbeddedDataSpecifications(aasShell, aas.getEmbeddedDataSpecifications());

            // AssetInformation
            AssetInformation assetInformation = aas.getAssetInformation();
            if (assetInformation != null) {
                addAssetInformation(aasShell, assetInformation);
            }

            // submodel references
            List<Reference> submodelRefs = aas.getSubmodels();
            if ((submodelRefs != null) && (!submodelRefs.isEmpty())) {
                addSubmodelReferences(aasShell, submodelRefs);
            }

            // add AAS to Environment
            addNodeAndReference(aasEnvironmentNode, aasShell, Identifiers.Organizes);

            referableMap.put(AasUtils.toReference(aas), new ObjectData(aas, aasShell));
        }
        catch (Exception ex) {
            LOG.error("addAssetAdministrationShell Exception", ex);
            throw ex;
        }
    }


    /**
     * Adds the given list of AAS Concept Descriptions.
     *
     * @param descriptions The desired list of AAS Concept Descriptions
     * @throws StatusException If the operation fails
     */
    private void addConceptDescriptions(List<ConceptDescription> descriptions) throws StatusException {
        try {
            // create folder DictionaryEntries
            final UaNode dictionariesFolder = getServer().getNodeManagerRoot().getNodeOrExternal(Identifiers.Dictionaries);

            // Folder for my objects
            final NodeId dictionarieEntriesFolderId = new NodeId(getNamespaceIndex(), "Dictionaries.DictionaryEntries");
            FolderTypeNode dictEntriesFolder = createInstance(FolderTypeNode.class, "DictionaryEntries", dictionarieEntriesFolderId);

            this.addNodeAndReference(dictionariesFolder, dictEntriesFolder, Identifiers.Organizes);

            for (ConceptDescription c: descriptions) {
                String name = c.getIdShort();
                NodeId nid = createNodeId(dictionariesFolder, name);
                DictionaryEntryType dictNode;
                switch (c.getIdentification().getIdType()) {
                    case IRDI:
                        AASIrdiConceptDescriptionType irdiNode = createInstance(AASIrdiConceptDescriptionType.class, name, nid);
                        addIdentifiable(irdiNode, c.getIdentification(), c.getAdministration(), name);
                        addConceptDescriptionReference(irdiNode, getReference(c));
                        dictEntriesFolder.addComponent(irdiNode);
                        dictionaryMap.put(getReference(c), irdiNode);
                        dictNode = irdiNode;
                        break;

                    case IRI:
                        AASIriConceptDescriptionType iriNode = createInstance(AASIriConceptDescriptionType.class, name, nid);
                        addIdentifiable(iriNode, c.getIdentification(), c.getAdministration(), name);
                        addConceptDescriptionReference(iriNode, getReference(c));
                        dictEntriesFolder.addComponent(iriNode);
                        dictionaryMap.put(getReference(c), iriNode);
                        dictNode = iriNode;
                        break;

                    default:
                        AASCustomConceptDescriptionType customNode = createInstance(AASCustomConceptDescriptionType.class, name, nid);
                        addIdentifiable(customNode, c.getIdentification(), c.getAdministration(), name);
                        addConceptDescriptionReference(customNode, getReference(c));
                        dictEntriesFolder.addComponent(customNode);
                        dictionaryMap.put(getReference(c), customNode);
                        dictNode = customNode;
                        break;
                }

                referableMap.put(AasUtils.toReference(c), new ObjectData(c, dictNode));
            }
        }
        catch (Exception ex) {
            LOG.error("addConceptDescriptions Exception", ex);
            throw ex;
        }
    }


    /**
     * Adds AAS Identifiable information to the given node.
     *
     * @param identifiableNode The desired node where the Identifiable information should be added
     * @param identifier The corresponding AAS Identifier
     * @param adminInfo The corresponding AAS Administrative Information
     * @param category The desired category
     */
    private void addIdentifiable(AASIdentifiableType identifiableNode, Identifier identifier, AdministrativeInformation adminInfo, String category) {
        try {
            if (identifier != null) {
                identifiableNode.getIdentificationNode().setId(identifier.getIdentifier());
                identifiableNode.getIdentificationNode().setIdType(ValueConverter.convertIdentifierType(identifier.getIdType()));
            }

            addAdminInformationProperties(identifiableNode.getAdministrationNode(), adminInfo);

            if (category == null) {
                category = "";
            }
            identifiableNode.setCategory(category);

            if (VALUES_READ_ONLY) {
                identifiableNode.getIdentificationNode().getIdNode().setAccessLevel(AccessLevelType.CurrentRead);
                identifiableNode.getIdentificationNode().getIdTypeNode().setAccessLevel(AccessLevelType.CurrentRead);
                identifiableNode.getCategoryNode().setAccessLevel(AccessLevelType.CurrentRead);
            }
        }
        catch (Exception ex) {
            LOG.error(ADD_IDENT_EXC, ex);
        }
    }


    /**
     * Adds AAS Identifiable information to the given node.
     *
     * @param conceptDescriptionNode The desired node where the Identifiable information should be added
     * @param identifier The corresponding AAS Identifier
     * @param adminInfo The corresponding AAS Administrative Information
     * @param category The desired category
     */
    private void addIdentifiable(AASIrdiConceptDescriptionType conceptDescriptionNode, Identifier identifier, AdministrativeInformation adminInfo, String category) {
        try {
            if (identifier != null) {
                conceptDescriptionNode.getIdentificationNode().setId(identifier.getIdentifier());
                conceptDescriptionNode.getIdentificationNode().setIdType(ValueConverter.convertIdentifierType(identifier.getIdType()));
            }

            addAdminInformationProperties(conceptDescriptionNode.getAdministrationNode(), adminInfo);

            if (category == null) {
                category = "";
            }
            conceptDescriptionNode.setCategory(category);

            if (VALUES_READ_ONLY) {
                conceptDescriptionNode.getIdentificationNode().getIdNode().setAccessLevel(AccessLevelType.CurrentRead);
                conceptDescriptionNode.getIdentificationNode().getIdTypeNode().setAccessLevel(AccessLevelType.CurrentRead);
                conceptDescriptionNode.getCategoryNode().setAccessLevel(AccessLevelType.CurrentRead);
            }
        }
        catch (Exception ex) {
            LOG.error(ADD_IDENT_EXC, ex);
        }
    }


    /**
     * Adds AAS Identifiable information to the given node.
     *
     * @param conceptDescriptionNode The desired node where the Identifiable information should be added
     * @param identifier The corresponding AAS Identifier
     * @param adminInfo The corresponding AAS Administrative Information
     * @param category The desired category
     */
    private void addIdentifiable(AASIriConceptDescriptionType conceptDescriptionNode, Identifier identifier, AdministrativeInformation adminInfo, String category) {
        try {
            if (identifier != null) {
                conceptDescriptionNode.getIdentificationNode().setId(identifier.getIdentifier());
                conceptDescriptionNode.getIdentificationNode().setIdType(ValueConverter.convertIdentifierType(identifier.getIdType()));
            }

            addAdminInformationProperties(conceptDescriptionNode.getAdministrationNode(), adminInfo);

            if (category == null) {
                category = "";
            }
            conceptDescriptionNode.setCategory(category);

            if (VALUES_READ_ONLY) {
                conceptDescriptionNode.getIdentificationNode().getIdNode().setAccessLevel(AccessLevelType.CurrentRead);
                conceptDescriptionNode.getIdentificationNode().getIdTypeNode().setAccessLevel(AccessLevelType.CurrentRead);
                conceptDescriptionNode.getCategoryNode().setAccessLevel(AccessLevelType.CurrentRead);
            }
        }
        catch (Exception ex) {
            LOG.error(ADD_IDENT_EXC, ex);
        }
    }


    /**
     * Adds AAS Identifiable information to the given node.
     *
     * @param conceptDescriptionNode The desired node where the Identifiable information should be added
     * @param identifier The corresponding AAS Identifier
     * @param adminInfo The corresponding AAS Administrative Information
     * @param category The desired category
     */
    private void addIdentifiable(AASCustomConceptDescriptionType conceptDescriptionNode, Identifier identifier, AdministrativeInformation adminInfo, String category) {
        try {
            if (identifier != null) {
                conceptDescriptionNode.getIdentificationNode().setId(identifier.getIdentifier());
                conceptDescriptionNode.getIdentificationNode().setIdType(ValueConverter.convertIdentifierType(identifier.getIdType()));
            }

            addAdminInformationProperties(conceptDescriptionNode.getAdministrationNode(), adminInfo);

            if (category == null) {
                category = "";
            }
            conceptDescriptionNode.setCategory(category);

            if (VALUES_READ_ONLY) {
                conceptDescriptionNode.getIdentificationNode().getIdNode().setAccessLevel(AccessLevelType.CurrentRead);
                conceptDescriptionNode.getIdentificationNode().getIdTypeNode().setAccessLevel(AccessLevelType.CurrentRead);
                conceptDescriptionNode.getCategoryNode().setAccessLevel(AccessLevelType.CurrentRead);
            }
        }
        catch (Exception ex) {
            LOG.error(ADD_IDENT_EXC, ex);
        }
    }


    /**
     * Adds the AdminInformation Properties to the given node (if they don't exist).
     *
     * @param adminInfNode The desired AdminInformation node
     * @param info The corresponding AAS AdministrativeInformation object
     */
    private void addAdminInformationProperties(AASAdministrativeInformationType adminInfNode, AdministrativeInformation info) {
        try {
            if ((adminInfNode != null) && (info != null)) {
                if (info.getVersion() != null) {
                    if (adminInfNode.getVersionNode() == null) {
                        NodeId myPropertyId = new NodeId(getNamespaceIndex(), adminInfNode.getNodeId().getValue().toString() + "." + AASAdministrativeInformationType.VERSION);
                        PlainProperty<String> myProperty = new PlainProperty<>(this, myPropertyId,
                                UaQualifiedName.from(opc.i4aas.ObjectTypeIds.AASAssetAdministrationShellType.getNamespaceUri(), AASAdministrativeInformationType.VERSION)
                                        .toQualifiedName(getNamespaceTable()),
                                LocalizedText.english(AASAdministrativeInformationType.VERSION));
                        myProperty.setDataTypeId(Identifiers.String);
                        if (VALUES_READ_ONLY) {
                            myProperty.setAccessLevel(AccessLevelType.CurrentRead);
                        }
                        myProperty.setDescription(new LocalizedText("", ""));
                        adminInfNode.addProperty(myProperty);
                    }

                    adminInfNode.setVersion(info.getVersion());
                }

                if (info.getRevision() != null) {
                    if (adminInfNode.getRevisionNode() == null) {
                        NodeId myPropertyId = new NodeId(getNamespaceIndex(), adminInfNode.getNodeId().getValue().toString() + "." + AASAdministrativeInformationType.REVISION);
                        PlainProperty<String> myProperty = new PlainProperty<>(this, myPropertyId,
                                UaQualifiedName.from(opc.i4aas.ObjectTypeIds.AASAssetAdministrationShellType.getNamespaceUri(), AASAdministrativeInformationType.REVISION)
                                        .toQualifiedName(getNamespaceTable()),
                                LocalizedText.english(AASAdministrativeInformationType.REVISION));
                        myProperty.setDataTypeId(Identifiers.String);
                        if (VALUES_READ_ONLY) {
                            myProperty.setAccessLevel(AccessLevelType.CurrentRead);
                        }
                        myProperty.setDescription(new LocalizedText("", ""));
                        adminInfNode.addProperty(myProperty);
                    }

                    adminInfNode.setRevision(info.getRevision());
                }
            }
        }
        catch (Exception ex) {
            LOG.error("addAdminInfProperties Exception", ex);
        }
    }


    /**
     * Creates a reference for the given ConceptDescription.
     *
     * @param cd The desired ConceptDescription
     * @return The created reference
     */
    private Reference getReference(ConceptDescription cd) {
        return AasUtils.toReference(cd);
    }


    /**
     * Adds a reference to a ConceptDescription.
     *
     * @param node The desired UA node
     * @param ref The reference to create
     * @throws StatusException If the operation fails
     */
    private void addConceptDescriptionReference(UaNode node, Reference ref) throws StatusException {
        try {
            if (ref != null) {
                String name = "ConceptDescription";
                QualifiedName browseName = UaQualifiedName.from(opc.i4aas.ObjectTypeIds.AASMultiLanguagePropertyType.getNamespaceUri(), name).toQualifiedName(getNamespaceTable());
                NodeId nid = createNodeId(node, browseName);
                AASReferenceType nodeRef = createInstance(AASReferenceTypeNode.class, nid, browseName, LocalizedText.english(name));

                setAasReferenceData(ref, nodeRef);
                node.addComponent(nodeRef);
                node.addReference(nodeRef, Identifiers.HasDictionaryEntry, false);
            }
        }
        catch (Exception ex) {
            LOG.error("addConceptDescriptionReference Exception", ex);
            throw ex;
        }
    }


    /**
     * Sets the data in the given Reference node.
     *
     * @param ref The desired UA reference object
     * @param refNode The AAS Reference object with the source data
     * @throws StatusException If the operation fails
     */
    private void setAasReferenceData(Reference ref, AASReferenceType refNode) throws StatusException {
        setAasReferenceData(ref, refNode, VALUES_READ_ONLY);
    }


    /**
     * Sets the data in the given Reference node.
     *
     * @param ref The desired UA reference object
     * @param refNode The AAS Reference object with the source data
     * @param readOnly True if the value should be read-only
     * @throws StatusException If the operation fails
     */
    private void setAasReferenceData(Reference ref, AASReferenceType refNode, boolean readOnly) throws StatusException {
        Ensure.requireNonNull(refNode, "refNode must be non-null");
        Ensure.require(refNode != null && ref != null, "refNode must be non-null");
        try {
            List<AASKeyDataType> keyList = new ArrayList<>();
            ref.getKeys().stream().map(k -> {
                AASKeyDataType keyValue = new AASKeyDataType();
                keyValue.setIdType(ValueConverter.getAasKeyType(k.getIdType()));
                keyValue.setType(ValueConverter.getAasKeyElementsDataType(k.getType()));
                keyValue.setValue(k.getValue());
                return keyValue;
            }).forEachOrdered(keyList::add);

            refNode.getKeysNode().setArrayDimensions(new UnsignedInteger[] {
                    UnsignedInteger.valueOf(keyList.size())
            });
            if (readOnly) {
                refNode.getKeysNode().setAccessLevel(AccessLevelType.CurrentRead);
            }
            refNode.setKeys(keyList.toArray(AASKeyDataType[]::new));
        }
        catch (Exception ex) {
            LOG.error("setAasReferenceData Exception", ex);
            throw ex;
        }
    }


    /**
     * Adds an AssetInformation object to the given Node.
     *
     * @param aasNode The AAS node where the AssetInformation should be added
     * @param assetInformation The desired AssetInformation object
     * @throws StatusException If the operation fails
     */
    private void addAssetInformation(AASAssetAdministrationShellType aasNode, AssetInformation assetInformation)
            throws StatusException {
        if (aasNode == null) {
            throw new IllegalArgumentException("aasNode = null");
        }
        else if (assetInformation == null) {
            throw new IllegalArgumentException("assetInformation = null");
        }

        try {
            boolean created = false;
            AASAssetInformationType assetInfoNode;
            assetInfoNode = aasNode.getAssetInformationNode();
            if (assetInfoNode == null) {
                String displayName = "AssetInformation";
                QualifiedName browseName = UaQualifiedName.from(opc.i4aas.ObjectTypeIds.AASSubmodelType.getNamespaceUri(), displayName).toQualifiedName(getNamespaceTable());
                NodeId nid = createNodeId(aasNode, browseName);
                assetInfoNode = createInstance(AASAssetInformationType.class, nid, browseName, LocalizedText.english(displayName));
                created = true;
            }

            if (assetInfoNode != null) {
                // AssetKind
                AssetKind assetKind = assetInformation.getAssetKind();
                assetInfoNode.setAssetKind(ValueConverter.convertAssetKind(assetKind));

                // BillOfMaterials
                List<Reference> assetBills = assetInformation.getBillOfMaterials();
                if ((assetBills != null) && (!assetBills.isEmpty())) {
                    AASReferenceList assetBillsNode = assetInfoNode.getBillOfMaterialNode();
                    addBillOfMaterials(assetBillsNode, assetBills);
                }

                // DefaultThumbnail
                File thumbnail = assetInformation.getDefaultThumbnail();
                if (thumbnail != null) {
                    addAasFile(assetInfoNode, thumbnail, null, null, false, AASAssetInformationType.DEFAULT_THUMBNAIL);
                }

                // GlobalAssetId
                Reference globalAssetId = assetInformation.getGlobalAssetId();
                if (globalAssetId != null) {
                    addAasReferenceAasNS(assetInfoNode, globalAssetId, AASAssetInformationType.GLOBAL_ASSET_ID);
                }

                // SpecificAssetIds
                List<IdentifierKeyValuePair> specificAssetIds = assetInformation.getSpecificAssetIds();
                if ((specificAssetIds != null) && (!specificAssetIds.isEmpty())) {
                    addSpecificAssetIds(assetInfoNode, specificAssetIds, "SpecificAssetIds");
                }

                if (created) {
                    aasNode.addComponent(assetInfoNode);
                }
            }
        }
        catch (Exception ex) {
            LOG.error("addAssetInformation Exception", ex);
            throw ex;
        }
    }


    /**
     * Adds the list of BillOfMaterial objects to the given Node.
     *
     * @param node The desired node where the BillOfMaterials should be added
     * @param billOfMaterials The desired list of BillOfMaterials
     * @throws StatusException If the operation fails
     */
    private void addBillOfMaterials(UaNode node, List<Reference> billOfMaterials) throws StatusException {
        if (node == null) {
            throw new IllegalArgumentException(NODE_NULL);
        }
        else if (billOfMaterials == null) {
            throw new IllegalArgumentException("billOfMaterials = null");
        }

        try {
            addAasReferenceList(node, billOfMaterials, "BillOfMaterial");
        }
        catch (Exception ex) {
            LOG.error("addBillOfMaterials Exception", ex);
            throw ex;
        }
    }


    /**
     * Adds an AAS Reference to the given node with the AAS namespace (read-only).
     *
     * @param node The node in which the object is created
     * @param ref The desired AAS reference object to add
     * @param name The desired name
     * @return The created node
     * @throws StatusException If the operation fails
     */
    private UaNode addAasReferenceAasNS(UaNode node, Reference ref, String name) throws StatusException {
        return addAasReferenceAasNS(node, ref, name, true);
    }


    /**
     * Adds an AAS Reference to the given node with the AAS namespace.
     *
     * @param node The node in which the object is created
     * @param ref The desired AAS reference object to add
     * @param name The desired name
     * @param readOnly True if the value should be read-only
     * @return The created node
     * @throws StatusException If the operation fails
     */
    private UaNode addAasReferenceAasNS(UaNode node, Reference ref, String name, boolean readOnly) throws StatusException {
        UaNode retval = null;

        try {
            retval = addAasReference(node, ref, name, opc.i4aas.ObjectTypeIds.AASReferenceType.getNamespaceUri(), readOnly);
        }
        catch (Exception ex) {
            LOG.error("addAasReferenceAasNS Exception", ex);
            throw ex;
        }

        return retval;
    }


    /**
     * Adds an AAS Reference to the given node with the given namespace.
     *
     * @param node The node in which the object is created
     * @param ref The desired AAS reference object to add
     * @param name The desired name
     * @param namespaceUri The desired namespace URI tu use
     * @param readOnly True if the value should be read-only
     * @return The created node
     * @throws StatusException If the operation fails
     */
    private UaNode addAasReference(UaNode node, Reference ref, String name, String namespaceUri, boolean readOnly) throws StatusException {
        UaNode retval = null;

        try {
            if (ref != null) {
                QualifiedName browseName = UaQualifiedName.from(namespaceUri, name).toQualifiedName(getNamespaceTable());
                NodeId nid = getDefaultNodeId();
                AASReferenceType nodeRef = createInstance(AASReferenceType.class, nid, browseName, LocalizedText.english(name));

                LOG.debug("addAasReference: add Node {} to Node {}", nid, node.getNodeId());

                setAasReferenceData(ref, nodeRef, readOnly);

                node.addComponent(nodeRef);

                retval = nodeRef;
            }
        }
        catch (Exception ex) {
            LOG.error("addAasReference Exception", ex);
            throw ex;
        }

        return retval;
    }


    /**
     * Adds an AAS file to the given node.
     *
     * @param node The desired UA node
     * @param aasFile The AAS file object
     * @param submodel The corresponding Submodel as parent object of the data element
     * @param parentRef The AAS reference to the parent node
     * @param ordered Specifies whether the file should be added ordered (true) or unordered (false)
     * @param nodeName The desired Name of the node. If this value is not set, the IdShort of the file is used.
     * @throws StatusException If the operation fails
     */
    private void addAasFile(UaNode node, File aasFile, Submodel submodel, Reference parentRef, boolean ordered, String nodeName)
            throws StatusException {
        try {
            if ((node != null) && (aasFile != null)) {
                String name = aasFile.getIdShort();
                if ((nodeName != null) && (!nodeName.isEmpty())) {
                    name = nodeName;
                }

                QualifiedName browseName = UaQualifiedName.from(opc.i4aas.ObjectTypeIds.AASFileType.getNamespaceUri(), name).toQualifiedName(getNamespaceTable());
                NodeId nid = getDefaultNodeId();
                AASFileType fileNode = createInstance(AASFileType.class, nid, browseName, LocalizedText.english(name));
                addSubmodelElementBaseData(fileNode, aasFile);

                // MimeType
                if (!aasFile.getMimeType().isEmpty()) {
                    fileNode.setMimeType(aasFile.getMimeType());
                }

                // Value
                if (aasFile.getValue() != null) {
                    if (fileNode.getValueNode() == null) {
                        addFileValueNode(fileNode);
                    }

                    fileNode.setValue(aasFile.getValue());

                    if (!aasFile.getValue().isEmpty()) {
                        java.io.File f = new java.io.File(aasFile.getValue());
                        if (!f.exists()) {
                            LOG.warn("addAasFile: File '{}' does not exist!", f.getAbsolutePath());
                        }
                        else {
                            // File Object: include only when the file exists
                            QualifiedName fileBrowseName = UaQualifiedName.from(opc.i4aas.ObjectTypeIds.AASFileType.getNamespaceUri(), AASFileType.FILE)
                                    .toQualifiedName(getNamespaceTable());
                            NodeId fileId = new NodeId(getNamespaceIndex(), fileNode.getNodeId().getValue().toString() + "." + AASFileType.FILE);
                            FileTypeNode fileType = createInstance(FileTypeNode.class, fileId, fileBrowseName, LocalizedText.english(AASFileType.FILE));
                            fileType.setFile(new java.io.File(aasFile.getValue()));
                            fileType.setWritable(false);
                            fileType.setUserWritable(false);
                            if (fileType.getNodeVersion() != null) {
                                fileType.getNodeVersion().setDescription(new LocalizedText("", ""));
                            }

                            fileNode.addReference(fileType, Identifiers.HasAddIn, false);
                        }
                    }
                }

                if (ordered) {
                    node.addReference(fileNode, Identifiers.HasOrderedComponent, false);
                }
                else {
                    node.addComponent(fileNode);
                }

                if (parentRef != null) {
                    Reference fileRef = AasUtils.toReference(parentRef, aasFile);

                    referableMap.put(fileRef, new ObjectData(aasFile, fileNode, submodel));
                }
            }
        }
        catch (Exception ex) {
            LOG.error("addAasFile Exception", ex);
            throw ex;
        }
    }


    /**
     * Adds a File Value Property to the given Node.
     *
     * @param fileNode The desired File Node.
     */
    private void addFileValueNode(UaNode fileNode) {
        try {
            NodeId myPropertyId = new NodeId(getNamespaceIndex(), fileNode.getNodeId().getValue().toString() + "." + AASFileType.VALUE);
            PlainProperty<String> myProperty = new PlainProperty<>(this, myPropertyId,
                    UaQualifiedName.from(opc.i4aas.ObjectTypeIds.AASFileType.getNamespaceUri(), AASFileType.VALUE).toQualifiedName(getNamespaceTable()),
                    LocalizedText.english(AASFileType.VALUE));
            myProperty.setDataTypeId(Identifiers.String);
            if (VALUES_READ_ONLY) {
                myProperty.setAccessLevel(AccessLevelType.CurrentRead);
            }
            myProperty.setDescription(new LocalizedText("", ""));
            fileNode.addProperty(myProperty);
        }
        catch (Exception ex) {
            LOG.error("addFileFileNode Exception", ex);
            throw ex;
        }
    }


    /**
     * Adds base data to the given submodel element.
     *
     * @param node The desired submodel element UA node
     * @param element The corresponding AAS submodel element
     * @throws StatusException If the operation fails
     * @throws ServiceException If the operation fails
     * @throws AddressSpaceException If the operation fails
     * @throws ServiceResultException If the operation fails
     */
    private void addSubmodelElementBaseData(AASSubmodelElementType node, SubmodelElement element)
            throws StatusException {
        try {
            if ((node != null) && (element != null)) {
                // Category
                String category = element.getCategory();
                if (category == null) {
                    category = "";
                }
                node.setCategory(category);

                node.setModelingKind(ValueConverter.convertModelingKind(element.getKind()));

                // DataSpecifications
                addEmbeddedDataSpecifications(node, element.getEmbeddedDataSpecifications());

                // SemanticId
                if (element.getSemanticId() != null) {
                    addSemanticId(node, element.getSemanticId());
                }

                // Qualifiers
                List<Constraint> qualifiers = element.getQualifiers();
                if ((qualifiers != null) && (!qualifiers.isEmpty())) {
                    if (node.getQualifierNode() == null) {
                        addQualifierNode(node);
                    }

                    addQualifiers(node.getQualifierNode(), qualifiers);
                }

                // Description
                addDescriptions(node, element.getDescriptions());

                if (VALUES_READ_ONLY) {
                    node.getCategoryNode().setAccessLevel(AccessLevelType.CurrentRead);
                    node.getModelingKindNode().setAccessLevel(AccessLevelType.CurrentRead);
                }
            }
        }
        catch (Exception ex) {
            LOG.error("addSubmodelElementBaseData Exception", ex);
            throw ex;
        }
    }


    /**
     * Adds a SemanticId to the given node.
     *
     * @param node The UA node in which the SemanticId should be created
     * @param semanticId The reference of the desired SemanticId
     */
    private void addSemanticId(UaNode node, Reference semanticId) {
        try {
            if (dictionaryMap.containsKey(semanticId)) {
                node.addReference(dictionaryMap.get(semanticId), Identifiers.HasDictionaryEntry, false);
            }
            // if entry not found: perhaps create a new one?
        }
        catch (Exception ex) {
            LOG.error("addSemanticId Exception", ex);
            throw ex;
        }
    }


    /**
     * Adds the references to the given Embedded Data Specifications.
     *
     * @param aasNode The desired object where the DataSpecifications should be added
     * @param list The list of the desired Data Specifications
     * @throws StatusException If the operation fails
     */
    private void addEmbeddedDataSpecifications(AASAssetAdministrationShellType aasNode, List<EmbeddedDataSpecification> list) throws StatusException {
        try {
            if ((list != null) && (!list.isEmpty())) {
                List<Reference> refList = new ArrayList<>();
                for (EmbeddedDataSpecification eds: list) {
                    refList.add(eds.getDataSpecification());
                }

                AASReferenceList listNode = aasNode.getDataSpecificationNode();

                if (listNode == null) {
                    addAasReferenceList(aasNode, refList, AASAssetAdministrationShellType.DATA_SPECIFICATION);
                }
                else {
                    addEmbeddedDataSpecificationsReferences(listNode, refList);
                }
            }
        }
        catch (Exception ex) {
            LOG.error(ADD_EMBED_DS_EXC, ex);
            throw ex;
        }
    }


    /**
     * Adds the references to the given Embedded Data Specifications.
     *
     * @param assetNode The desired node where the DataSpecifications should be added
     * @param list The list of the desired Data Specifications
     * @throws StatusException If the operation fails
     */
    private void addEmbeddedDataSpecifications(AASAssetType assetNode, List<EmbeddedDataSpecification> list) throws StatusException {
        try {
            if ((list != null) && (!list.isEmpty())) {
                List<Reference> refList = new ArrayList<>();
                for (EmbeddedDataSpecification eds: list) {
                    refList.add(eds.getDataSpecification());
                }

                AASReferenceList listNode = assetNode.getDataSpecificationNode();

                if (listNode == null) {
                    addAasReferenceList(assetNode, refList, AASAssetType.DATA_SPECIFICATION);
                }
                else {
                    addEmbeddedDataSpecificationsReferences(listNode, refList);
                }
            }
        }
        catch (Exception ex) {
            LOG.error(ADD_EMBED_DS_EXC, ex);
            throw ex;
        }
    }


    /**
     * Adds the references to the given Embedded Data Specifications.
     *
     * @param submodelNode The desired object where the DataSpecifications should be added
     * @param list The list of the desired Data Specifications
     * @throws StatusException If the operation fails
     */
    private void addEmbeddedDataSpecifications(AASSubmodelType submodelNode, List<EmbeddedDataSpecification> list) throws StatusException {
        try {
            if ((list != null) && (!list.isEmpty())) {
                List<Reference> refList = new ArrayList<>();
                for (EmbeddedDataSpecification eds: list) {
                    refList.add(eds.getDataSpecification());
                }

                AASReferenceList listNode = submodelNode.getDataSpecificationNode();

                if (listNode == null) {
                    addAasReferenceList(submodelNode, refList, AASSubmodelType.DATA_SPECIFICATION);
                }
                else {
                    addEmbeddedDataSpecificationsReferences(listNode, refList);
                }
            }
        }
        catch (Exception ex) {
            LOG.error(ADD_EMBED_DS_EXC, ex);
            throw ex;
        }
    }


    /**
     * Adds the references to the given Embedded Data Specifications.
     *
     * @param submodelElementNode The desired object where the DataSpecifications should be added
     * @param list The list of the desired Data Specifications
     * @throws StatusException If the operation fails
     */
    private void addEmbeddedDataSpecifications(AASSubmodelElementType submodelElementNode, List<EmbeddedDataSpecification> list) throws StatusException {
        try {
            if ((list != null) && (!list.isEmpty())) {
                List<Reference> refList = new ArrayList<>();
                for (EmbeddedDataSpecification eds: list) {
                    refList.add(eds.getDataSpecification());
                }

                AASReferenceList listNode = submodelElementNode.getDataSpecificationNode();

                if (listNode == null) {
                    addAasReferenceList(submodelElementNode, refList, AASSubmodelElementType.DATA_SPECIFICATION);
                }
                else {
                    addEmbeddedDataSpecificationsReferences(listNode, refList);
                }
            }
        }
        catch (Exception ex) {
            LOG.error(ADD_EMBED_DS_EXC, ex);
            throw ex;
        }
    }


    /**
     * Adds the references to the given Embedded Data Specification references.
     *
     * @param refListNode The desired object where the DataSpecifications should be added
     * @param refList The list of the desired Data Specification references
     * @throws StatusException If the operation fails
     */
    private void addEmbeddedDataSpecificationsReferences(AASReferenceList refListNode, List<Reference> refList) throws StatusException {
        try {
            if ((refListNode != null) && (!refList.isEmpty())) {
                int count = 0;
                for (Reference ref: refList) {
                    count++;
                    String name = AASAssetAdministrationShellType.DATA_SPECIFICATION;
                    if (count > 1) {
                        name += count;
                    }

                    addAasReferenceAasNS(refListNode, ref, name);
                }
            }
        }
        catch (Exception ex) {
            LOG.error(ADD_EMBED_DS_EXC, ex);
            throw ex;
        }
    }


    /**
     * Adds the list of Descriptions to the given node.
     *
     * @param node The desired UA node in which the Descriptions should be created
     * @param descriptions The list of AAS descriptions
     */
    private void addDescriptions(UaNode node, List<LangString> descriptions) {
        try {
            if ((node != null) && (descriptions != null) && (!descriptions.isEmpty())) {
                LangString desc = descriptions.get(0);
                node.setDescription(new LocalizedText(desc.getValue(), desc.getLanguage()));
            }
        }
        catch (Exception ex) {
            LOG.error("addDescriptions Exception", ex);
            throw ex;
        }
    }


    /**
     * Adds the descriptions to the given argument.
     *
     * @param arg The desired UA argument
     * @param descriptions The list of AAS descriptions
     */
    private void addDescriptions(Argument arg, List<LangString> descriptions) {
        try {
            if ((arg != null) && (descriptions != null) && (!descriptions.isEmpty())) {
                LangString desc = descriptions.get(0);
                arg.setDescription(new LocalizedText(desc.getValue(), desc.getLanguage()));
            }
        }
        catch (Exception ex) {
            LOG.error("addDescriptions Exception", ex);
        }
    }


    /**
     * Adds a QualifierNode to the given Node.
     *
     * @param node The desired base node
     */
    private void addQualifierNode(UaNode node) {
        try {
            String name = AASSubmodelElementType.QUALIFIER;
            LOG.info("addQualifierNode {}; to Node: {}", name, node);
            QualifiedName browseName = UaQualifiedName.from(opc.i4aas.ObjectTypeIds.AASQualifierList.getNamespaceUri(), name).toQualifiedName(getNamespaceTable());
            NodeId nid = createNodeId(node, browseName);
            AASQualifierList listNode = createInstance(AASQualifierList.class, nid, browseName, LocalizedText.english(name));

            node.addComponent(listNode);
        }
        catch (Exception ex) {
            LOG.error("addQualifierNode Exception", ex);
        }
    }


    /**
     * Adds a list of Qualifiers to the given Node.
     *
     * @param listNode The UA node in which the Qualifiers should be created
     * @param qualifiers The desired list of Qualifiers
     */
    private void addQualifiers(AASQualifierList listNode, List<Constraint> qualifiers) throws StatusException {
        if (listNode == null) {
            throw new IllegalArgumentException("listNode = null");
        }
        else if (qualifiers == null) {
            throw new IllegalArgumentException("qualifiers = null");
        }

        try {

            int index = 1;
            for (Constraint constraint: qualifiers) {
                if ((constraint != null) && (Qualifier.class.isAssignableFrom(constraint.getClass()))) {
                    addQualifier(listNode, (Qualifier) constraint, "Qualifier " + index);
                }

                index++;
            }
        }
        catch (Exception ex) {
            LOG.error("addQualifiers Exception", ex);
            throw ex;
        }
    }


    /**
     * Creates and adds a Qualifier to the given Node.
     *
     * @param node The UA node in which the Qualifier should be created
     * @param qualifier The desired Qualifier
     * @param name The name of the qualifier
     */
    private void addQualifier(UaNode node, Qualifier qualifier, String name) throws StatusException {
        if (node == null) {
            throw new IllegalArgumentException(NODE_NULL);
        }
        else if (qualifier == null) {
            throw new IllegalArgumentException("qualifier = null");
        }

        try {
            LOG.info("addQualifier {}; to Node: {}", name, node);
            QualifiedName browseName = UaQualifiedName.from(opc.i4aas.ObjectTypeIds.AASQualifierType.getNamespaceUri(), name).toQualifiedName(getNamespaceTable());
            NodeId nid = createNodeId(node, browseName);
            AASQualifierType qualifierNode = createInstance(AASQualifierType.class, nid, browseName, LocalizedText.english(name));

            // Type
            qualifierNode.setType(qualifier.getType());

            // ValueType
            qualifierNode.setValueType(ValueConverter.stringToValueType(qualifier.getValueType()));

            // Value
            if (qualifier.getValue() != null) {
                if (qualifierNode.getValueNode() == null) {
                    addQualifierValueNode(qualifierNode);
                }

                qualifierNode.setValue(qualifier.getValue());
            }

            // ValueId
            if (qualifier.getValueId() != null) {
                addAasReferenceAasNS(qualifierNode, qualifier.getValueId(), AASQualifierType.VALUE_ID);
            }

            if (VALUES_READ_ONLY) {
                if (qualifierNode.getValueNode() != null) {
                    qualifierNode.getValueNode().setAccessLevel(AccessLevelType.CurrentRead);
                }
                if (qualifierNode.getValueTypeNode() != null) {
                    qualifierNode.getValueTypeNode().setAccessLevel(AccessLevelType.CurrentRead);
                }
                if (qualifierNode.getTypeNode() != null) {
                    qualifierNode.getTypeNode().setAccessLevel(AccessLevelType.CurrentRead);
                }
            }

            node.addComponent(qualifierNode);
        }
        catch (Exception ex) {
            LOG.error("addQualifier Exception", ex);
            throw ex;
        }
    }


    /**
     * Adds a list of IdentifierKeyValuePairs to the given Node.
     *
     * @param assetInfoNode The AssetInformation node in which the IdentifierKeyValuePairs should be created or added
     * @param list The desired list of IdentifierKeyValuePairs
     * @param name The desired name of the Node
     * @throws StatusException If the operation fails
     */
    private void addSpecificAssetIds(AASAssetInformationType assetInfoNode, List<IdentifierKeyValuePair> list, String name) throws StatusException {
        if (assetInfoNode == null) {
            throw new IllegalArgumentException("assetInfoNode = null");
        }
        else if (list == null) {
            throw new IllegalArgumentException("list = null");
        }

        try {
            LOG.info("addSpecificAssetIds {}; to Node: {}", name, assetInfoNode);
            AASIdentifierKeyValuePairList listNode = assetInfoNode.getSpecificAssetIdNode();
            boolean created = false;

            if (listNode == null) {
                QualifiedName browseName = UaQualifiedName.from(opc.i4aas.ObjectTypeIds.AASIdentifierKeyValuePairList.getNamespaceUri(), name).toQualifiedName(getNamespaceTable());
                NodeId nid = createNodeId(assetInfoNode, browseName);
                listNode = createInstance(AASIdentifierKeyValuePairList.class, nid, browseName, LocalizedText.english(name));
                created = true;
            }

            for (IdentifierKeyValuePair ikv: list) {
                if (ikv != null) {
                    addIdentifierKeyValuePair(listNode, ikv, ikv.getKey());
                }
            }

            if (created) {
                assetInfoNode.addComponent(listNode);
            }
        }
        catch (Exception ex) {
            LOG.error("addSpecificAssetIds Exception", ex);
            throw ex;
        }
    }


    /**
     * Adds an IdentifierKeyValuePair to the given Node.
     *
     * @param node The UA node in which the IdentifierKeyValuePair should be created
     * @param identifierPair The desired IdentifierKeyValuePair
     * @param name The desired name of the IdentifierKeyValuePair node
     * @throws StatusException If the operation fails
     */
    private void addIdentifierKeyValuePair(UaNode node, IdentifierKeyValuePair identifierPair, String name) throws StatusException {
        addIdentifierKeyValuePair(node, identifierPair, name, VALUES_READ_ONLY);
    }


    /**
     * Adds an IdentifierKeyValuePair to the given Node.
     *
     * @param node The UA node in which the IdentifierKeyValuePair should be created
     * @param identifierPair The desired IdentifierKeyValuePair
     * @param name The desired name of the IdentifierKeyValuePair node
     * @param readOnly True if the value should be read-only
     * @throws StatusException If the operation fails
     */
    private void addIdentifierKeyValuePair(UaNode node, IdentifierKeyValuePair identifierPair, String name, boolean readOnly) throws StatusException {
        if (node == null) {
            throw new IllegalArgumentException(NODE_NULL);
        }
        else if (identifierPair == null) {
            throw new IllegalArgumentException("identifierPair = null");
        }

        try {
            LOG.info("addIdentifierKeyValuePair {}; to Node: {}", name, node);
            QualifiedName browseName = UaQualifiedName.from(opc.i4aas.ObjectTypeIds.AASIdentifierKeyValuePairType.getNamespaceUri(), name).toQualifiedName(getNamespaceTable());
            NodeId nid = createNodeId(node, browseName);
            AASIdentifierKeyValuePairType identifierPairNode = createInstance(AASIdentifierKeyValuePairType.class, nid, browseName, LocalizedText.english(name));

            setIdentifierKeyValuePairData(identifierPairNode, identifierPair, readOnly);

            node.addComponent(identifierPairNode);
        }
        catch (Exception ex) {
            LOG.error("addIdentifierKeyValuePair Exception", ex);
            throw ex;
        }
    }


    /**
     * Sets the data for the given IdentifierKeyValuePair Node from the corresponding AAS object.
     *
     * @param identifierPairNode The desired IdentifierKeyValuePair Node
     * @param aasIdentifierPair The corresponding AAS IdentifierKeyValuePair
     * @throws StatusException If the operation fails
     */
    private void setIdentifierKeyValuePairData(AASIdentifierKeyValuePairType identifierPairNode, IdentifierKeyValuePair aasIdentifierPair) throws StatusException {
        setIdentifierKeyValuePairData(identifierPairNode, aasIdentifierPair, VALUES_READ_ONLY);
    }


    /**
     * Sets the data for the given IdentifierKeyValuePair Node from the corresponding AAS object.
     *
     * @param identifierPairNode The desired IdentifierKeyValuePair Node
     * @param aasIdentifierPair The corresponding AAS IdentifierKeyValuePair
     * @param readOnly True if the value should be read-only
     * @throws StatusException If the operation fails
     */
    private void setIdentifierKeyValuePairData(AASIdentifierKeyValuePairType identifierPairNode, IdentifierKeyValuePair aasIdentifierPair, boolean readOnly)
            throws StatusException {
        try {
            // ExternalSubjectId
            Reference externalSubjectId = aasIdentifierPair.getExternalSubjectId();
            if (externalSubjectId != null) {
                AASReferenceType extSubjectNode = identifierPairNode.getExternalSubjectIdNode();
                if (extSubjectNode == null) {
                    addAasReferenceAasNS(identifierPairNode, externalSubjectId, AASIdentifierKeyValuePairType.EXTERNAL_SUBJECT_ID);
                }
                else {
                    setAasReferenceData(externalSubjectId, extSubjectNode);
                }
            }

            // Key
            identifierPairNode.setKey(aasIdentifierPair.getKey());

            // Value
            identifierPairNode.setValue(aasIdentifierPair.getValue());

            if (readOnly) {
                identifierPairNode.getKeyNode().setAccessLevel(AccessLevelType.CurrentRead);
                identifierPairNode.getValueNode().setAccessLevel(AccessLevelType.CurrentRead);
            }
        }
        catch (Exception ex) {
            LOG.error("setIdentifierKeyValuePairData Exception", ex);
            throw ex;
        }
    }


    /**
     * Creates a node with the given name and adds the given list of references.
     *
     * @param node The UA node in which the list of references should be created
     * @param list The desired list of references
     * @param name The desired name of the Node
     * @throws StatusException If the operation fails
     */
    private void addAasReferenceList(UaNode node, List<Reference> list, String name) throws StatusException {
        if (node == null) {
            throw new IllegalArgumentException(NODE_NULL);
        }
        else if (list == null) {
            throw new IllegalArgumentException("list = null");
        }

        try {
            LOG.info("addAasReferenceList {}; to Node: {}", name, node);
            QualifiedName browseName = UaQualifiedName.from(opc.i4aas.ObjectTypeIds.AASReferenceList.getNamespaceUri(), name).toQualifiedName(getNamespaceTable());
            NodeId nid = getDefaultNodeId();
            AASReferenceList referenceListNode = createInstance(AASReferenceList.class, nid, browseName, LocalizedText.english(name));

            int counter = 1;
            for (Reference ref: list) {
                addAasReferenceAasNS(referenceListNode, ref, name + counter++);
            }

            node.addComponent(referenceListNode);
        }
        catch (Exception ex) {
            LOG.error("addAasReferenceList Exception", ex);
            throw ex;
        }
    }


    /**
     * Adds the AASEnvironment Node.
     */
    private void addAasEnvironmentNode() {
        try {
            final UaObject objectsFolder = getServer().getNodeManagerRoot().getObjectsFolder();
            if (aasEnvironment != null) {
                String name = "AASEnvironment";
                LOG.info("addAasEnvironmentNode {}; to ObjectsFolder", name);
                QualifiedName browseName = UaQualifiedName.from(opc.i4aas.ObjectTypeIds.AASEnvironmentType.getNamespaceUri(), name).toQualifiedName(getNamespaceTable());
                NodeId nid = createNodeId(objectsFolder, browseName);
                FolderType ft = createInstance(AASEnvironmentType.class, nid, browseName, LocalizedText.english(name));
                LOG.info("addAasEnvironmentNode: Created class: {}", ft.getClass().getName());
                aasEnvironmentNode = (AASEnvironmentType) ft;

                objectsFolder.addComponent(aasEnvironmentNode);
            }
        }
        catch (Exception ex) {
            LOG.error("addAasEnvironmentNode Exception", ex);
            throw ex;
        }
    }


    /**
     * Adds an Asset to the given Node.
     *
     * @param node The UA node in which the Asset should be created
     * @param asset The desired Asset
     * @throws StatusException If the operation fails
     */
    private void addAsset(UaNode node, Asset asset) throws StatusException {
        if (node == null) {
            throw new IllegalArgumentException(NODE_NULL);
        }
        else if (asset == null) {
            throw new IllegalArgumentException("asset = null");
        }

        try {
            String name = asset.getIdShort();
            String displayName = "Asset:" + name;
            LOG.info("addAsset {}; to Node: {}", name, node);
            QualifiedName browseName = UaQualifiedName.from(opc.i4aas.ObjectTypeIds.AASAssetType.getNamespaceUri(), name).toQualifiedName(getNamespaceTable());
            NodeId nid = createNodeId(node, browseName);
            AASAssetType assetNode = createInstance(AASAssetType.class, nid, browseName, LocalizedText.english(displayName));

            addIdentifiable(assetNode, asset.getIdentification(), asset.getAdministration(), asset.getCategory());

            // DataSpecifications
            addEmbeddedDataSpecifications(assetNode, asset.getEmbeddedDataSpecifications());

            node.addComponent(assetNode);

            referableMap.put(AasUtils.toReference(asset), new ObjectData(asset, assetNode));
        }
        catch (Exception ex) {
            LOG.error("addAsset Exception", ex);
            throw ex;
        }
    }


    /**
     * Adds a submodel to a given Node
     *
     * @param node The desired Node where the submodel should be added
     * @param submodel The desired AAS submodel
     */
    private void addSubmodel(UaNode node, Submodel submodel) throws StatusException, ServiceException, AddressSpaceException, ServiceResultException {
        if (submodel == null) {
            throw new IllegalArgumentException("submodel is null");
        }

        try {
            String shortId = submodel.getIdShort();
            if (!shortId.isEmpty()) {
                String displayName = "Submodel:" + shortId;
                QualifiedName browseName = UaQualifiedName.from(opc.i4aas.ObjectTypeIds.AASSubmodelType.getNamespaceUri(), shortId).toQualifiedName(getNamespaceTable());
                NodeId nid = createNodeId(node, browseName);
                if (findNode(nid) != null) {
                    // The NodeId already exists
                    nid = getDefaultNodeId();
                }

                LOG.trace("addSubmodel: create Submodel {}; NodeId: {}", submodel.getIdShort(), nid);
                AASSubmodelType smNode = createInstance(AASSubmodelType.class, nid, browseName, LocalizedText.english(displayName));

                // ModelingKind
                smNode.setModelingKind(ValueConverter.convertModelingKind(submodel.getKind()));
                addIdentifiable(smNode, submodel.getIdentification(), submodel.getAdministration(), submodel.getCategory());

                // DataSpecifications
                addEmbeddedDataSpecifications(smNode, submodel.getEmbeddedDataSpecifications());

                // Qualifiers
                List<Constraint> qualifiers = submodel.getQualifiers();
                if ((qualifiers != null) && (!qualifiers.isEmpty())) {
                    if (smNode.getQualifierNode() == null) {
                        addQualifierNode(smNode);
                    }

                    addQualifiers(smNode.getQualifierNode(), qualifiers);
                }

                // SemanticId
                if (submodel.getSemanticId() != null) {
                    addSemanticId(smNode, submodel.getSemanticId());
                }

                // Description
                addDescriptions(smNode, submodel.getDescriptions());

                Reference refSubmodel = AasUtils.toReference(submodel);

                // SubmodelElements
                addSubmodelElements(smNode, submodel.getSubmodelElements(), submodel, refSubmodel);

                if (VALUES_READ_ONLY) {
                    smNode.getModelingKindNode().setAccessLevel(AccessLevelType.CurrentRead);
                }

                submodelOpcUAMap.put(AasUtils.toReference(submodel), smNode);

                node.addComponent(smNode);

                referableMap.put(AasUtils.toReference(submodel), new ObjectData(submodel, smNode));
            }
            else {
                LOG.warn("addSubmodel: IdShort is empty!");
            }
        }
        catch (Exception ex) {
            LOG.error("addSubmodel Exception", ex);
            throw ex;
        }
    }


    /**
     * Adds a list of submodel elements to the given node.
     *
     * @param node The desired node in which the objects should be created
     * @param elements The desired list of submodel elements
     * @param submodel The corresponding submodel
     * @param parentRef The AAS reference to the parent object
     */
    private void addSubmodelElements(UaNode node, List<SubmodelElement> elements, Submodel submodel, Reference parentRef)
            throws StatusException, ServiceException, AddressSpaceException, ServiceResultException {
        addSubmodelElements(node, elements, submodel, parentRef, false);
    }


    /**
     * Adds a list of submodel elements to the given node (ordered, if requested).
     *
     * @param node The desired node in which the objects should be created
     * @param elements The desired list of submodel elements
     * @param submodel The corresponding submodel
     * @param parentRef The AAS reference to the parent object
     * @param ordered Specifies where the elements should de added ordered (true) or unordered (false)
     */
    private void addSubmodelElements(UaNode node, Collection<SubmodelElement> elements, Submodel submodel, Reference parentRef, boolean ordered)
            throws StatusException, ServiceException, AddressSpaceException, ServiceResultException {
        try {
            if ((elements != null) && (!elements.isEmpty())) {
                for (SubmodelElement elem: elements) {
                    if (elem instanceof DataElement) {
                        addAasDataElement(node, (DataElement) elem, submodel, parentRef, ordered);
                    }
                    else if (elem instanceof Capability) {
                        addAasCapability(node, (Capability) elem, submodel, parentRef, ordered);
                    }
                    else if (elem instanceof Entity) {
                        addAasEntity(node, (Entity) elem, submodel, parentRef, ordered);
                    }
                    else if (elem instanceof Operation) {
                        addAasOperation(node, (Operation) elem, submodel, parentRef, ordered);
                    }
                    else if (elem instanceof Event) {
                        addAasEvent(node, (Event) elem, submodel, parentRef, ordered);
                    }
                    else if (elem instanceof RelationshipElement) {
                        addAasRelationshipElement(node, (RelationshipElement) elem, submodel, parentRef, ordered);
                    }
                    else if (elem instanceof SubmodelElementCollection) {
                        addAasSubmodelElementCollection(node, (SubmodelElementCollection) elem, submodel, parentRef, ordered);
                    }
                    else if (elem != null) {
                        LOG.warn("addSubmodelElements: unknown SubmodelElement: {}; Class {}", elem.getIdShort(), elem.getClass());
                    }
                }
            }
        }
        catch (Exception ex) {
            LOG.error("addSubmodelElements Exception", ex);
            throw ex;
        }
    }


    /**
     * Adds an AAS data element the given node.
     *
     * @param node The desired node
     * @param aasDataElement The corresponding AAS data element to add
     * @param submodel The corresponding Submodel as parent object of the data element
     * @param parentRef The AAS reference to the parent object
     * @param ordered Specifies whether the element should be added ordered (true) or unordered (false)
     * @throws StatusException If the operation fails
     */
    private void addAasDataElement(UaNode node, DataElement aasDataElement, Submodel submodel, Reference parentRef, boolean ordered)
            throws StatusException {
        try {
            if ((node != null) && (aasDataElement != null)) {
                if (aasDataElement instanceof Property) {
                    addAasProperty(node, (Property) aasDataElement, submodel, parentRef, ordered);
                }
                else if (aasDataElement instanceof File) {
                    addAasFile(node, (File) aasDataElement, submodel, parentRef, ordered, null);
                }
                else if (aasDataElement instanceof Blob) {
                    addAasBlob(node, (Blob) aasDataElement, submodel, parentRef, ordered);
                }
                else if (aasDataElement instanceof ReferenceElement) {
                    addAasReferenceElement(node, (ReferenceElement) aasDataElement, submodel, parentRef, ordered);
                }
                else if (aasDataElement instanceof Range) {
                    addAasRange(node, (Range) aasDataElement, submodel, parentRef, ordered);
                }
                else if (aasDataElement instanceof MultiLanguageProperty) {
                    addAasMultiLanguageProperty(node, (MultiLanguageProperty) aasDataElement, submodel, parentRef, ordered);
                }
                else {
                    LOG.warn("addAasDataElement: unknown DataElement: {}; Class {}", aasDataElement.getIdShort(), aasDataElement.getClass());
                }
            }
        }
        catch (Exception ex) {
            LOG.error("addAasDataElement Exception", ex);
            throw ex;
        }
    }


    /**
     * Adds an AAS property the given node.
     *
     * @param node The desired node
     * @param aasProperty The corresponding AAS property to add
     * @param submodel The corresponding Submodel as parent object of the data element
     * @param parentRef The AAS reference to the parent node
     * @param ordered Specifies whether the property should be added ordered (true) or unordered (false)
     */
    private void addAasProperty(UaNode node, Property aasProperty, Submodel submodel, Reference parentRef, boolean ordered) {
        try {
            String name = aasProperty.getIdShort();
            QualifiedName browseName = UaQualifiedName.from(opc.i4aas.ObjectTypeIds.AASPropertyType.getNamespaceUri(), name).toQualifiedName(getNamespaceTable());
            NodeId nid = getDefaultNodeId();

            AASPropertyType prop = createInstance(AASPropertyType.class, nid, browseName, LocalizedText.english(name));
            addSubmodelElementBaseData(prop, aasProperty);

            Reference propRef = AasUtils.toReference(parentRef, aasProperty);

            // ValueId
            Reference ref = aasProperty.getValueId();
            if (ref != null) {
                addAasReferenceAasNS(prop, ref, AASPropertyType.VALUE_ID);
            }

            // here Value and ValueType are set
            setPropertyValueAndType(aasProperty, submodel, prop, propRef);

            if (VALUES_READ_ONLY) {
                // ValueType read-only
                prop.getValueTypeNode().setAccessLevel(AccessLevelType.CurrentRead);

                // if the Submodel is null, we also make the value read-only
                if ((submodel == null) && (prop.getValueNode() != null)) {
                    prop.getValueNode().setAccessLevel(AccessLevelType.CurrentRead);
                }
            }

            LOG.info("addAasProperty: add Property {}", nid);

            if (ordered) {
                node.addReference(prop, Identifiers.HasOrderedComponent, false);
            }
            else {
                node.addComponent(prop);
            }

            referableMap.put(propRef, new ObjectData(aasProperty, prop, submodel));
        }
        catch (Exception ex) {
            LOG.error("addAasProperty Exception", ex);
        }
    }


    /**
     * Adds the OPC UA property itself to the given Property object and sets the value.
     *
     * @param aasProperty The AAS property
     * @param submodel The corresponding Submodel as parent object of the data element
     * @param prop The UA Property object
     * @param propRef The AAS reference to the property
     */
    @SuppressWarnings("java:S125")
    private void setPropertyValueAndType(Property aasProperty, Submodel submodel, AASPropertyType prop, Reference propRef) {
        try {
            NodeId myPropertyId = new NodeId(getNamespaceIndex(), prop.getNodeId().getValue().toString() + "." + AASPropertyType.VALUE);
            QualifiedName browseName = UaQualifiedName.from(opc.i4aas.ObjectTypeIds.AASPropertyType.getNamespaceUri(), AASPropertyType.VALUE).toQualifiedName(getNamespaceTable());
            LocalizedText displayName = LocalizedText.english(AASPropertyType.VALUE);

            submodelElementAasMap.put(myPropertyId, new SubmodelElementData(aasProperty, submodel, SubmodelElementData.Type.PROPERTY_VALUE, propRef));
            LOG.debug("setPropertyValueAndType: NodeId {}; Property: {}", myPropertyId, aasProperty);

            if (submodel != null) {
                submodelElementOpcUAMap.put(propRef, prop);
            }

            AASValueTypeDataType valueDataType;

            PropertyValue typedValue = PropertyValue.of(aasProperty.getValueType(), aasProperty.getValue());
            if ((typedValue != null) && (typedValue.getValue() != null)) {
                valueDataType = ValueConverter.datatypeToValueType(typedValue.getValue().getDataType());
            }
            else {
                valueDataType = ValueConverter.stringToValueType(aasProperty.getValueType());
            }

            prop.setValueType(valueDataType);

            switch (valueDataType) {
                //                case ByteString:
                //                    PlainProperty<ByteString> myBSProperty = new PlainProperty<>(this, myPropertyId, browseName, displayName);
                //                    myBSProperty.setDataTypeId(Identifiers.ByteString);
                //                    // TO DO integrate Property value
                //                    //if (val != null) {
                //                    //    myBSProperty.setValue(((Base64Binary)val).getValue());
                //                    //}
                //                    prop.addProperty(myBSProperty);
                //                    break;
                //
                case Boolean:
                    PlainProperty<Boolean> myBoolProperty = new PlainProperty<>(this, myPropertyId, browseName, displayName);
                    myBoolProperty.setDataTypeId(Identifiers.Boolean);
                    if ((typedValue != null) && (typedValue.getValue() != null) && (typedValue.getValue().getValue() != null)) {
                        myBoolProperty.setValue(typedValue.getValue().getValue());
                    }
                    prop.addProperty(myBoolProperty);
                    break;

                case DateTime:
                    PlainProperty<DateTime> myDateTimeProperty = new PlainProperty<>(this, myPropertyId, browseName, displayName);
                    myDateTimeProperty.setDataTypeId(Identifiers.DateTime);
                    if ((typedValue != null) && (typedValue.getValue() != null) && (typedValue.getValue().getValue() != null)) {
                        if (typedValue.getValue() instanceof DateTimeValue) {
                            DateTimeValue dtval = (DateTimeValue) typedValue.getValue();
                            DateTime dt = ValueConverter.createDateTime(dtval.getValue());
                            myDateTimeProperty.setValue(dt);
                        }
                        else {
                            myDateTimeProperty.setValue(typedValue.getValue().getValue());
                        }
                    }
                    prop.addProperty(myDateTimeProperty);
                    break;

                case Int32:
                    PlainProperty<Integer> myIntProperty = new PlainProperty<>(this, myPropertyId, browseName, displayName);
                    myIntProperty.setDataTypeId(Identifiers.Int32);
                    if ((typedValue != null) && (typedValue.getValue() != null) && (typedValue.getValue().getValue() != null)) {
                        myIntProperty.setValue(typedValue.getValue().getValue());
                    }
                    prop.addProperty(myIntProperty);
                    break;
                //
                //                case UInt32:
                //                    PlainProperty<UnsignedInteger> myUIntProperty = new PlainProperty<>(this, myPropertyId, browseName, displayName);
                //                    myUIntProperty.setDataTypeId(Identifiers.UInt32);
                //                    // TO DO integrate Property value
                //                    //if (val != null) {
                //                    //    myIntProperty.setValue(((IntValue)val).getValue());
                //                    //}
                //                    prop.addProperty(myUIntProperty);
                //                    break;
                //
                case Int64:
                    PlainProperty<Long> myLongProperty = new PlainProperty<>(this, myPropertyId, browseName, displayName);
                    myLongProperty.setDataTypeId(Identifiers.Int64);
                    if ((typedValue != null) && (typedValue.getValue() != null) && (typedValue.getValue().getValue() != null)) {
                        Object obj = typedValue.getValue().getValue();
                        if (!(obj instanceof Long)) {
                            obj = Long.parseLong(obj.toString());
                        }
                        myLongProperty.setValue(obj);
                    }
                    prop.addProperty(myLongProperty);
                    break;

                //                case UInt64:
                //                    PlainProperty<UnsignedLong> myULongProperty = new PlainProperty<>(this, myPropertyId, browseName, displayName);
                //                    myULongProperty.setDataTypeId(Identifiers.UInt64);
                //                    // TO DO integrate Property value
                //                    //if (val != null) {
                //                    //    myLongProperty.setValue(((LongValue)val).getValue());
                //                    //}
                //                    prop.addProperty(myULongProperty);
                //                    break;
                //
                case Int16:
                    PlainProperty<Short> myInt16Property = new PlainProperty<>(this, myPropertyId, browseName, displayName);
                    myInt16Property.setDataTypeId(Identifiers.Int16);
                    if ((typedValue != null) && (typedValue.getValue() != null) && (typedValue.getValue().getValue() != null)) {
                        myInt16Property.setValue(typedValue.getValue().getValue());
                    }
                    prop.addProperty(myInt16Property);
                    break;

                //                case UInt16:
                //                    PlainProperty<UnsignedShort> myUInt16Property = new PlainProperty<>(this, myPropertyId, browseName, displayName);
                //                    myUInt16Property.setDataTypeId(Identifiers.UInt16);
                //                    // TO DO integrate Property value
                //                    //if (val != null) {
                //                    //    myInt16Property.setValue(((ShortValue)val).getValue());
                //                    //}
                //                    prop.addProperty(myUInt16Property);
                //                    break;
                //
                //                case Byte:
                //                    PlainProperty<UnsignedByte> myByteProperty = new PlainProperty<>(this, myPropertyId, browseName, displayName);
                //                    myByteProperty.setDataTypeId(Identifiers.Byte);
                //                    // TO DO integrate Property value
                //                    //if (val != null) {
                //                    //    myByteProperty.setValue(((ByteValue)val).getValue());
                //                    //}
                //                    prop.addProperty(myByteProperty);
                //                    break;
                //
                case SByte:
                    PlainProperty<Byte> mySByteProperty = new PlainProperty<>(this, myPropertyId, browseName, displayName);
                    mySByteProperty.setDataTypeId(Identifiers.SByte);
                    if ((typedValue != null) && (typedValue.getValue() != null) && (typedValue.getValue().getValue() != null)) {
                        mySByteProperty.setValue(typedValue.getValue().getValue());
                    }
                    prop.addProperty(mySByteProperty);
                    break;

                case Double:
                    PlainProperty<Double> myDoubleProperty = new PlainProperty<>(this, myPropertyId, browseName, displayName);
                    myDoubleProperty.setDataTypeId(Identifiers.Double);
                    if ((typedValue != null) && (typedValue.getValue() != null) && (typedValue.getValue().getValue() != null)) {
                        myDoubleProperty.setValue(typedValue.getValue().getValue());
                    }
                    prop.addProperty(myDoubleProperty);
                    break;

                case Float:
                    PlainProperty<Float> myFloatProperty = new PlainProperty<>(this, myPropertyId, browseName, displayName);
                    myFloatProperty.setDataTypeId(Identifiers.Float);
                    if ((typedValue != null) && (typedValue.getValue() != null) && (typedValue.getValue().getValue() != null)) {
                        myFloatProperty.setValue(typedValue.getValue().getValue());
                    }
                    prop.addProperty(myFloatProperty);
                    break;

                //                case LocalizedText:
                //                    PlainProperty<LocalizedText> myLTProperty = new PlainProperty<>(this, myPropertyId, browseName, displayName);
                //                    myLTProperty.setDataTypeId(Identifiers.LocalizedText);
                //                    // TO DO integrate Property value
                //                    myLTProperty.setValue(LocalizedText.english(stringVal));
                //                    //if (val != null) {
                //                    //    myLTProperty.setValue(((QNameValue)val).getValue().toString());
                //                    //}
                //                    prop.addProperty(myLTProperty);
                //                    break;
                //
                case String:
                    PlainProperty<String> myStringProperty = new PlainProperty<>(this, myPropertyId, browseName, displayName);
                    myStringProperty.setDataTypeId(Identifiers.String);
                    if ((typedValue != null) && (typedValue.getValue() != null) && (typedValue.getValue().getValue() != null)) {
                        myStringProperty.setValue(typedValue.getValue().getValue());
                    }
                    prop.addProperty(myStringProperty);
                    break;
                //
                //                case UtcTime:
                //                    PlainProperty<DateTime> myTimeProperty = new PlainProperty<>(this, myPropertyId, browseName, displayName);
                //                    myTimeProperty.setDataTypeId(Identifiers.UtcTime);
                //                    // TO DO integrate Property value
                //                    //if (val != null) {
                //                    //    myTimeProperty.setValue(new DateTime(((TimeValue)val).getValue().toGregorianCalendar()));
                //                    //}
                //                    prop.addProperty(myTimeProperty);
                //                    break;
                //
                //                //                case Duration:
                //                //                    PlainProperty<String> myDurProperty = new PlainProperty<>(this, myPropertyId, browseName, displayName);
                //                //                    myDurProperty.setDataTypeId(Identifiers.String);
                //                //                    if (val != null) {
                //                //                        myDurProperty.setValue(((DurationValue)val).getValue().toString());
                //                //                    }
                //                //                    prop.addProperty(myDurProperty);
                //                //                    break;
                //
                default:
                    LOG.warn("setValueAndType: Property {}: Unknown type: {}; use string as default", prop.getBrowseName().getName(), aasProperty.getValueType());
                    PlainProperty<String> myDefaultProperty = new PlainProperty<>(this, myPropertyId, browseName, displayName);
                    myDefaultProperty.setDataTypeId(Identifiers.String);
                    myDefaultProperty.setValue(aasProperty.getValue());
                    prop.addProperty(myDefaultProperty);
                    break;
            }
            if ((prop.getValueNode() != null) && (prop.getValueNode().getDescription() == null)) {
                prop.getValueNode().setDescription(new LocalizedText("", ""));
            }
        }
        catch (Exception ex) {
            LOG.error("setPropertyValueAndType Exception", ex);
        }
    }


    /**
     * Sets the value of a property.
     *
     * @param property The desired Property
     * @param value The new value.
     * @throws StatusException If the operation fails.
     */
    @SuppressWarnings("java:S125")
    private void setPropertyValue(AASPropertyType property, PropertyValue value) throws StatusException {
        if (property == null) {
            throw new IllegalArgumentException("property is null");
        }
        else if (value == null) {
            throw new IllegalArgumentException(VALUE_NULL);
        }

        LOG.debug("setPropertyValue: {} to {}", property.getBrowseName().getName(), value.getValue());

        try {
            // special treatment for some not directly supported types
            TypedValue<?> tv = value.getValue();
            Object obj = tv.getValue();
            if ((tv instanceof DecimalValue) || (tv instanceof IntegerValue)) {
                obj = Long.parseLong(obj.toString());
            }
            else if (tv instanceof DateTimeValue) {
                ZonedDateTime zdt = (ZonedDateTime) obj;
                obj = new DateTime(GregorianCalendar.from(zdt));
            }
            property.setValue(obj);

            //            switch (property.getValueType()) {
            //                case ByteString:
            //                    // TO DO integrate Property value
            //                    property.setValue(value.getValue());
            //                    break;
            //
            //                case Boolean:
            //                    // TO DO integrate Property value
            //                    property.setValue(value.getValue());
            //                    break;
            //
            //                case DateTime:
            //                    // TO DO integrate Property value
            //                    property.setValue(value.getValue());
            //                    break;
            //
            //                case Int32:
            //                    // TO DO integrate Property value
            //                    property.setValue(value.getValue());
            //                    break;
            //
            //                case UInt32:
            //                    // TO DO integrate Property value
            //                    property.setValue(value.getValue());
            //                    break;
            //
            //                case Int64:
            //                    // TO DO integrate Property value
            //                    property.setValue(value.getValue());
            //                    break;
            //
            //                case UInt64:
            //                    // TO DO integrate Property value
            //                    property.setValue(value.getValue());
            //                    break;
            //
            //                case Int16:
            //                    // TO DO integrate Property value
            //                    property.setValue(value.getValue());
            //                    break;
            //
            //                case UInt16:
            //                    // TO DO integrate Property value
            //                    property.setValue(value.getValue());
            //                    break;
            //
            //                case Byte:
            //                    // TO DO integrate Property value
            //                    property.setValue(value.getValue());
            //                    break;
            //
            //                case SByte:
            //                    // TO DO integrate Property value
            //                    property.setValue(value.getValue());
            //                    break;
            //
            //                case Double:
            //                    // TO DO integrate Property value
            //                    property.setValue(value.getValue());
            //                    break;
            //
            //                case Float:
            //                    // TO DO integrate Property value
            //                    property.setValue(value.getValue());
            //                    break;
            //
            //                case LocalizedText:
            //                    // TO DO integrate Property value
            //                    property.setValue(value.getValue());
            //                    break;
            //
            //                case String:
            //                    // TO DO integrate Property value
            //                    property.setValue(value.getValue());
            //                    break;
            //
            //                case UtcTime:
            //                    // TO DO integrate Property value
            //                    property.setValue(value.getValue());
            //                    break;
            //
            //                default:
            //                    logger.warn("setPropertyValue: Property " + property.getBrowseName().getName() + ": Unknown type: " + property.getValueType());
            //                    break;
            //            }
        }
        catch (Exception ex) {
            LOG.error("setPropertyValue Exception", ex);
            throw ex;
        }
    }


    /**
     * Adds an AAS Blob to the given UA node.
     *
     * @param node The desired UA node
     * @param aasBlob The AAS blob to add
     * @param submodel The corresponding Submodel as parent object of the data element
     * @param parentRef Tne reference to the parent object
     * @param ordered Specifies whether the blob should be added ordered (true) or unordered (false)
     * @throws StatusException If the operation fails
     */
    private void addAasBlob(UaNode node, Blob aasBlob, Submodel submodel, Reference parentRef, boolean ordered)
            throws StatusException {
        try {
            if ((node != null) && (aasBlob != null)) {
                String name = aasBlob.getIdShort();
                QualifiedName browseName = UaQualifiedName.from(opc.i4aas.ObjectTypeIds.AASBlobType.getNamespaceUri(), name).toQualifiedName(getNamespaceTable());
                NodeId nid = getDefaultNodeId();
                AASBlobType blobNode = createInstance(AASBlobType.class, nid, browseName, LocalizedText.english(name));
                addSubmodelElementBaseData(blobNode, aasBlob);

                // MimeType
                blobNode.setMimeType(aasBlob.getMimeType());

                Reference blobRef = AasUtils.toReference(parentRef, aasBlob);

                // Value
                if (aasBlob.getValue() != null) {
                    if (blobNode.getValueNode() == null) {
                        addBlobValueNode(blobNode);
                    }

                    submodelElementAasMap.put(blobNode.getValueNode().getNodeId(), new SubmodelElementData(aasBlob, submodel, SubmodelElementData.Type.BLOB_VALUE, blobRef));
                    LOG.debug("addAasBlob: NodeId {}; Blob: {}", blobNode.getValueNode().getNodeId(), aasBlob);

                    submodelElementOpcUAMap.put(blobRef, blobNode);

                    blobNode.setValue(ByteString.valueOf(aasBlob.getValue()));
                }

                if (ordered) {
                    node.addReference(blobNode, Identifiers.HasOrderedComponent, false);
                }
                else {
                    node.addComponent(blobNode);
                }

                referableMap.put(blobRef, new ObjectData(aasBlob, blobNode, submodel));
            }
        }
        catch (Exception ex) {
            LOG.error("addAasBlob Exception", ex);
            throw ex;
        }
    }


    /**
     * Adds a Value Property to the given Blob Node.
     *
     * @param node The desired Blob Node
     */
    private void addBlobValueNode(UaNode node) {
        try {
            NodeId myPropertyId = new NodeId(getNamespaceIndex(), node.getNodeId().getValue().toString() + "." + AASBlobType.VALUE);
            PlainProperty<ByteString> myProperty = new PlainProperty<>(this, myPropertyId,
                    UaQualifiedName.from(opc.i4aas.ObjectTypeIds.AASBlobType.getNamespaceUri(), AASBlobType.VALUE).toQualifiedName(getNamespaceTable()),
                    LocalizedText.english(AASBlobType.VALUE));
            myProperty.setDataTypeId(Identifiers.ByteString);
            myProperty.setDescription(new LocalizedText("", ""));
            node.addProperty(myProperty);
        }
        catch (Exception ex) {
            LOG.error("addBlobValueNode Exception", ex);
            throw ex;
        }
    }


    /**
     * Adds an AAS reference element to the given node.
     *
     * @param node The desired UA node
     * @param aasRefElem The AAS reference element to add
     * @param submodel The corresponding Submodel as parent object of the data element
     * @param parentRef The reference to the parent object
     * @param ordered Specifies whether the reference element should be added ordered (true) or unordered (false)
     * @throws StatusException If the operation fails
     */
    private void addAasReferenceElement(UaNode node, ReferenceElement aasRefElem, Submodel submodel, Reference parentRef, boolean ordered)
            throws StatusException {
        try {
            if ((node != null) && (aasRefElem != null)) {
                String name = aasRefElem.getIdShort();
                QualifiedName browseName = UaQualifiedName.from(opc.i4aas.ObjectTypeIds.AASReferenceElementType.getNamespaceUri(), name).toQualifiedName(getNamespaceTable());
                NodeId nid = getDefaultNodeId();
                AASReferenceElementType refElemNode = createInstance(AASReferenceElementType.class, nid, browseName, LocalizedText.english(name));
                addSubmodelElementBaseData(refElemNode, aasRefElem);

                if (aasRefElem.getValue() != null) {
                    setAasReferenceData(aasRefElem.getValue(), refElemNode.getValueNode(), false);
                }

                Reference refElemRef = AasUtils.toReference(parentRef, aasRefElem);

                submodelElementAasMap.put(refElemNode.getValueNode().getKeysNode().getNodeId(),
                        new SubmodelElementData(aasRefElem, submodel, SubmodelElementData.Type.REFERENCE_ELEMENT_VALUE, refElemRef));

                submodelElementOpcUAMap.put(refElemRef, refElemNode);

                if (ordered) {
                    node.addReference(refElemNode, Identifiers.HasOrderedComponent, false);
                }
                else {
                    node.addComponent(refElemNode);
                }

                referableMap.put(refElemRef, new ObjectData(aasRefElem, refElemNode, submodel));
            }
        }
        catch (Exception ex) {
            LOG.error("addAasReferenceElement Exception", ex);
            throw ex;
        }
    }


    /**
     * Adds an AAS range object to the given node.
     *
     * @param node The desired UA node
     * @param aasRange The corresponding AAS range object to add
     * @param submodel The corresponding Submodel as parent object of the data element
     * @param parentRef The reference to the parent object
     * @param ordered Specifies whether the range should be added ordered (true) or unordered (false)
     * @throws StatusException If the operation fails
     */
    private void addAasRange(UaNode node, Range aasRange, Submodel submodel, Reference parentRef, boolean ordered)
            throws StatusException {
        try {
            if ((node != null) && (aasRange != null)) {
                String name = aasRange.getIdShort();
                QualifiedName browseName = UaQualifiedName.from(opc.i4aas.ObjectTypeIds.AASRangeType.getNamespaceUri(), name).toQualifiedName(getNamespaceTable());
                NodeId nid = getDefaultNodeId();
                AASRangeType rangeNode = createInstance(AASRangeType.class, nid, browseName, LocalizedText.english(name));
                addSubmodelElementBaseData(rangeNode, aasRange);

                Reference rangeRef = AasUtils.toReference(parentRef, aasRange);
                setRangeValueAndType(aasRange, rangeNode, submodel, rangeRef);

                if (ordered) {
                    node.addReference(rangeNode, Identifiers.HasOrderedComponent, false);
                }
                else {
                    node.addComponent(rangeNode);
                }

                referableMap.put(rangeRef, new ObjectData(aasRange, rangeNode, submodel));
            }
        }
        catch (Exception ex) {
            LOG.error("addAasRange Exception", ex);
            throw ex;
        }
    }


    /**
     * Adds the min and max properties to the UA range object and sets the values
     *
     * @param aasRange The AAS range object
     * @param range The corresponding UA range object
     * @param submodel The corresponding submodel
     * @param rangeRef The AAS reference to the Range
     */
    @SuppressWarnings("java:S125")
    private void setRangeValueAndType(Range aasRange, AASRangeType range, Submodel submodel, Reference rangeRef) {
        try {
            String minValue = aasRange.getMin();
            String maxValue = aasRange.getMax();
            NodeId myPropertyIdMin = new NodeId(getNamespaceIndex(), range.getNodeId().getValue().toString() + "." + AASRangeType.MIN);
            NodeId myPropertyIdMax = new NodeId(getNamespaceIndex(), range.getNodeId().getValue().toString() + "." + AASRangeType.MAX);
            String valueType = aasRange.getValueType();
            QualifiedName browseNameMin = UaQualifiedName.from(opc.i4aas.ObjectTypeIds.AASRangeType.getNamespaceUri(), AASRangeType.MIN).toQualifiedName(getNamespaceTable());
            LocalizedText displayNameMin = LocalizedText.english(AASRangeType.MIN);
            QualifiedName browseNameMax = UaQualifiedName.from(opc.i4aas.ObjectTypeIds.AASRangeType.getNamespaceUri(), AASRangeType.MAX).toQualifiedName(getNamespaceTable());
            LocalizedText displayNameMax = LocalizedText.english(AASRangeType.MAX);

            submodelElementAasMap.put(myPropertyIdMin, new SubmodelElementData(aasRange, submodel, SubmodelElementData.Type.RANGE_MIN, rangeRef));
            submodelElementAasMap.put(myPropertyIdMax, new SubmodelElementData(aasRange, submodel, SubmodelElementData.Type.RANGE_MAX, rangeRef));

            submodelElementOpcUAMap.put(rangeRef, range);

            TypedValue<?> minTypedValue = TypedValueFactory.create(valueType, minValue);
            TypedValue<?> maxTypedValue = TypedValueFactory.create(valueType, maxValue);
            AASValueTypeDataType valueDataType;
            if (minTypedValue != null) {
                valueDataType = ValueConverter.datatypeToValueType(minTypedValue.getDataType());
            }
            else {
                valueDataType = ValueConverter.stringToValueType(valueType);
            }

            range.setValueType(valueDataType);

            switch (valueDataType) {
                //                case ByteString:
                //                    if (minValue != null) {
                //                        PlainProperty<ByteString> myBSProperty = new PlainProperty<>(this, myPropertyIdMin, browseNameMin, displayNameMin);
                //                        myBSProperty.setDataTypeId(Identifiers.ByteString);
                //                        // TO DO integrate Range value
                //                        //myBSProperty.setValue(((Base64Binary)minVal).getValue());
                //                        myBSProperty.setDescription(new LocalizedText("", ""));
                //                        range.addProperty(myBSProperty);
                //                    }
                //
                //                    if (maxValue != null) {
                //                        PlainProperty<ByteString> myBSProperty = new PlainProperty<>(this, myPropertyIdMax, browseNameMax, displayNameMax);
                //                        myBSProperty.setDataTypeId(Identifiers.ByteString);
                //                        // TO DO integrate Range value
                //                        //myBSProperty.setValue(((Base64Binary)maxVal).getValue());
                //                        myBSProperty.setDescription(new LocalizedText("", ""));
                //                        range.addProperty(myBSProperty);
                //                    }
                //                    break;
                //
                case Boolean:
                    if (minValue != null) {
                        PlainProperty<Boolean> myBoolProperty = new PlainProperty<>(this, myPropertyIdMin, browseNameMin, displayNameMin);
                        myBoolProperty.setDataTypeId(Identifiers.Boolean);
                        if ((minTypedValue != null) && (minTypedValue.getValue() != null)) {
                            myBoolProperty.setValue(minTypedValue.getValue());
                        }
                        myBoolProperty.setDescription(new LocalizedText("", ""));
                        range.addProperty(myBoolProperty);
                    }

                    if (maxValue != null) {
                        PlainProperty<Boolean> myBoolProperty = new PlainProperty<>(this, myPropertyIdMax, browseNameMax, displayNameMax);
                        myBoolProperty.setDataTypeId(Identifiers.Boolean);
                        if ((maxTypedValue != null) && (maxTypedValue.getValue() != null)) {
                            myBoolProperty.setValue(maxTypedValue.getValue());
                        }
                        myBoolProperty.setDescription(new LocalizedText("", ""));
                        range.addProperty(myBoolProperty);
                    }
                    break;

                case DateTime:
                    if (minValue != null) {
                        PlainProperty<DateTime> myDateTimeProperty = new PlainProperty<>(this, myPropertyIdMin, browseNameMin, displayNameMin);
                        myDateTimeProperty.setDataTypeId(Identifiers.DateTime);
                        if ((minTypedValue != null) && (minTypedValue.getValue() != null)) {
                            if (minTypedValue instanceof DateTimeValue) {
                                DateTimeValue dtval = (DateTimeValue) minTypedValue;
                                DateTime dt = ValueConverter.createDateTime(dtval.getValue());
                                myDateTimeProperty.setValue(dt);
                            }
                            else {
                                myDateTimeProperty.setValue(minTypedValue.getValue());
                            }
                        }
                        myDateTimeProperty.setDescription(new LocalizedText("", ""));
                        range.addProperty(myDateTimeProperty);
                    }

                    if (maxValue != null) {
                        PlainProperty<DateTime> myDateTimeProperty = new PlainProperty<>(this, myPropertyIdMax, browseNameMax, displayNameMax);
                        myDateTimeProperty.setDataTypeId(Identifiers.DateTime);
                        if ((maxTypedValue != null) && (maxTypedValue.getValue() != null)) {
                            if (maxTypedValue instanceof DateTimeValue) {
                                DateTimeValue dtval = (DateTimeValue) maxTypedValue;
                                DateTime dt = ValueConverter.createDateTime(dtval.getValue());
                                myDateTimeProperty.setValue(dt);
                            }
                            else {
                                myDateTimeProperty.setValue(maxTypedValue.getValue());
                            }
                        }
                        myDateTimeProperty.setDescription(new LocalizedText("", ""));
                        range.addProperty(myDateTimeProperty);
                    }
                    break;

                case Int32:
                    if (minValue != null) {
                        PlainProperty<Integer> myIntProperty = new PlainProperty<>(this, myPropertyIdMin, browseNameMin, displayNameMin);
                        myIntProperty.setDataTypeId(Identifiers.Int32);
                        if ((minTypedValue != null) && (minTypedValue.getValue() != null)) {
                            myIntProperty.setValue(minTypedValue.getValue());
                        }
                        myIntProperty.setDescription(new LocalizedText("", ""));
                        range.addProperty(myIntProperty);
                    }

                    if (maxValue != null) {
                        PlainProperty<Integer> myIntProperty = new PlainProperty<>(this, myPropertyIdMax, browseNameMax, displayNameMax);
                        myIntProperty.setDataTypeId(Identifiers.Int32);
                        if ((maxTypedValue != null) && (maxTypedValue.getValue() != null)) {
                            myIntProperty.setValue(maxTypedValue.getValue());
                        }
                        myIntProperty.setDescription(new LocalizedText("", ""));
                        range.addProperty(myIntProperty);
                    }
                    break;

                //                case UInt32:
                //                    if (minValue != null) {
                //                        PlainProperty<UnsignedInteger> myUIntProperty = new PlainProperty<>(this, myPropertyIdMin, browseNameMin, displayNameMin);
                //                        myUIntProperty.setDataTypeId(Identifiers.UInt32);
                //                        // TO DO integrate Range value
                //                        //myIntProperty.setValue(((IntValue)minVal).getValue());
                //                        myUIntProperty.setDescription(new LocalizedText("", ""));
                //                        range.addProperty(myUIntProperty);
                //                    }
                //
                //                    if (maxValue != null) {
                //                        PlainProperty<UnsignedInteger> myUIntProperty = new PlainProperty<>(this, myPropertyIdMax, browseNameMax, displayNameMax);
                //                        myUIntProperty.setDataTypeId(Identifiers.UInt32);
                //                        // TO DO integrate Range value
                //                        //myIntProperty.setValue(((IntValue)maxVal).getValue());
                //                        myUIntProperty.setDescription(new LocalizedText("", ""));
                //                        range.addProperty(myUIntProperty);
                //                    }
                //                    break;
                case Int64:
                    if (minValue != null) {
                        PlainProperty<Long> myLongProperty = new PlainProperty<>(this, myPropertyIdMin, browseNameMin, displayNameMin);
                        myLongProperty.setDataTypeId(Identifiers.Int64);
                        if ((minTypedValue != null) && (minTypedValue.getValue() != null)) {
                            Object obj = minTypedValue.getValue();
                            if (!(obj instanceof Long)) {
                                obj = Long.parseLong(obj.toString());
                            }
                            myLongProperty.setValue(obj);
                        }
                        myLongProperty.setDescription(new LocalizedText("", ""));
                        range.addProperty(myLongProperty);
                    }

                    if (maxValue != null) {
                        PlainProperty<Long> myLongProperty = new PlainProperty<>(this, myPropertyIdMax, browseNameMax, displayNameMax);
                        myLongProperty.setDataTypeId(Identifiers.Int64);
                        if ((maxTypedValue != null) && (maxTypedValue.getValue() != null)) {
                            Object obj = maxTypedValue.getValue();
                            if (!(obj instanceof Long)) {
                                obj = Long.parseLong(obj.toString());
                            }
                            myLongProperty.setValue(obj);
                        }
                        myLongProperty.setDescription(new LocalizedText("", ""));
                        range.addProperty(myLongProperty);
                    }
                    break;

                //                case UInt64:
                //                    if (minValue != null) {
                //                        PlainProperty<UnsignedLong> myULongProperty = new PlainProperty<>(this, myPropertyIdMin, browseNameMin, displayNameMin);
                //                        myULongProperty.setDataTypeId(Identifiers.UInt64);
                //                        // TO DO integrate Range value
                //                        //myLongProperty.setValue(((LongValue)minVal).getValue());
                //                        myULongProperty.setDescription(new LocalizedText("", ""));
                //                        range.addProperty(myULongProperty);
                //                    }
                //
                //                    if (maxValue != null) {
                //                        PlainProperty<UnsignedLong> myULongProperty = new PlainProperty<>(this, myPropertyIdMax, browseNameMax, displayNameMax);
                //                        myULongProperty.setDataTypeId(Identifiers.UInt64);
                //                        // TO DO integrate Range value
                //                        //myLongProperty.setValue(((LongValue)maxVal).getValue());
                //                        myULongProperty.setDescription(new LocalizedText("", ""));
                //                        range.addProperty(myULongProperty);
                //                    }
                //                    break;
                case Int16:
                    if (minValue != null) {
                        PlainProperty<Short> myInt16Property = new PlainProperty<>(this, myPropertyIdMin, browseNameMin, displayNameMin);
                        myInt16Property.setDataTypeId(Identifiers.Int16);
                        if ((minTypedValue != null) && (minTypedValue.getValue() != null)) {
                            myInt16Property.setValue(minTypedValue.getValue());
                        }
                        myInt16Property.setDescription(new LocalizedText("", ""));
                        range.addProperty(myInt16Property);
                    }

                    if (maxValue != null) {
                        PlainProperty<Short> myInt16Property = new PlainProperty<>(this, myPropertyIdMax, browseNameMax, displayNameMax);
                        myInt16Property.setDataTypeId(Identifiers.Int16);
                        if ((maxTypedValue != null) && (maxTypedValue.getValue() != null)) {
                            myInt16Property.setValue(maxTypedValue.getValue());
                        }
                        myInt16Property.setDescription(new LocalizedText("", ""));
                        range.addProperty(myInt16Property);
                    }
                    break;

                //                case UInt16:
                //                    if (minValue != null) {
                //                        PlainProperty<UnsignedShort> myUInt16Property = new PlainProperty<>(this, myPropertyIdMin, browseNameMin, displayNameMin);
                //                        myUInt16Property.setDataTypeId(Identifiers.UInt16);
                //                        // TO DO integrate Range value
                //                        //myInt16Property.setValue(((ShortValue)minVal).getValue());
                //                        myUInt16Property.setDescription(new LocalizedText("", ""));
                //                        range.addProperty(myUInt16Property);
                //                    }
                //
                //                    if (maxValue != null) {
                //                        PlainProperty<UnsignedShort> myUInt16Property = new PlainProperty<>(this, myPropertyIdMax, browseNameMax, displayNameMax);
                //                        myUInt16Property.setDataTypeId(Identifiers.UInt16);
                //                        // TO DO integrate Range value
                //                        //myInt16Property.setValue(((ShortValue)maxVal).getValue());
                //                        myUInt16Property.setDescription(new LocalizedText("", ""));
                //                        range.addProperty(myUInt16Property);
                //                    }
                //                    break;
                case SByte:
                    if (minValue != null) {
                        PlainProperty<Byte> mySByteProperty = new PlainProperty<>(this, myPropertyIdMin, browseNameMin, displayNameMin);
                        mySByteProperty.setDataTypeId(Identifiers.SByte);
                        if ((minTypedValue != null) && (minTypedValue.getValue() != null)) {
                            mySByteProperty.setValue(minTypedValue.getValue());
                        }
                        mySByteProperty.setDescription(new LocalizedText("", ""));
                        range.addProperty(mySByteProperty);
                    }

                    if (maxValue != null) {
                        PlainProperty<Byte> mySByteProperty = new PlainProperty<>(this, myPropertyIdMax, browseNameMax, displayNameMax);
                        mySByteProperty.setDataTypeId(Identifiers.SByte);
                        if ((maxTypedValue != null) && (maxTypedValue.getValue() != null)) {
                            mySByteProperty.setValue(maxTypedValue.getValue());
                        }
                        mySByteProperty.setDescription(new LocalizedText("", ""));
                        range.addProperty(mySByteProperty);
                    }
                    break;

                //                case Byte:
                //                    if (minValue != null) {
                //                        PlainProperty<UnsignedByte> myByteProperty = new PlainProperty<>(this, myPropertyIdMin, browseNameMin, displayNameMin);
                //                        myByteProperty.setDataTypeId(Identifiers.Byte);
                //                        // TO DO integrate Range value
                //                        //myByteProperty.setValue(((ByteValue)minVal).getValue());
                //                        myByteProperty.setDescription(new LocalizedText("", ""));
                //                        range.addProperty(myByteProperty);
                //                    }
                //
                //                    if (maxValue != null) {
                //                        PlainProperty<UnsignedByte> myByteProperty = new PlainProperty<>(this, myPropertyIdMax, browseNameMax, displayNameMax);
                //                        myByteProperty.setDataTypeId(Identifiers.Byte);
                //                        // TO DO integrate Range value
                //                        //myByteProperty.setValue(((ByteValue)maxVal).getValue());
                //                        myByteProperty.setDescription(new LocalizedText("", ""));
                //                        range.addProperty(myByteProperty);
                //                    }
                //                    break;
                //
                case Double:
                    if (minValue != null) {
                        PlainProperty<Double> myDoubleProperty = new PlainProperty<>(this, myPropertyIdMin, browseNameMin, displayNameMin);
                        myDoubleProperty.setDataTypeId(Identifiers.Double);
                        if ((minTypedValue != null) && (minTypedValue.getValue() != null)) {
                            myDoubleProperty.setValue(minTypedValue.getValue());
                        }
                        myDoubleProperty.setDescription(new LocalizedText("", ""));
                        range.addProperty(myDoubleProperty);
                    }

                    if (maxValue != null) {
                        PlainProperty<Double> myDoubleProperty = new PlainProperty<>(this, myPropertyIdMax, browseNameMax, displayNameMax);
                        myDoubleProperty.setDataTypeId(Identifiers.Double);
                        if ((maxTypedValue != null) && (maxTypedValue.getValue() != null)) {
                            myDoubleProperty.setValue(maxTypedValue.getValue());
                        }
                        myDoubleProperty.setDescription(new LocalizedText("", ""));
                        range.addProperty(myDoubleProperty);
                    }
                    break;

                case Float:
                    if (minValue != null) {
                        PlainProperty<Float> myFloatProperty = new PlainProperty<>(this, myPropertyIdMin, browseNameMin, displayNameMin);
                        myFloatProperty.setDataTypeId(Identifiers.Float);
                        if ((minTypedValue != null) && (minTypedValue.getValue() != null)) {
                            myFloatProperty.setValue(minTypedValue.getValue());
                        }
                        myFloatProperty.setDescription(new LocalizedText("", ""));
                        range.addProperty(myFloatProperty);
                    }

                    if (maxValue != null) {
                        PlainProperty<Float> myFloatProperty = new PlainProperty<>(this, myPropertyIdMax, browseNameMax, displayNameMax);
                        myFloatProperty.setDataTypeId(Identifiers.Float);
                        if ((maxTypedValue != null) && (maxTypedValue.getValue() != null)) {
                            myFloatProperty.setValue(maxTypedValue.getValue());
                        }
                        myFloatProperty.setDescription(new LocalizedText("", ""));
                        range.addProperty(myFloatProperty);
                    }
                    break;

                //                case LocalizedText:
                //                    if (minValue != null) {
                //                        PlainProperty<LocalizedText> myLTProperty = new PlainProperty<>(this, myPropertyIdMin, browseNameMin, displayNameMin);
                //                        myLTProperty.setDataTypeId(Identifiers.String);
                //                        // TO DO integrate Range value
                //                        //myLTProperty.setValue(((QNameValue)minVal).getValue().toString());
                //                        myLTProperty.setDescription(new LocalizedText("", ""));
                //                        range.addProperty(myLTProperty);
                //                    }
                //
                //                    if (maxValue != null) {
                //                        PlainProperty<LocalizedText> myLTProperty = new PlainProperty<>(this, myPropertyIdMax, browseNameMax, displayNameMax);
                //                        myLTProperty.setDataTypeId(Identifiers.LocalizedText);
                //                        // TO DO integrate Range value
                //                        //myQNameProperty.setValue(((QNameValue)maxVal).getValue().toString());
                //                        myLTProperty.setDescription(new LocalizedText("", ""));
                //                        range.addProperty(myLTProperty);
                //                    }
                //                    break;
                //
                case String:
                    if (minValue != null) {
                        PlainProperty<String> myStringProperty = new PlainProperty<>(this, myPropertyIdMin, browseNameMin, displayNameMin);
                        myStringProperty.setDataTypeId(Identifiers.String);
                        if ((minTypedValue != null) && (minTypedValue.getValue() != null)) {
                            myStringProperty.setValue(minTypedValue.getValue());
                        }
                        myStringProperty.setDescription(new LocalizedText("", ""));
                        range.addProperty(myStringProperty);
                    }

                    if (maxValue != null) {
                        PlainProperty<String> myStringProperty = new PlainProperty<>(this, myPropertyIdMax, browseNameMax, displayNameMax);
                        myStringProperty.setDataTypeId(Identifiers.String);
                        if ((maxTypedValue != null) && (maxTypedValue.getValue() != null)) {
                            myStringProperty.setValue(maxTypedValue.getValue());
                        }
                        myStringProperty.setDescription(new LocalizedText("", ""));
                        range.addProperty(myStringProperty);
                    }
                    break;

                //                case UtcTime:
                //                    if (minValue != null) {
                //                        PlainProperty<DateTime> myTimeProperty = new PlainProperty<>(this, myPropertyIdMin, browseNameMin, displayNameMin);
                //                        myTimeProperty.setDataTypeId(Identifiers.DateTime);
                //                        // TO DO integrate Range value
                //                        //myTimeProperty.setValue(new DateTime(((TimeValue)minVal).getValue().toGregorianCalendar()));
                //                        myTimeProperty.setDescription(new LocalizedText("", ""));
                //                        range.addProperty(myTimeProperty);
                //                    }
                //
                //                    if (maxValue != null) {
                //                        PlainProperty<DateTime> myTimeProperty = new PlainProperty<>(this, myPropertyIdMax, browseNameMax, displayNameMax);
                //                        myTimeProperty.setDataTypeId(Identifiers.DateTime);
                //                        // TO DO integrate Range value
                //                        //myTimeProperty.setValue(new DateTime(((TimeValue)maxVal).getValue().toGregorianCalendar()));
                //                        myTimeProperty.setDescription(new LocalizedText("", ""));
                //                        range.addProperty(myTimeProperty);
                //                    }
                //                    break;
                default:
                    LOG.warn("setRangeValueAndType: Range {}: Unknown type: {}; use string as default", range.getBrowseName().getName(), valueType);
                    if (minValue != null) {
                        PlainProperty<String> myStringProperty = new PlainProperty<>(this, myPropertyIdMin, browseNameMin, displayNameMin);
                        myStringProperty.setDataTypeId(Identifiers.String);
                        myStringProperty.setValue(minValue);
                        myStringProperty.setDescription(new LocalizedText("", ""));
                        range.addProperty(myStringProperty);
                    }

                    if (maxValue != null) {
                        PlainProperty<String> myStringProperty = new PlainProperty<>(this, myPropertyIdMax, browseNameMax, displayNameMax);
                        myStringProperty.setDataTypeId(Identifiers.String);
                        myStringProperty.setValue(maxValue);
                        myStringProperty.setDescription(new LocalizedText("", ""));
                        range.addProperty(myStringProperty);
                    }
                    break;
            }
        }
        catch (Exception ex) {
            LOG.error("setRangeValueAndType Exception", ex);
        }
    }


    /**
     * Adds an AAS Multi Language Property to the given node.
     *
     * @param node The desired UA node
     * @param aasMultiLang The AAS Multi Language Property to add
     * @param submodel The corresponding Submodel as parent object of the data element
     * @param parentRef The AAS reference to the parent object
     * @param ordered Specifies whether the multi language property should be added ordered (true) or unordered (false)
     * @throws StatusException If the operation fails
     */
    private void addAasMultiLanguageProperty(UaNode node, MultiLanguageProperty aasMultiLang, Submodel submodel, Reference parentRef, boolean ordered)
            throws StatusException {
        try {
            if ((node != null) && (aasMultiLang != null)) {
                String name = aasMultiLang.getIdShort();
                QualifiedName browseName = UaQualifiedName.from(opc.i4aas.ObjectTypeIds.AASMultiLanguagePropertyType.getNamespaceUri(), name).toQualifiedName(getNamespaceTable());
                NodeId nid = getDefaultNodeId();
                AASMultiLanguagePropertyType multiLangNode = createInstance(AASMultiLanguagePropertyType.class, nid, browseName, LocalizedText.english(name));
                addSubmodelElementBaseData(multiLangNode, aasMultiLang);

                List<LangString> values = aasMultiLang.getValues();
                if (values != null) {
                    if (multiLangNode.getValueNode() == null) {
                        addMultiLanguageValueNode(multiLangNode, values.size());
                    }

                    multiLangNode.getValueNode().setValue(ValueConverter.getLocalizedTextFromLangStringSet(values));
                }

                if (aasMultiLang.getValueId() != null) {
                    addAasReferenceAasNS(multiLangNode, aasMultiLang.getValueId(), AASMultiLanguagePropertyType.VALUE_ID);
                }

                Reference multiLangRef = AasUtils.toReference(parentRef, aasMultiLang);
                submodelElementAasMap.put(multiLangNode.getValueNode().getNodeId(),
                        new SubmodelElementData(aasMultiLang, submodel, SubmodelElementData.Type.MULTI_LANGUAGE_VALUE, multiLangRef));

                submodelElementOpcUAMap.put(multiLangRef, multiLangNode);

                if (ordered) {
                    node.addReference(multiLangNode, Identifiers.HasOrderedComponent, false);
                }
                else {
                    node.addComponent(multiLangNode);
                }

                referableMap.put(multiLangRef, new ObjectData(aasMultiLang, multiLangNode, submodel));
            }
        }
        catch (Exception ex) {
            LOG.error("addAasMultiLanguageProperty Exception", ex);
            throw ex;
        }
    }


    /**
     * Adds the Value Node for the MultiLanguageProperty.
     *
     * @param node The desired MultiLanguageProperty Node
     * @param arraySize The desired Array Size.
     */
    private void addMultiLanguageValueNode(UaNode node, int arraySize) {
        try {
            NodeId propId = new NodeId(getNamespaceIndex(), node.getNodeId().getValue().toString() + "." + AASMultiLanguagePropertyType.VALUE);
            PlainProperty<LocalizedText[]> myLTProperty = new PlainProperty<>(this, propId,
                    UaQualifiedName.from(opc.i4aas.ObjectTypeIds.AASMultiLanguagePropertyType.getNamespaceUri(), AASMultiLanguagePropertyType.VALUE)
                            .toQualifiedName(getNamespaceTable()),
                    LocalizedText.english(AASMultiLanguagePropertyType.VALUE));
            myLTProperty.setDataTypeId(Identifiers.LocalizedText);
            myLTProperty.setValueRank(ValueRanks.OneDimension);
            myLTProperty.setArrayDimensions(new UnsignedInteger[] {
                    UnsignedInteger.valueOf(arraySize)
            });
            node.addProperty(myLTProperty);
            myLTProperty.setDescription(new LocalizedText("", ""));
        }
        catch (Exception ex) {
            LOG.error("addMultiLanguageValueNode Exception", ex);
            throw ex;
        }
    }


    /**
     * Adds an AAS Capability to the given node.
     *
     * @param node The desired UA node
     * @param aasCapability The corresponding AAS Capability to add
     * @param submodel The corresponding Submodel as parent object of the data element
     * @param parentRef The AAS reference to the parent object
     * @param ordered Specifies whether the capability should be added ordered (true) or unordered (false)
     * @throws StatusException If the operation fails
     */
    private void addAasCapability(UaNode node, Capability aasCapability, Submodel submodel, Reference parentRef, boolean ordered)
            throws StatusException {
        try {
            if ((node != null) && (aasCapability != null)) {
                String name = aasCapability.getIdShort();
                QualifiedName browseName = UaQualifiedName.from(opc.i4aas.ObjectTypeIds.AASCapabilityType.getNamespaceUri(), name).toQualifiedName(getNamespaceTable());
                NodeId nid = getDefaultNodeId();
                AASCapabilityType capabilityNode = createInstance(AASCapabilityType.class, nid, browseName, LocalizedText.english(name));
                addSubmodelElementBaseData(capabilityNode, aasCapability);

                if (ordered) {
                    node.addReference(capabilityNode, Identifiers.HasOrderedComponent, false);
                }
                else {
                    node.addComponent(capabilityNode);
                }

                Reference capabilityRef = AasUtils.toReference(parentRef, aasCapability);

                referableMap.put(capabilityRef, new ObjectData(aasCapability, capabilityNode, submodel));
            }
        }
        catch (Exception ex) {
            LOG.error("addAasCapability Exception", ex);
            throw ex;
        }
    }


    /**
     * Adds an AAS entity to the given node.
     *
     * @param node The desired UA node
     * @param aasEntity The AAS entity to add
     * @param submodel The corresponding Submodel
     * @param parentRef The AAS reference to the parent object
     * @param ordered Specifies whether the entity should be added ordered (true) or unordered (false)
     * @throws StatusException If the operation fails
     * @throws ServiceException If the operation fails
     * @throws AddressSpaceException If the operation fails
     * @throws ServiceResultException If the operation fails
     */
    private void addAasEntity(UaNode node, Entity aasEntity, Submodel submodel, Reference parentRef, boolean ordered)
            throws StatusException, ServiceException, AddressSpaceException, ServiceResultException {
        try {
            if ((node != null) && (aasEntity != null)) {
                String name = aasEntity.getIdShort();
                QualifiedName browseName = UaQualifiedName.from(opc.i4aas.ObjectTypeIds.AASEntityType.getNamespaceUri(), name).toQualifiedName(getNamespaceTable());
                NodeId nid = getDefaultNodeId();
                AASEntityType entityNode = createInstance(AASEntityType.class, nid, browseName, LocalizedText.english(name));
                addSubmodelElementBaseData(entityNode, aasEntity);

                Reference entityRef = AasUtils.toReference(parentRef, aasEntity);

                // EntityType
                entityNode.setEntityType(ValueConverter.getAasEntityType(aasEntity.getEntityType()));

                submodelElementAasMap.put(entityNode.getEntityTypeNode().getNodeId(),
                        new SubmodelElementData(aasEntity, submodel, SubmodelElementData.Type.ENTITY_TYPE, entityRef));

                // GlobalAssetId
                if (aasEntity.getGlobalAssetId() != null) {
                    if (entityNode.getGlobalAssetIdNode() == null) {
                        addAasReferenceAasNS(entityNode, aasEntity.getGlobalAssetId(), AASEntityType.GLOBAL_ASSET_ID, false);
                    }
                    else {
                        setAasReferenceData(aasEntity.getGlobalAssetId(), entityNode.getGlobalAssetIdNode(), false);
                    }

                    submodelElementAasMap.put(entityNode.getGlobalAssetIdNode().getKeysNode().getNodeId(),
                            new SubmodelElementData(aasEntity, submodel, SubmodelElementData.Type.ENTITY_GLOBAL_ASSET_ID, entityRef));
                }

                // SpecificAssetIds
                IdentifierKeyValuePair specificAssetId = aasEntity.getSpecificAssetId();
                if (specificAssetId != null) {
                    if (entityNode.getSpecificAssetIdNode() == null) {
                        addIdentifierKeyValuePair(entityNode, specificAssetId, AASEntityType.SPECIFIC_ASSET_ID);
                    }
                    else {
                        setIdentifierKeyValuePairData(entityNode.getSpecificAssetIdNode(), specificAssetId);
                    }
                }

                // Statements
                addSubmodelElements(entityNode.getStatementNode(), aasEntity.getStatements(), submodel, entityRef);

                submodelElementOpcUAMap.put(entityRef, entityNode);

                if (ordered) {
                    node.addReference(entityNode, Identifiers.HasOrderedComponent, false);
                }
                else {
                    node.addComponent(entityNode);
                }

                referableMap.put(entityRef, new ObjectData(aasEntity, entityNode, submodel));
            }
        }
        catch (Exception ex) {
            LOG.error("addAasEntity Exception", ex);
            throw ex;
        }
    }


    /**
     * Adds an AAS Operation to the given node.
     *
     * @param node The desired UA node
     * @param aasOperation The corresponding AAS operation to add
     * @param submodel The corresponding Submodel as parent object of the data element
     * @param parentRef The reference to the parent object
     * @param ordered Specifies whether the operation should be added ordered (true) or unordered (false)
     */
    private void addAasOperation(UaNode node, Operation aasOperation, Submodel submodel, Reference parentRef, boolean ordered) {
        try {
            String name = aasOperation.getIdShort();
            QualifiedName browseName = UaQualifiedName.from(opc.i4aas.ObjectTypeIds.AASOperationType.getNamespaceUri(), name).toQualifiedName(getNamespaceTable());
            NodeId nid = getDefaultNodeId();
            AASOperationType oper = createInstance(AASOperationType.class, nid, browseName, LocalizedText.english(name));
            addSubmodelElementBaseData(oper, aasOperation);

            Reference operRef = AasUtils.toReference(parentRef, aasOperation);

            // for operations we put the corresponding operation object into the map
            submodelElementAasMap.put(nid, new SubmodelElementData(aasOperation, submodel, SubmodelElementData.Type.OPERATION, operRef));
            LOG.debug("addAasOperation: NodeId {}; Property: {}", nid, aasOperation);

            // add method
            NodeId myMethodId = new NodeId(getNamespaceIndex(), nid.getValue().toString() + "." + name);
            PlainMethod method = new PlainMethod(this, myMethodId, name, Locale.ENGLISH);
            Argument[] inputs = new Argument[aasOperation.getInputVariables().size()];
            for (int i = 0; i < aasOperation.getInputVariables().size(); i++) {
                OperationVariable v = aasOperation.getInputVariables().get(i);
                inputs[i] = new Argument();
                setOperationArgument(inputs[i], v);
            }

            method.setInputArguments(inputs);

            Argument[] outputs = new Argument[aasOperation.getOutputVariables().size()];
            for (int i = 0; i < aasOperation.getOutputVariables().size(); i++) {
                OperationVariable v = aasOperation.getOutputVariables().get(i);
                outputs[i] = new Argument();
                setOperationArgument(outputs[i], v);
            }

            method.setOutputArguments(outputs);

            MethodManagerUaNode m = (MethodManagerUaNode) this.getMethodManager();
            m.addCallListener(aasMethodManagerListener);

            method.setDescription(new LocalizedText("", ""));
            oper.addComponent(method);

            if (ordered) {
                node.addReference(oper, Identifiers.HasOrderedComponent, false);
            }
            else {
                node.addComponent(oper);
            }

            referableMap.put(operRef, new ObjectData(aasOperation, oper, submodel));
        }
        catch (Exception ex) {
            LOG.error("addAasOperation Exception", ex);
        }
    }


    /**
     * Sets the arguments for the given Operation Variable.
     *
     * @param arg The UA argument
     * @param var The corresponding Operation Variable
     */
    private void setOperationArgument(Argument arg, OperationVariable operVar) {
        try {
            if (operVar.getValue() instanceof Property) {
                Property prop = (Property) operVar.getValue();
                arg.setName(prop.getIdShort());
                arg.setValueRank(ValueRanks.Scalar);
                arg.setArrayDimensions(null);

                // Description
                addDescriptions(arg, prop.getDescriptions());

                NodeId type = ValueConverter.convertValueTypeStringToNodeId(prop.getValueType());
                if (type.isNullNodeId()) {
                    LOG.warn("setOperationArgument: Property {}: Unknown type: {}", prop.getIdShort(), prop.getValueType());

                    // Default type is String. That's what we receive from the AAS Service
                    arg.setDataType(Identifiers.String);
                }
                else {
                    arg.setDataType(type);
                }
            }
            else {
                LOG.warn("setOperationArgument: unknown Argument type");
            }
        }
        catch (Exception ex) {
            LOG.error("setOperationArgument Exception", ex);
            throw ex;
        }
    }


    /**
     * Adds an AAS Event to the given node.
     *
     * @param node The desired UA node
     * @param aasEvent The AAS Event to add
     * @param submodel The corresponding Submodel as parent object of the data element
     * @param parentRef The AAS reference to the parent object
     * @param ordered Specifies whether the entity should be added ordered (true) or unordered (false)
     * @throws StatusException If the operation fails
     */
    private void addAasEvent(UaNode node, Event aasEvent, Submodel submodel, Reference parentRef, boolean ordered)
            throws StatusException {
        try {
            if ((node != null) && (aasEvent != null)) {
                String name = aasEvent.getIdShort();
                QualifiedName browseName = UaQualifiedName.from(opc.i4aas.ObjectTypeIds.AASEventType.getNamespaceUri(), name).toQualifiedName(getNamespaceTable());
                NodeId nid = getDefaultNodeId();
                AASEventType eventNode = createInstance(AASEventType.class, nid, browseName, LocalizedText.english(name));
                addSubmodelElementBaseData(eventNode, aasEvent);

                if (aasEvent instanceof BasicEvent) {
                    setBasicEventData(eventNode, (BasicEvent) aasEvent);
                }

                Reference eventRef = AasUtils.toReference(parentRef, aasEvent);

                if (ordered) {
                    node.addReference(eventNode, Identifiers.HasOrderedComponent, false);
                }
                else {
                    node.addComponent(eventNode);
                }

                referableMap.put(eventRef, new ObjectData(aasEvent, eventNode, submodel));
            }
        }
        catch (Exception ex) {
            LOG.error("addAasEvent Exception", ex);
            throw ex;
        }
    }


    /**
     * Sets the Basic event data.
     *
     * @param eventNode The desired UA event node
     * @param aasEvent The corresponding AAS BasicEvent
     */
    private void setBasicEventData(AASEventType eventNode, BasicEvent aasEvent) {
        try {
            if (aasEvent.getObserved() != null) {
                LOG.warn("setBasicEventData: not implemented! Event: {}", eventNode.getBrowseName().getName());
            }
        }
        catch (Exception ex) {
            LOG.error("setBasicEventData Exception", ex);
            throw ex;
        }
    }


    /**
     * Adds an AAS Relationship Element to the given node.
     *
     * @param node The desired UA node
     * @param aasRelElem The corresponding AAS Relationship Element
     * @param submodel The corresponding Submodel as parent object of the data element
     * @param parentRef The AAS reference to the parent object
     * @param ordered Specifies whether the entity should be added ordered (true) or unordered (false)
     * @throws StatusException If the operation fails
     */
    private void addAasRelationshipElement(UaNode node, RelationshipElement aasRelElem, Submodel submodel, Reference parentRef, boolean ordered)
            throws StatusException {
        try {
            if ((node != null) && (aasRelElem != null)) {
                Reference relElemRef = AasUtils.toReference(parentRef, aasRelElem);

                String name = aasRelElem.getIdShort();
                AASRelationshipElementType relElemNode;
                QualifiedName browseName = UaQualifiedName.from(opc.i4aas.ObjectTypeIds.AASRelationshipElementType.getNamespaceUri(), name).toQualifiedName(getNamespaceTable());
                NodeId nid = getDefaultNodeId();
                if (aasRelElem instanceof AnnotatedRelationshipElement) {
                    relElemNode = createAnnotatedRelationshipElement((AnnotatedRelationshipElement) aasRelElem, submodel, relElemRef, nid);
                }
                else {
                    relElemNode = createInstance(AASRelationshipElementType.class, nid, browseName, LocalizedText.english(name));
                }

                if (relElemNode != null) {
                    addSubmodelElementBaseData(relElemNode, aasRelElem);

                    setAasReferenceData(aasRelElem.getFirst(), relElemNode.getFirstNode(), false);
                    setAasReferenceData(aasRelElem.getSecond(), relElemNode.getSecondNode(), false);

                    submodelElementAasMap.put(relElemNode.getFirstNode().getKeysNode().getNodeId(),
                            new SubmodelElementData(aasRelElem, submodel, SubmodelElementData.Type.RELATIONSHIP_ELEMENT_FIRST, relElemRef));
                    submodelElementAasMap.put(relElemNode.getSecondNode().getKeysNode().getNodeId(),
                            new SubmodelElementData(aasRelElem, submodel, SubmodelElementData.Type.RELATIONSHIP_ELEMENT_SECOND, relElemRef));

                    submodelElementOpcUAMap.put(relElemRef, relElemNode);

                    if (ordered) {
                        node.addReference(relElemNode, Identifiers.HasOrderedComponent, false);
                    }
                    else {
                        node.addComponent(relElemNode);
                    }

                    referableMap.put(relElemRef, new ObjectData(aasRelElem, relElemNode, submodel));
                }
            }
        }
        catch (Exception ex) {
            LOG.error("addAasRelationshipElement Exception", ex);
            throw ex;
        }
    }


    /**
     * Creates an Annotated Relationship Element.
     *
     * @param aasRelElem The AAS Annotated Relationship Element
     * @param submodel The corresponding Submodel as parent object of the data element
     * @param relElemRef The AAS reference to the AnnotatedRelationshipElement
     * @param nodeId The desired NodeId for the node to be created
     * @return The create UA Annotated Relationship Element
     * @throws StatusException If the operation fails
     */
    private AASRelationshipElementType createAnnotatedRelationshipElement(AnnotatedRelationshipElement aasRelElem, Submodel submodel, Reference relElemRef, NodeId nodeId)
            throws StatusException {
        AASRelationshipElementType retval = null;

        try {
            AASAnnotatedRelationshipElementType relElemNode = createInstance(
                    AASAnnotatedRelationshipElementType.class, nodeId, UaQualifiedName
                            .from(opc.i4aas.ObjectTypeIds.AASAnnotatedRelationshipElementType.getNamespaceUri(), aasRelElem.getIdShort()).toQualifiedName(getNamespaceTable()),
                    LocalizedText.english(aasRelElem.getIdShort()));

            // Annotations 
            for (DataElement de: aasRelElem.getAnnotations()) {
                addAasDataElement(relElemNode.getAnnotationNode(), de, submodel, relElemRef, false);
            }

            retval = relElemNode;
        }
        catch (Exception ex) {
            LOG.error("createAnnotatedRelationshipElement Exception", ex);
            throw ex;
        }

        return retval;
    }


    /**
     * Adds a SubmodelElementCollection to the given node.
     *
     * @param node The desired UA node
     * @param aasColl The corresponding SubmodelElementCollection to add
     * @param submodel The corresponding Submodel as parent object of the data element
     * @param parentRef The AAS reference to the parent object
     * @param ordered Specifies whether the entity should be added ordered (true) or unordered (false)
     * @throws StatusException If the operation fails
     * @throws ServiceException If the operation fails
     * @throws AddressSpaceException If the operation fails
     * @throws ServiceResultException If the operation fails
     */
    private void addAasSubmodelElementCollection(UaNode node, SubmodelElementCollection aasColl, Submodel submodel, Reference parentRef, boolean ordered)
            throws StatusException, ServiceException, AddressSpaceException, ServiceResultException {
        try {
            if ((node != null) && (aasColl != null)) {
                String name = aasColl.getIdShort();
                QualifiedName browseName = UaQualifiedName.from(opc.i4aas.ObjectTypeIds.AASSubmodelElementCollectionType.getNamespaceUri(), name)
                        .toQualifiedName(getNamespaceTable());
                NodeId nid = getDefaultNodeId();
                AASSubmodelElementCollectionType collNode;
                if (aasColl.getOrdered()) {
                    collNode = createAasOrderedSubmodelElementCollection(name, nid);
                }
                else {
                    collNode = createInstance(AASSubmodelElementCollectionType.class, nid, browseName, LocalizedText.english(name));
                }

                addSubmodelElementBaseData(collNode, aasColl);

                // AllowDuplicates
                if (collNode.getAllowDuplicatesNode() == null) {
                    NodeId myPropertyId = new NodeId(getNamespaceIndex(), collNode.getNodeId().getValue().toString() + "." + AASSubmodelElementCollectionType.ALLOW_DUPLICATES);
                    PlainProperty<Boolean> myProperty = new PlainProperty<>(this, myPropertyId,
                            UaQualifiedName.from(opc.i4aas.ObjectTypeIds.AASSubmodelElementCollectionType.getNamespaceUri(), AASSubmodelElementCollectionType.ALLOW_DUPLICATES)
                                    .toQualifiedName(getNamespaceTable()),
                            LocalizedText.english(AASSubmodelElementCollectionType.ALLOW_DUPLICATES));
                    myProperty.setDataTypeId(Identifiers.Boolean);
                    myProperty.setDescription(new LocalizedText("", ""));
                    if (VALUES_READ_ONLY) {
                        myProperty.setAccessLevel(AccessLevelType.CurrentRead);
                    }
                    collNode.addProperty(myProperty);
                }

                collNode.setAllowDuplicates(aasColl.getAllowDuplicates());

                Reference collRef = AasUtils.toReference(parentRef, aasColl);

                // SubmodelElements 
                addSubmodelElements(collNode, aasColl.getValues(), submodel, collRef, aasColl.getOrdered());

                if (ordered) {
                    node.addReference(collNode, Identifiers.HasOrderedComponent, false);
                }
                else {
                    node.addComponent(collNode);
                }

                referableMap.put(collRef, new ObjectData(aasColl, collNode, submodel));
            }
        }
        catch (Exception ex) {
            LOG.error("createAasSubmodelElementCollection Exception", ex);
            throw ex;
        }
    }


    /**
     * Creates an AAS Ordered Submodel Element Collection.
     *
     * @param name The desired name
     * @param nid The desired NodeId
     * @return The created Ordered Submodel Element Collection object
     */
    private AASSubmodelElementCollectionType createAasOrderedSubmodelElementCollection(String name, NodeId nid) {
        AASSubmodelElementCollectionType retval = null;

        try {
            AASOrderedSubmodelElementCollectionType orderedNode = createInstance(AASOrderedSubmodelElementCollectionType.class, nid,
                    UaQualifiedName.from(opc.i4aas.ObjectTypeIds.AASOrderedSubmodelElementCollectionType.getNamespaceUri(), name).toQualifiedName(getNamespaceTable()),
                    LocalizedText.english(name));

            retval = orderedNode;
>>>>>>> 83ec57e5
        }
        catch (Exception ex) {
            LOG.error("addAssetAdministrationShells Exception", ex);
            throw ex;
        }
    }


    /**
     * Adds the AASEnvironment Node.
     */
    private void addAasEnvironmentNode() {
        try {
            final UaObject objectsFolder = getServer().getNodeManagerRoot().getObjectsFolder();
            if (aasEnvironment != null) {
                String name = "AASEnvironment";
                LOG.debug("addAasEnvironmentNode {}; to ObjectsFolder", name);
                QualifiedName browseName = UaQualifiedName.from(opc.i4aas.ObjectTypeIds.AASEnvironmentType.getNamespaceUri(), name).toQualifiedName(getNamespaceTable());
                NodeId nid = createNodeId(objectsFolder, browseName);
                FolderType ft = createInstance(AASEnvironmentType.class, nid, browseName, LocalizedText.english(name));
                LOG.debug("addAasEnvironmentNode: Created class: {}", ft.getClass().getName());
                aasEnvironmentNode = (AASEnvironmentType) ft;

                objectsFolder.addComponent(aasEnvironmentNode);
            }
        }
        catch (Exception ex) {
            LOG.error("addAasEnvironmentNode Exception", ex);
            throw ex;
        }
    }


    /**
     * Subscribes to Events on the MessageBus (e.g. ValueChangeEvents).
     *
     * @throws MessageBusException if subscribing fails
     */
    private void subscribeMessageBus() throws MessageBusException {
        try {
            if (messageBus != null) {
                LOG.debug("subscribeMessageBus: subscribe ValueChangeEvents");
                SubscriptionInfo info = SubscriptionInfo.create(ValueChangeEventMessage.class, t -> {
                    try {
                        valueChanged(t.getElement(), t.getNewValue(), t.getOldValue());
                    }
                    catch (StatusException e) {
                        LOG.error("valueChanged Exception", e);
                    }
                });
                SubscriptionId rv = messageBus.subscribe(info);
                subscriptions.add(rv);

                info = SubscriptionInfo.create(ElementCreateEventMessage.class, x -> {
                    try {
                        elementCreated(x.getElement(), x.getValue());
                    }
                    catch (Exception e) {
                        LOG.error("elementCreated Exception", e);
                    }
                });
                rv = messageBus.subscribe(info);
                subscriptions.add(rv);

                info = SubscriptionInfo.create(ElementDeleteEventMessage.class, x -> {
                    try {
                        elementDeleted(x.getElement());
                    }
                    catch (Exception e) {
                        LOG.error("elementDeleted Exception", e);
                    }
                });
                rv = messageBus.subscribe(info);
                subscriptions.add(rv);

                info = SubscriptionInfo.create(ElementUpdateEventMessage.class, x -> {
                    try {
                        elementUpdated(x.getElement(), x.getValue());
                    }
                    catch (Exception e) {
                        LOG.error("elementUpdated Exception", e);
                    }
                });
                rv = messageBus.subscribe(info);
                subscriptions.add(rv);
            }
            else {
                LOG.warn("MessageBus not available!");
            }
        }
        catch (Exception ex) {
            LOG.error("subscribeMessageBus Exception", ex);
            throw ex;
        }
    }


    /**
     * Handles a ValueChanged event.
     *
     * @param element The Reference to the changed element
     * @param newValue The new value
     * @param oldValue The old value
     * @throws StatusException If the operation fails
     */
    private void valueChanged(Reference element, ElementValue newValue, ElementValue oldValue) throws StatusException {
        try {
            updateSubmodelElementValue(element, newValue, oldValue);
        }
        catch (Exception ex) {
            LOG.error("valueChanged Exception", ex);
            throw ex;
        }
    }


    /**
     * Handles an elementCreated event.
     *
     * @param element Reference to the created element.
     * @param value The element that was added.
     * @throws StatusException If the operation fails
     * @throws ServiceResultException If the operation fails
     * @throws ServiceException If the operation fails
     * @throws AddressSpaceException If the operation fails
     */
    private void elementCreated(Reference element, Referable value) throws StatusException, ServiceResultException, ServiceException, AddressSpaceException {
        if (element == null) {
            throw new IllegalArgumentException(ELEMENT_NULL);
        }
        else if (value == null) {
            throw new IllegalArgumentException(VALUE_NULL);
        }

        try {
            if (LOG.isDebugEnabled()) {
                LOG.debug("elementCreated called. Reference {}", AasUtils.asString(element));
            }
            // The element is the parent object where the value is added
            ObjectData parent = null;
            if (referableMap.containsKey(element)) {
                parent = referableMap.get(element);
            }
            else if (LOG.isInfoEnabled()) {
                LOG.info("elementCreated: element not found in referableMap: {}", AasUtils.asString(element));
            }

            if (value instanceof ConceptDescription) {
                ConceptDescriptionCreator.addConceptDescriptions(List.of((ConceptDescription) value), this);
            }
            else if (value instanceof Asset) {
                AssetCreator.addAsset(aasEnvironmentNode, (Asset) value, this);
            }
            else if (value instanceof Submodel) {
                SubmodelCreator.addSubmodel(aasEnvironmentNode, (Submodel) value, this);
            }
            else if (value instanceof AssetAdministrationShell) {
                AssetAdministrationShellCreator.addAssetAdministrationShell(aasEnvironmentNode, (AssetAdministrationShell) value, this);
            }
            else if (parent != null) {
                if (value instanceof EmbeddedDataSpecification) {
                    if (parent.getNode() instanceof AASAssetAdministrationShellType) {
                        EmbeddedDataSpecificationCreator.addEmbeddedDataSpecifications((AASAssetAdministrationShellType) parent.getNode(),
                                List.of((EmbeddedDataSpecification) value), this);
                    }
                    else if (parent.getNode() instanceof AASSubmodelType) {
                        EmbeddedDataSpecificationCreator.addEmbeddedDataSpecifications((AASSubmodelType) parent.getNode(), List.of((EmbeddedDataSpecification) value), this);
                    }
                    else if (parent.getNode() instanceof AASSubmodelElementType) {
                        EmbeddedDataSpecificationCreator.addEmbeddedDataSpecifications((AASSubmodelElementType) parent.getNode(), List.of((EmbeddedDataSpecification) value), this);
                    }
                    else if (parent.getNode() instanceof AASAssetType) {
                        EmbeddedDataSpecificationCreator.addEmbeddedDataSpecifications((AASAssetType) parent.getNode(), List.of((EmbeddedDataSpecification) value), this);
                    }
                    else {
                        LOG.warn("elementCreated: EmbeddedDataSpecification parent class not found");
                    }
                }
                else if (value instanceof Constraint) {
                    if (parent.getNode() instanceof AASSubmodelType) {
                        QualifierCreator.addQualifiers(((AASSubmodelType) parent.getNode()).getQualifierNode(), List.of((Constraint) value), this);
                    }
                    else if (parent.getNode() instanceof AASSubmodelElementType) {
                        QualifierCreator.addQualifiers(((AASSubmodelElementType) parent.getNode()).getQualifierNode(), List.of((Constraint) value), this);
                    }
                    else {
                        LOG.warn("elementCreated: Constraint parent class not found");
                    }
                }
                else if (value instanceof SubmodelElement) {
                    if (parent.getNode() instanceof AASSubmodelType) {
                        LOG.trace("elementCreated: call addSubmodelElements");
                        SubmodelElementCreator.addSubmodelElements(parent.getNode(), List.of((SubmodelElement) value), (Submodel) parent.getReferable(), element, this);
                    }
                    else if (parent.getNode() instanceof AASSubmodelElementType) {
                        LOG.trace("elementCreated: call addSubmodelElements");
                        SubmodelElementCreator.addSubmodelElements(parent.getNode(), List.of((SubmodelElement) value), parent.getSubmodel(), element, this);
                    }
                    else {
                        LOG.warn("elementCreated: SubmodelElement parent class not found: {}; {}", parent.getNode().getNodeId(), parent.getNode());
                    }
                }
            }
            else if (LOG.isWarnEnabled()) {
                LOG.warn("elementCreated: element not found: {}", AasUtils.asString(element));
            }
        }
        catch (Exception ex) {
            LOG.error("elementCreated Exception", ex);
            throw ex;
        }
    }


    /**
     * Handles an elementDeleted event.
     *
     * @param element Reference to the deleted element.
     * @throws StatusException If the operation fails
     */
    private void elementDeleted(Reference element) throws StatusException {
        if (element == null) {
            throw new IllegalArgumentException(ELEMENT_NULL);
        }

        try {
            if (LOG.isDebugEnabled()) {
                LOG.debug("elementDeleted called. Reference {}", AasUtils.asString(element));
            }
            // The element is the object that should be deleted
            ObjectData data = null;
            if (referableMap.containsKey(element)) {
                data = referableMap.get(element);

                // remove element from the map
                referableMap.remove(element);
            }
            else if (LOG.isInfoEnabled()) {
                LOG.info("elementDeleted: element not found in referableMap: {}", AasUtils.asString(element));
            }

            if (data != null) {
                removeFromMaps(data.getNode(), element, data.getReferable());
                deleteNode(data.getNode(), true, true);
            }
        }
        catch (Exception ex) {
            LOG.error("elementDeleted Exception", ex);
            throw ex;
        }
    }


    /**
     * Handles an elementUpdated event.
     *
     * @param element Reference to the updated element.
     * @param value The element that was updated.
     * @throws StatusException If the operation fails
     * @throws ServiceResultException If the operation fails
     * @throws ServiceException If the operation fails
     * @throws AddressSpaceException If the operation fails
     */
    private void elementUpdated(Reference element, Referable value) throws StatusException, ServiceResultException, ServiceException, AddressSpaceException {
        if (element == null) {
            throw new IllegalArgumentException(ELEMENT_NULL);
        }
        else if (value == null) {
            throw new IllegalArgumentException(VALUE_NULL);
        }

        try {
            if (LOG.isDebugEnabled()) {
                LOG.debug("elementUpdated called. Reference {}", AasUtils.asString(element));
            }
            // Currently we implement update as delete and create. 
            elementDeleted(element);

            // elementCreated needs the parent as element 
            List<Key> keys = element.getKeys();
            if (keys.size() > 1) {
                // remove the last element from the list
                keys.remove(keys.size() - 1);
            }
            element.setKeys(keys);
            elementCreated(element, value);
        }
        catch (Exception ex) {
            LOG.error("elementUpdated Exception", ex);
            throw ex;
        }
    }


    /**
     * Unsubscribes from the MessageBus.
     *
     * @throws MessageBusException if subscribing fails
     */
    private void unsubscribeMessageBus() throws MessageBusException {
        try {
            if (messageBus != null) {
                LOG.debug("unsubscribe from the MessageBus");
                for (int i = 0; i < subscriptions.size(); i++) {
                    messageBus.unsubscribe(subscriptions.get(i));
                }
            }
        }
        catch (Exception ex) {
            LOG.error("unsubscribeMessageBus Exception", ex);
            throw ex;
        }
        finally {
            subscriptions.clear();
        }
    }


    /**
     * Update the value of a SubmodelElement.
     *
     * @param reference The reference of the desired SubmodelElement
     * @param newValue The new value of the SubmodelElement
     * @param oldValue The old value of the SubmodelElement
     * @throws StatusException If the operation fails
     */
    public void updateSubmodelElementValue(Reference reference, ElementValue newValue, ElementValue oldValue) throws StatusException {
        if (reference == null) {
            throw new IllegalArgumentException("reference is null");
        }
        else if (newValue == null) {
            throw new IllegalArgumentException("newValue is null");
        }

        LOG.debug("updateSubmodelElementValue");
        if (submodelElementOpcUAMap.containsKey(reference)) {
            AASSubmodelElementType subElem = submodelElementOpcUAMap.get(reference);
            AasSubmodelElementHelper.setSubmodelElementValue(subElem, newValue);
        }
        else if (LOG.isWarnEnabled()) {
            LOG.warn("SubmodelElement {} not found in submodelElementOpcUAMap", AasUtils.asString(reference));
        }
    }


    /**
     * Gets the next availabe default NodeId.
     * 
     * @return The desired NodeId
     */
    public NodeId getDefaultNodeId() {
        int nr = ++nodeIdCounter;
        return new NodeId(getNamespaceIndex(), nr);
    }


    /**
     * Adds an entry to the Referable map.
     * 
     * @param reference The reference to the desired referable.
     * @param referableData The data of the desired referable.
     */
    public void addReferable(Reference reference, ObjectData referableData) {
        referableMap.put(reference, referableData);
    }


    /**
     * Retrieves the Submodel node for the given reference.
     * 
     * @param reference The desired submodel reference.
     * @return The coresponding Submodel node
     */
    public UaNode getSubmodelNode(Reference reference) {
        UaNode retval = null;
        if (submodelOpcUAMap.containsKey(reference)) {
            retval = submodelOpcUAMap.get(reference);
        }

        return retval;
    }


    /**
     * Adds a SubmodelElement to the submodelElementOpcUAMap.
     * 
     * @param reference The reference to the desired SubmodelElement.
     * @param submodelElement The corresponding SubmodelElement node.
     */
    public void addSubmodelElementOpcUA(Reference reference, AASSubmodelElementType submodelElement) {
        submodelElementOpcUAMap.put(reference, submodelElement);
    }


    /**
     * Adds a Submodel to the submodelOpcUAMap.
     * 
     * @param reference The reference to the desired Submodel.
     * @param node The corresponding Submodel node.
     */
    public void addSubmodelOpcUA(Reference reference, UaNode node) {
        submodelOpcUAMap.put(reference, node);
    }


    /**
<<<<<<< HEAD
     * Adds a SubmodelElement to the submodelElementAasMap.
     * 
     * @param nodeId The Nodeid of the desired SubmodelElement.
     * @param data The corresponding SubmodelElement data.
=======
     * Gets the next availabe default NodeId.
     *
     * @return The desired NodeId
>>>>>>> 83ec57e5
     */
    public void addSubmodelElementAasMap(NodeId nodeId, SubmodelElementData data) {
        submodelElementAasMap.put(nodeId, data);
    }


    /**
     * Removes the given node (and all sub-nodes) from the maps.
     *
     * @param node The desired node
     * @param reference The reference to the desired SubmodelElement
     * @param referable The corresponding referable
     */
    private void removeFromMaps(BaseObjectType node, Reference reference, Referable referable) {
        if (node == null) {
            throw new IllegalArgumentException(NODE_NULL);
        }

        try {
            if (node instanceof AASSubmodelElementType) {
                doRemoveFromMaps((AASSubmodelElementType) node, reference, referable);
            }
            else if (referable instanceof Submodel) {
                doRemoveFromMaps(reference, (Submodel) referable);
            }

            // no special treatment necessary for other types like AssetAdministrationShell, Asset or others
        }
        catch (Exception ex) {
            // This exception is not thrown here. We ignore the error.
            LOG.error("removeFromMaps Exception", ex);
        }
    }


    /**
     * Removes the given SubmodelElement from the maps.
     *
     * @param element The desired SubmodelElement
     * @param reference The reference to the desired SubmodelElement
     * @param referable The corresponding referable
     */
    private void doRemoveFromMaps(AASSubmodelElementType element, Reference reference, Referable referable) {
        try {
            if (LOG.isDebugEnabled()) {
                LOG.debug("doRemoveFromMaps: remove SubmodelElement {}", AasUtils.asString(reference));
            }
            if (submodelElementOpcUAMap.containsKey(reference)) {
                submodelElementOpcUAMap.remove(reference);
                if (LOG.isDebugEnabled()) {
                    LOG.debug("doRemoveFromMaps: remove SubmodelElement from submodelElementOpcUAMap: {}", AasUtils.asString(reference));
                }
            }

            if (element instanceof AASPropertyType) {
                AASPropertyType prop = (AASPropertyType) element;
                if (submodelElementAasMap.containsKey(prop.getValueNode().getNodeId())) {
                    submodelElementAasMap.remove(prop.getValueNode().getNodeId());
                    LOG.debug("doRemoveFromMaps: remove Property NodeId {}", prop.getValueNode().getNodeId());
                }
            }
            else if (element instanceof AASRangeType) {
                AASRangeType range = (AASRangeType) element;
                if (submodelElementAasMap.containsKey(range.getMinNode().getNodeId())) {
                    submodelElementAasMap.remove(range.getMinNode().getNodeId());
                    LOG.debug("doRemoveFromMaps: remove Range Min NodeId {}", range.getMinNode().getNodeId());
                }

                if (submodelElementAasMap.containsKey(range.getMaxNode().getNodeId())) {
                    submodelElementAasMap.remove(range.getMaxNode().getNodeId());
                    LOG.debug("doRemoveFromMaps: remove Range Max NodeId {}", range.getMaxNode().getNodeId());
                }
            }
            else if (element instanceof AASOperationType) {
                AASOperationType oper = (AASOperationType) element;
                if (submodelElementAasMap.containsKey(oper.getOperationNode().getNodeId())) {
                    submodelElementAasMap.remove(oper.getOperationNode().getNodeId());
                    LOG.debug("doRemoveFromMaps: remove Operation NodeId {}", oper.getOperationNode().getNodeId());
                }
            }
            else if (element instanceof AASBlobType) {
                AASBlobType blob = (AASBlobType) element;
                if (submodelElementAasMap.containsKey(blob.getValueNode().getNodeId())) {
                    submodelElementAasMap.remove(blob.getValueNode().getNodeId());
                    LOG.debug("doRemoveFromMaps: remove Blob NodeId {}", blob.getValueNode().getNodeId());
                }
            }
            else if (element instanceof AASMultiLanguagePropertyType) {
                AASMultiLanguagePropertyType mlp = (AASMultiLanguagePropertyType) element;
                if (submodelElementAasMap.containsKey(mlp.getValueNode().getNodeId())) {
                    submodelElementAasMap.remove(mlp.getValueNode().getNodeId());
                    LOG.debug("doRemoveFromMaps: remove AASMultiLanguageProperty NodeId {}", mlp.getValueNode().getNodeId());
                }
            }
            else if (element instanceof AASReferenceElementType) {
                AASReferenceElementType refElem = (AASReferenceElementType) element;
                NodeId nid = refElem.getValueNode().getKeysNode().getNodeId();
                if (submodelElementAasMap.containsKey(nid)) {
                    submodelElementAasMap.remove(nid);
                    LOG.debug("doRemoveFromMaps: remove AASReferenceElement NodeId {}", nid);
                }
            }
            else if (element instanceof AASRelationshipElementType) {
                AASRelationshipElementType relElem = (AASRelationshipElementType) element;
                NodeId nid = relElem.getFirstNode().getKeysNode().getNodeId();
                if (submodelElementAasMap.containsKey(nid)) {
                    submodelElementAasMap.remove(nid);
                    LOG.debug("doRemoveFromMaps: remove AASRelationshipElement First NodeId {}", nid);
                }

                nid = relElem.getSecondNode().getKeysNode().getNodeId();
                if (submodelElementAasMap.containsKey(nid)) {
                    submodelElementAasMap.remove(nid);
                    LOG.debug("doRemoveFromMaps: remove AASRelationshipElement Second NodeId {}", nid);
                }

                if ((relElem instanceof AASAnnotatedRelationshipElementType) && (referable instanceof AnnotatedRelationshipElement)) {
                    AnnotatedRelationshipElement annRelElem = (AnnotatedRelationshipElement) referable;
                    for (DataElement de: annRelElem.getAnnotations()) {
                        doRemoveFromMaps(reference, de);
                    }
                }
            }
            else if (element instanceof AASEntityType) {
                AASEntityType ent = (AASEntityType) element;
                if ((ent.getGlobalAssetIdNode() != null) && (ent.getGlobalAssetIdNode().getKeysNode() != null)) {
                    NodeId nid = ent.getGlobalAssetIdNode().getKeysNode().getNodeId();
                    if (submodelElementAasMap.containsKey(nid)) {
                        submodelElementAasMap.remove(nid);
                        LOG.debug("doRemoveFromMaps: remove Entity GlobalAssetId NodeId {}", nid);
                    }
                }

                if (submodelElementAasMap.containsKey(ent.getEntityTypeNode().getNodeId())) {
                    submodelElementAasMap.remove(ent.getEntityTypeNode().getNodeId());
                    LOG.debug("doRemoveFromMaps: remove Entity EntityType NodeId {}", ent.getEntityTypeNode().getNodeId());
                }
            }
            else if (referable instanceof SubmodelElementCollection) {
                SubmodelElementCollection sec = (SubmodelElementCollection) referable;
                for (SubmodelElement se: sec.getValues()) {
                    doRemoveFromMaps(reference, se);
                }
            }

            // Capability and File are currently not relevant here
        }
        catch (Exception ex) {
            LOG.error("doRemoveFromMaps Exception", ex);
            throw ex;
        }
    }


    /**
     * Removes the given SubmodelElement from the maps.
     *
     * @param parent The reference to the parent element.
     * @param de The desired SubmodelElement
     */
    private void doRemoveFromMaps(Reference parent, SubmodelElement de) {
        try {
            Reference ref = AasUtils.toReference(parent, de);
            ObjectData element = null;
            if (referableMap.containsKey(ref)) {
                element = referableMap.get(ref);

                if (element.getNode() instanceof AASSubmodelElementType) {
                    doRemoveFromMaps((AASSubmodelElementType) element.getNode(), ref, de);
                }

                // remove element from the map
                referableMap.remove(ref);
            }
            else if (LOG.isInfoEnabled()) {
                LOG.info("doRemoveFromMaps: element not found in referableMap: {}", AasUtils.asString(ref));
            }
        }
        catch (Exception ex) {
            LOG.error("doRemoveFromMaps Exception", ex);
            throw ex;
        }
    }


    /**
     * Removes the given SubmodelElement from the maps.
     *
     * @param reference The reference to the desired submodel.
     * @param submodel The desired submodel
     */
    private void doRemoveFromMaps(Reference reference, Submodel submodel) {
        try {
            if (LOG.isDebugEnabled()) {
                LOG.debug("doRemoveFromMaps: remove submodel {}", AasUtils.asString(reference));
            }
            for (SubmodelElement element: submodel.getSubmodelElements()) {
                doRemoveFromMaps(reference, element);
            }

            if (submodelOpcUAMap.containsKey(reference)) {
                submodelOpcUAMap.remove(reference);
            }
        }
        catch (Exception ex) {
            LOG.error("doRemoveFromMaps (SM) Exception", ex);
            throw ex;
        }
    }
}<|MERGE_RESOLUTION|>--- conflicted
+++ resolved
@@ -125,14 +125,6 @@
     public static final String NAMESPACE_URI = "http://www.iosb.fraunhofer.de/ILT/AAS/OPCUA";
 
     /**
-<<<<<<< HEAD
-=======
-     * Make certain variable values read-only, because writing would not make sense
-     */
-    private static final boolean VALUES_READ_ONLY = true;
-
-    /**
->>>>>>> 83ec57e5
      * The logger for this class
      */
     private static final Logger LOG = LoggerFactory.getLogger(AasServiceNodeManager.class);
@@ -342,3042 +334,8 @@
     private void addAssetAdministrationShells() throws StatusException {
         try {
             for (AssetAdministrationShell aas: aasEnvironment.getAssetAdministrationShells()) {
-<<<<<<< HEAD
                 AssetAdministrationShellCreator.addAssetAdministrationShell(aasEnvironmentNode, aas, this);
             }
-=======
-                addAssetAdministrationShell(aas);
-            }
-        }
-        catch (Exception ex) {
-            LOG.error("addAssetAdministrationShells Exception", ex);
-            throw ex;
-        }
-    }
-
-
-    /**
-     * Adds the given AssetAdministrationShell.
-     *
-     * @throws StatusException If the operation fails
-     */
-    private void addAssetAdministrationShell(AssetAdministrationShell aas) throws StatusException {
-        try {
-            TypeDefinitionBasedNodeBuilderConfiguration.Builder conf = TypeDefinitionBasedNodeBuilderConfiguration.builder();
-            Reference derivedFrom = aas.getDerivedFrom();
-            if (derivedFrom != null) {
-                UaBrowsePath bp = UaBrowsePath.from(opc.i4aas.ObjectTypeIds.AASAssetAdministrationShellType,
-                        UaQualifiedName.from(opc.i4aas.ObjectTypeIds.AASAssetAdministrationShellType.getNamespaceUri(), AASAssetAdministrationShellType.DERIVED_FROM));
-                conf.addOptional(bp);
-            }
-
-            this.setNodeBuilderConfiguration(conf.build());
-
-            QualifiedName browseName = UaQualifiedName.from(NAMESPACE_URI, aas.getIdShort()).toQualifiedName(getNamespaceTable());
-            String displayName = "AAS:" + aas.getIdShort();
-            NodeId nid = new NodeId(getNamespaceIndex(), aas.getIdShort());
-            if (findNode(nid) != null) {
-                // The NodeId already exists
-                nid = getDefaultNodeId();
-            }
-
-            AASAssetAdministrationShellType aasShell = createInstance(AASAssetAdministrationShellTypeNode.class, nid, browseName, LocalizedText.english(displayName));
-            addIdentifiable(aasShell, aas.getIdentification(), aas.getAdministration(), aas.getCategory());
-
-            // DataSpecifications
-            addEmbeddedDataSpecifications(aasShell, aas.getEmbeddedDataSpecifications());
-
-            // AssetInformation
-            AssetInformation assetInformation = aas.getAssetInformation();
-            if (assetInformation != null) {
-                addAssetInformation(aasShell, assetInformation);
-            }
-
-            // submodel references
-            List<Reference> submodelRefs = aas.getSubmodels();
-            if ((submodelRefs != null) && (!submodelRefs.isEmpty())) {
-                addSubmodelReferences(aasShell, submodelRefs);
-            }
-
-            // add AAS to Environment
-            addNodeAndReference(aasEnvironmentNode, aasShell, Identifiers.Organizes);
-
-            referableMap.put(AasUtils.toReference(aas), new ObjectData(aas, aasShell));
-        }
-        catch (Exception ex) {
-            LOG.error("addAssetAdministrationShell Exception", ex);
-            throw ex;
-        }
-    }
-
-
-    /**
-     * Adds the given list of AAS Concept Descriptions.
-     *
-     * @param descriptions The desired list of AAS Concept Descriptions
-     * @throws StatusException If the operation fails
-     */
-    private void addConceptDescriptions(List<ConceptDescription> descriptions) throws StatusException {
-        try {
-            // create folder DictionaryEntries
-            final UaNode dictionariesFolder = getServer().getNodeManagerRoot().getNodeOrExternal(Identifiers.Dictionaries);
-
-            // Folder for my objects
-            final NodeId dictionarieEntriesFolderId = new NodeId(getNamespaceIndex(), "Dictionaries.DictionaryEntries");
-            FolderTypeNode dictEntriesFolder = createInstance(FolderTypeNode.class, "DictionaryEntries", dictionarieEntriesFolderId);
-
-            this.addNodeAndReference(dictionariesFolder, dictEntriesFolder, Identifiers.Organizes);
-
-            for (ConceptDescription c: descriptions) {
-                String name = c.getIdShort();
-                NodeId nid = createNodeId(dictionariesFolder, name);
-                DictionaryEntryType dictNode;
-                switch (c.getIdentification().getIdType()) {
-                    case IRDI:
-                        AASIrdiConceptDescriptionType irdiNode = createInstance(AASIrdiConceptDescriptionType.class, name, nid);
-                        addIdentifiable(irdiNode, c.getIdentification(), c.getAdministration(), name);
-                        addConceptDescriptionReference(irdiNode, getReference(c));
-                        dictEntriesFolder.addComponent(irdiNode);
-                        dictionaryMap.put(getReference(c), irdiNode);
-                        dictNode = irdiNode;
-                        break;
-
-                    case IRI:
-                        AASIriConceptDescriptionType iriNode = createInstance(AASIriConceptDescriptionType.class, name, nid);
-                        addIdentifiable(iriNode, c.getIdentification(), c.getAdministration(), name);
-                        addConceptDescriptionReference(iriNode, getReference(c));
-                        dictEntriesFolder.addComponent(iriNode);
-                        dictionaryMap.put(getReference(c), iriNode);
-                        dictNode = iriNode;
-                        break;
-
-                    default:
-                        AASCustomConceptDescriptionType customNode = createInstance(AASCustomConceptDescriptionType.class, name, nid);
-                        addIdentifiable(customNode, c.getIdentification(), c.getAdministration(), name);
-                        addConceptDescriptionReference(customNode, getReference(c));
-                        dictEntriesFolder.addComponent(customNode);
-                        dictionaryMap.put(getReference(c), customNode);
-                        dictNode = customNode;
-                        break;
-                }
-
-                referableMap.put(AasUtils.toReference(c), new ObjectData(c, dictNode));
-            }
-        }
-        catch (Exception ex) {
-            LOG.error("addConceptDescriptions Exception", ex);
-            throw ex;
-        }
-    }
-
-
-    /**
-     * Adds AAS Identifiable information to the given node.
-     *
-     * @param identifiableNode The desired node where the Identifiable information should be added
-     * @param identifier The corresponding AAS Identifier
-     * @param adminInfo The corresponding AAS Administrative Information
-     * @param category The desired category
-     */
-    private void addIdentifiable(AASIdentifiableType identifiableNode, Identifier identifier, AdministrativeInformation adminInfo, String category) {
-        try {
-            if (identifier != null) {
-                identifiableNode.getIdentificationNode().setId(identifier.getIdentifier());
-                identifiableNode.getIdentificationNode().setIdType(ValueConverter.convertIdentifierType(identifier.getIdType()));
-            }
-
-            addAdminInformationProperties(identifiableNode.getAdministrationNode(), adminInfo);
-
-            if (category == null) {
-                category = "";
-            }
-            identifiableNode.setCategory(category);
-
-            if (VALUES_READ_ONLY) {
-                identifiableNode.getIdentificationNode().getIdNode().setAccessLevel(AccessLevelType.CurrentRead);
-                identifiableNode.getIdentificationNode().getIdTypeNode().setAccessLevel(AccessLevelType.CurrentRead);
-                identifiableNode.getCategoryNode().setAccessLevel(AccessLevelType.CurrentRead);
-            }
-        }
-        catch (Exception ex) {
-            LOG.error(ADD_IDENT_EXC, ex);
-        }
-    }
-
-
-    /**
-     * Adds AAS Identifiable information to the given node.
-     *
-     * @param conceptDescriptionNode The desired node where the Identifiable information should be added
-     * @param identifier The corresponding AAS Identifier
-     * @param adminInfo The corresponding AAS Administrative Information
-     * @param category The desired category
-     */
-    private void addIdentifiable(AASIrdiConceptDescriptionType conceptDescriptionNode, Identifier identifier, AdministrativeInformation adminInfo, String category) {
-        try {
-            if (identifier != null) {
-                conceptDescriptionNode.getIdentificationNode().setId(identifier.getIdentifier());
-                conceptDescriptionNode.getIdentificationNode().setIdType(ValueConverter.convertIdentifierType(identifier.getIdType()));
-            }
-
-            addAdminInformationProperties(conceptDescriptionNode.getAdministrationNode(), adminInfo);
-
-            if (category == null) {
-                category = "";
-            }
-            conceptDescriptionNode.setCategory(category);
-
-            if (VALUES_READ_ONLY) {
-                conceptDescriptionNode.getIdentificationNode().getIdNode().setAccessLevel(AccessLevelType.CurrentRead);
-                conceptDescriptionNode.getIdentificationNode().getIdTypeNode().setAccessLevel(AccessLevelType.CurrentRead);
-                conceptDescriptionNode.getCategoryNode().setAccessLevel(AccessLevelType.CurrentRead);
-            }
-        }
-        catch (Exception ex) {
-            LOG.error(ADD_IDENT_EXC, ex);
-        }
-    }
-
-
-    /**
-     * Adds AAS Identifiable information to the given node.
-     *
-     * @param conceptDescriptionNode The desired node where the Identifiable information should be added
-     * @param identifier The corresponding AAS Identifier
-     * @param adminInfo The corresponding AAS Administrative Information
-     * @param category The desired category
-     */
-    private void addIdentifiable(AASIriConceptDescriptionType conceptDescriptionNode, Identifier identifier, AdministrativeInformation adminInfo, String category) {
-        try {
-            if (identifier != null) {
-                conceptDescriptionNode.getIdentificationNode().setId(identifier.getIdentifier());
-                conceptDescriptionNode.getIdentificationNode().setIdType(ValueConverter.convertIdentifierType(identifier.getIdType()));
-            }
-
-            addAdminInformationProperties(conceptDescriptionNode.getAdministrationNode(), adminInfo);
-
-            if (category == null) {
-                category = "";
-            }
-            conceptDescriptionNode.setCategory(category);
-
-            if (VALUES_READ_ONLY) {
-                conceptDescriptionNode.getIdentificationNode().getIdNode().setAccessLevel(AccessLevelType.CurrentRead);
-                conceptDescriptionNode.getIdentificationNode().getIdTypeNode().setAccessLevel(AccessLevelType.CurrentRead);
-                conceptDescriptionNode.getCategoryNode().setAccessLevel(AccessLevelType.CurrentRead);
-            }
-        }
-        catch (Exception ex) {
-            LOG.error(ADD_IDENT_EXC, ex);
-        }
-    }
-
-
-    /**
-     * Adds AAS Identifiable information to the given node.
-     *
-     * @param conceptDescriptionNode The desired node where the Identifiable information should be added
-     * @param identifier The corresponding AAS Identifier
-     * @param adminInfo The corresponding AAS Administrative Information
-     * @param category The desired category
-     */
-    private void addIdentifiable(AASCustomConceptDescriptionType conceptDescriptionNode, Identifier identifier, AdministrativeInformation adminInfo, String category) {
-        try {
-            if (identifier != null) {
-                conceptDescriptionNode.getIdentificationNode().setId(identifier.getIdentifier());
-                conceptDescriptionNode.getIdentificationNode().setIdType(ValueConverter.convertIdentifierType(identifier.getIdType()));
-            }
-
-            addAdminInformationProperties(conceptDescriptionNode.getAdministrationNode(), adminInfo);
-
-            if (category == null) {
-                category = "";
-            }
-            conceptDescriptionNode.setCategory(category);
-
-            if (VALUES_READ_ONLY) {
-                conceptDescriptionNode.getIdentificationNode().getIdNode().setAccessLevel(AccessLevelType.CurrentRead);
-                conceptDescriptionNode.getIdentificationNode().getIdTypeNode().setAccessLevel(AccessLevelType.CurrentRead);
-                conceptDescriptionNode.getCategoryNode().setAccessLevel(AccessLevelType.CurrentRead);
-            }
-        }
-        catch (Exception ex) {
-            LOG.error(ADD_IDENT_EXC, ex);
-        }
-    }
-
-
-    /**
-     * Adds the AdminInformation Properties to the given node (if they don't exist).
-     *
-     * @param adminInfNode The desired AdminInformation node
-     * @param info The corresponding AAS AdministrativeInformation object
-     */
-    private void addAdminInformationProperties(AASAdministrativeInformationType adminInfNode, AdministrativeInformation info) {
-        try {
-            if ((adminInfNode != null) && (info != null)) {
-                if (info.getVersion() != null) {
-                    if (adminInfNode.getVersionNode() == null) {
-                        NodeId myPropertyId = new NodeId(getNamespaceIndex(), adminInfNode.getNodeId().getValue().toString() + "." + AASAdministrativeInformationType.VERSION);
-                        PlainProperty<String> myProperty = new PlainProperty<>(this, myPropertyId,
-                                UaQualifiedName.from(opc.i4aas.ObjectTypeIds.AASAssetAdministrationShellType.getNamespaceUri(), AASAdministrativeInformationType.VERSION)
-                                        .toQualifiedName(getNamespaceTable()),
-                                LocalizedText.english(AASAdministrativeInformationType.VERSION));
-                        myProperty.setDataTypeId(Identifiers.String);
-                        if (VALUES_READ_ONLY) {
-                            myProperty.setAccessLevel(AccessLevelType.CurrentRead);
-                        }
-                        myProperty.setDescription(new LocalizedText("", ""));
-                        adminInfNode.addProperty(myProperty);
-                    }
-
-                    adminInfNode.setVersion(info.getVersion());
-                }
-
-                if (info.getRevision() != null) {
-                    if (adminInfNode.getRevisionNode() == null) {
-                        NodeId myPropertyId = new NodeId(getNamespaceIndex(), adminInfNode.getNodeId().getValue().toString() + "." + AASAdministrativeInformationType.REVISION);
-                        PlainProperty<String> myProperty = new PlainProperty<>(this, myPropertyId,
-                                UaQualifiedName.from(opc.i4aas.ObjectTypeIds.AASAssetAdministrationShellType.getNamespaceUri(), AASAdministrativeInformationType.REVISION)
-                                        .toQualifiedName(getNamespaceTable()),
-                                LocalizedText.english(AASAdministrativeInformationType.REVISION));
-                        myProperty.setDataTypeId(Identifiers.String);
-                        if (VALUES_READ_ONLY) {
-                            myProperty.setAccessLevel(AccessLevelType.CurrentRead);
-                        }
-                        myProperty.setDescription(new LocalizedText("", ""));
-                        adminInfNode.addProperty(myProperty);
-                    }
-
-                    adminInfNode.setRevision(info.getRevision());
-                }
-            }
-        }
-        catch (Exception ex) {
-            LOG.error("addAdminInfProperties Exception", ex);
-        }
-    }
-
-
-    /**
-     * Creates a reference for the given ConceptDescription.
-     *
-     * @param cd The desired ConceptDescription
-     * @return The created reference
-     */
-    private Reference getReference(ConceptDescription cd) {
-        return AasUtils.toReference(cd);
-    }
-
-
-    /**
-     * Adds a reference to a ConceptDescription.
-     *
-     * @param node The desired UA node
-     * @param ref The reference to create
-     * @throws StatusException If the operation fails
-     */
-    private void addConceptDescriptionReference(UaNode node, Reference ref) throws StatusException {
-        try {
-            if (ref != null) {
-                String name = "ConceptDescription";
-                QualifiedName browseName = UaQualifiedName.from(opc.i4aas.ObjectTypeIds.AASMultiLanguagePropertyType.getNamespaceUri(), name).toQualifiedName(getNamespaceTable());
-                NodeId nid = createNodeId(node, browseName);
-                AASReferenceType nodeRef = createInstance(AASReferenceTypeNode.class, nid, browseName, LocalizedText.english(name));
-
-                setAasReferenceData(ref, nodeRef);
-                node.addComponent(nodeRef);
-                node.addReference(nodeRef, Identifiers.HasDictionaryEntry, false);
-            }
-        }
-        catch (Exception ex) {
-            LOG.error("addConceptDescriptionReference Exception", ex);
-            throw ex;
-        }
-    }
-
-
-    /**
-     * Sets the data in the given Reference node.
-     *
-     * @param ref The desired UA reference object
-     * @param refNode The AAS Reference object with the source data
-     * @throws StatusException If the operation fails
-     */
-    private void setAasReferenceData(Reference ref, AASReferenceType refNode) throws StatusException {
-        setAasReferenceData(ref, refNode, VALUES_READ_ONLY);
-    }
-
-
-    /**
-     * Sets the data in the given Reference node.
-     *
-     * @param ref The desired UA reference object
-     * @param refNode The AAS Reference object with the source data
-     * @param readOnly True if the value should be read-only
-     * @throws StatusException If the operation fails
-     */
-    private void setAasReferenceData(Reference ref, AASReferenceType refNode, boolean readOnly) throws StatusException {
-        Ensure.requireNonNull(refNode, "refNode must be non-null");
-        Ensure.require(refNode != null && ref != null, "refNode must be non-null");
-        try {
-            List<AASKeyDataType> keyList = new ArrayList<>();
-            ref.getKeys().stream().map(k -> {
-                AASKeyDataType keyValue = new AASKeyDataType();
-                keyValue.setIdType(ValueConverter.getAasKeyType(k.getIdType()));
-                keyValue.setType(ValueConverter.getAasKeyElementsDataType(k.getType()));
-                keyValue.setValue(k.getValue());
-                return keyValue;
-            }).forEachOrdered(keyList::add);
-
-            refNode.getKeysNode().setArrayDimensions(new UnsignedInteger[] {
-                    UnsignedInteger.valueOf(keyList.size())
-            });
-            if (readOnly) {
-                refNode.getKeysNode().setAccessLevel(AccessLevelType.CurrentRead);
-            }
-            refNode.setKeys(keyList.toArray(AASKeyDataType[]::new));
-        }
-        catch (Exception ex) {
-            LOG.error("setAasReferenceData Exception", ex);
-            throw ex;
-        }
-    }
-
-
-    /**
-     * Adds an AssetInformation object to the given Node.
-     *
-     * @param aasNode The AAS node where the AssetInformation should be added
-     * @param assetInformation The desired AssetInformation object
-     * @throws StatusException If the operation fails
-     */
-    private void addAssetInformation(AASAssetAdministrationShellType aasNode, AssetInformation assetInformation)
-            throws StatusException {
-        if (aasNode == null) {
-            throw new IllegalArgumentException("aasNode = null");
-        }
-        else if (assetInformation == null) {
-            throw new IllegalArgumentException("assetInformation = null");
-        }
-
-        try {
-            boolean created = false;
-            AASAssetInformationType assetInfoNode;
-            assetInfoNode = aasNode.getAssetInformationNode();
-            if (assetInfoNode == null) {
-                String displayName = "AssetInformation";
-                QualifiedName browseName = UaQualifiedName.from(opc.i4aas.ObjectTypeIds.AASSubmodelType.getNamespaceUri(), displayName).toQualifiedName(getNamespaceTable());
-                NodeId nid = createNodeId(aasNode, browseName);
-                assetInfoNode = createInstance(AASAssetInformationType.class, nid, browseName, LocalizedText.english(displayName));
-                created = true;
-            }
-
-            if (assetInfoNode != null) {
-                // AssetKind
-                AssetKind assetKind = assetInformation.getAssetKind();
-                assetInfoNode.setAssetKind(ValueConverter.convertAssetKind(assetKind));
-
-                // BillOfMaterials
-                List<Reference> assetBills = assetInformation.getBillOfMaterials();
-                if ((assetBills != null) && (!assetBills.isEmpty())) {
-                    AASReferenceList assetBillsNode = assetInfoNode.getBillOfMaterialNode();
-                    addBillOfMaterials(assetBillsNode, assetBills);
-                }
-
-                // DefaultThumbnail
-                File thumbnail = assetInformation.getDefaultThumbnail();
-                if (thumbnail != null) {
-                    addAasFile(assetInfoNode, thumbnail, null, null, false, AASAssetInformationType.DEFAULT_THUMBNAIL);
-                }
-
-                // GlobalAssetId
-                Reference globalAssetId = assetInformation.getGlobalAssetId();
-                if (globalAssetId != null) {
-                    addAasReferenceAasNS(assetInfoNode, globalAssetId, AASAssetInformationType.GLOBAL_ASSET_ID);
-                }
-
-                // SpecificAssetIds
-                List<IdentifierKeyValuePair> specificAssetIds = assetInformation.getSpecificAssetIds();
-                if ((specificAssetIds != null) && (!specificAssetIds.isEmpty())) {
-                    addSpecificAssetIds(assetInfoNode, specificAssetIds, "SpecificAssetIds");
-                }
-
-                if (created) {
-                    aasNode.addComponent(assetInfoNode);
-                }
-            }
-        }
-        catch (Exception ex) {
-            LOG.error("addAssetInformation Exception", ex);
-            throw ex;
-        }
-    }
-
-
-    /**
-     * Adds the list of BillOfMaterial objects to the given Node.
-     *
-     * @param node The desired node where the BillOfMaterials should be added
-     * @param billOfMaterials The desired list of BillOfMaterials
-     * @throws StatusException If the operation fails
-     */
-    private void addBillOfMaterials(UaNode node, List<Reference> billOfMaterials) throws StatusException {
-        if (node == null) {
-            throw new IllegalArgumentException(NODE_NULL);
-        }
-        else if (billOfMaterials == null) {
-            throw new IllegalArgumentException("billOfMaterials = null");
-        }
-
-        try {
-            addAasReferenceList(node, billOfMaterials, "BillOfMaterial");
-        }
-        catch (Exception ex) {
-            LOG.error("addBillOfMaterials Exception", ex);
-            throw ex;
-        }
-    }
-
-
-    /**
-     * Adds an AAS Reference to the given node with the AAS namespace (read-only).
-     *
-     * @param node The node in which the object is created
-     * @param ref The desired AAS reference object to add
-     * @param name The desired name
-     * @return The created node
-     * @throws StatusException If the operation fails
-     */
-    private UaNode addAasReferenceAasNS(UaNode node, Reference ref, String name) throws StatusException {
-        return addAasReferenceAasNS(node, ref, name, true);
-    }
-
-
-    /**
-     * Adds an AAS Reference to the given node with the AAS namespace.
-     *
-     * @param node The node in which the object is created
-     * @param ref The desired AAS reference object to add
-     * @param name The desired name
-     * @param readOnly True if the value should be read-only
-     * @return The created node
-     * @throws StatusException If the operation fails
-     */
-    private UaNode addAasReferenceAasNS(UaNode node, Reference ref, String name, boolean readOnly) throws StatusException {
-        UaNode retval = null;
-
-        try {
-            retval = addAasReference(node, ref, name, opc.i4aas.ObjectTypeIds.AASReferenceType.getNamespaceUri(), readOnly);
-        }
-        catch (Exception ex) {
-            LOG.error("addAasReferenceAasNS Exception", ex);
-            throw ex;
-        }
-
-        return retval;
-    }
-
-
-    /**
-     * Adds an AAS Reference to the given node with the given namespace.
-     *
-     * @param node The node in which the object is created
-     * @param ref The desired AAS reference object to add
-     * @param name The desired name
-     * @param namespaceUri The desired namespace URI tu use
-     * @param readOnly True if the value should be read-only
-     * @return The created node
-     * @throws StatusException If the operation fails
-     */
-    private UaNode addAasReference(UaNode node, Reference ref, String name, String namespaceUri, boolean readOnly) throws StatusException {
-        UaNode retval = null;
-
-        try {
-            if (ref != null) {
-                QualifiedName browseName = UaQualifiedName.from(namespaceUri, name).toQualifiedName(getNamespaceTable());
-                NodeId nid = getDefaultNodeId();
-                AASReferenceType nodeRef = createInstance(AASReferenceType.class, nid, browseName, LocalizedText.english(name));
-
-                LOG.debug("addAasReference: add Node {} to Node {}", nid, node.getNodeId());
-
-                setAasReferenceData(ref, nodeRef, readOnly);
-
-                node.addComponent(nodeRef);
-
-                retval = nodeRef;
-            }
-        }
-        catch (Exception ex) {
-            LOG.error("addAasReference Exception", ex);
-            throw ex;
-        }
-
-        return retval;
-    }
-
-
-    /**
-     * Adds an AAS file to the given node.
-     *
-     * @param node The desired UA node
-     * @param aasFile The AAS file object
-     * @param submodel The corresponding Submodel as parent object of the data element
-     * @param parentRef The AAS reference to the parent node
-     * @param ordered Specifies whether the file should be added ordered (true) or unordered (false)
-     * @param nodeName The desired Name of the node. If this value is not set, the IdShort of the file is used.
-     * @throws StatusException If the operation fails
-     */
-    private void addAasFile(UaNode node, File aasFile, Submodel submodel, Reference parentRef, boolean ordered, String nodeName)
-            throws StatusException {
-        try {
-            if ((node != null) && (aasFile != null)) {
-                String name = aasFile.getIdShort();
-                if ((nodeName != null) && (!nodeName.isEmpty())) {
-                    name = nodeName;
-                }
-
-                QualifiedName browseName = UaQualifiedName.from(opc.i4aas.ObjectTypeIds.AASFileType.getNamespaceUri(), name).toQualifiedName(getNamespaceTable());
-                NodeId nid = getDefaultNodeId();
-                AASFileType fileNode = createInstance(AASFileType.class, nid, browseName, LocalizedText.english(name));
-                addSubmodelElementBaseData(fileNode, aasFile);
-
-                // MimeType
-                if (!aasFile.getMimeType().isEmpty()) {
-                    fileNode.setMimeType(aasFile.getMimeType());
-                }
-
-                // Value
-                if (aasFile.getValue() != null) {
-                    if (fileNode.getValueNode() == null) {
-                        addFileValueNode(fileNode);
-                    }
-
-                    fileNode.setValue(aasFile.getValue());
-
-                    if (!aasFile.getValue().isEmpty()) {
-                        java.io.File f = new java.io.File(aasFile.getValue());
-                        if (!f.exists()) {
-                            LOG.warn("addAasFile: File '{}' does not exist!", f.getAbsolutePath());
-                        }
-                        else {
-                            // File Object: include only when the file exists
-                            QualifiedName fileBrowseName = UaQualifiedName.from(opc.i4aas.ObjectTypeIds.AASFileType.getNamespaceUri(), AASFileType.FILE)
-                                    .toQualifiedName(getNamespaceTable());
-                            NodeId fileId = new NodeId(getNamespaceIndex(), fileNode.getNodeId().getValue().toString() + "." + AASFileType.FILE);
-                            FileTypeNode fileType = createInstance(FileTypeNode.class, fileId, fileBrowseName, LocalizedText.english(AASFileType.FILE));
-                            fileType.setFile(new java.io.File(aasFile.getValue()));
-                            fileType.setWritable(false);
-                            fileType.setUserWritable(false);
-                            if (fileType.getNodeVersion() != null) {
-                                fileType.getNodeVersion().setDescription(new LocalizedText("", ""));
-                            }
-
-                            fileNode.addReference(fileType, Identifiers.HasAddIn, false);
-                        }
-                    }
-                }
-
-                if (ordered) {
-                    node.addReference(fileNode, Identifiers.HasOrderedComponent, false);
-                }
-                else {
-                    node.addComponent(fileNode);
-                }
-
-                if (parentRef != null) {
-                    Reference fileRef = AasUtils.toReference(parentRef, aasFile);
-
-                    referableMap.put(fileRef, new ObjectData(aasFile, fileNode, submodel));
-                }
-            }
-        }
-        catch (Exception ex) {
-            LOG.error("addAasFile Exception", ex);
-            throw ex;
-        }
-    }
-
-
-    /**
-     * Adds a File Value Property to the given Node.
-     *
-     * @param fileNode The desired File Node.
-     */
-    private void addFileValueNode(UaNode fileNode) {
-        try {
-            NodeId myPropertyId = new NodeId(getNamespaceIndex(), fileNode.getNodeId().getValue().toString() + "." + AASFileType.VALUE);
-            PlainProperty<String> myProperty = new PlainProperty<>(this, myPropertyId,
-                    UaQualifiedName.from(opc.i4aas.ObjectTypeIds.AASFileType.getNamespaceUri(), AASFileType.VALUE).toQualifiedName(getNamespaceTable()),
-                    LocalizedText.english(AASFileType.VALUE));
-            myProperty.setDataTypeId(Identifiers.String);
-            if (VALUES_READ_ONLY) {
-                myProperty.setAccessLevel(AccessLevelType.CurrentRead);
-            }
-            myProperty.setDescription(new LocalizedText("", ""));
-            fileNode.addProperty(myProperty);
-        }
-        catch (Exception ex) {
-            LOG.error("addFileFileNode Exception", ex);
-            throw ex;
-        }
-    }
-
-
-    /**
-     * Adds base data to the given submodel element.
-     *
-     * @param node The desired submodel element UA node
-     * @param element The corresponding AAS submodel element
-     * @throws StatusException If the operation fails
-     * @throws ServiceException If the operation fails
-     * @throws AddressSpaceException If the operation fails
-     * @throws ServiceResultException If the operation fails
-     */
-    private void addSubmodelElementBaseData(AASSubmodelElementType node, SubmodelElement element)
-            throws StatusException {
-        try {
-            if ((node != null) && (element != null)) {
-                // Category
-                String category = element.getCategory();
-                if (category == null) {
-                    category = "";
-                }
-                node.setCategory(category);
-
-                node.setModelingKind(ValueConverter.convertModelingKind(element.getKind()));
-
-                // DataSpecifications
-                addEmbeddedDataSpecifications(node, element.getEmbeddedDataSpecifications());
-
-                // SemanticId
-                if (element.getSemanticId() != null) {
-                    addSemanticId(node, element.getSemanticId());
-                }
-
-                // Qualifiers
-                List<Constraint> qualifiers = element.getQualifiers();
-                if ((qualifiers != null) && (!qualifiers.isEmpty())) {
-                    if (node.getQualifierNode() == null) {
-                        addQualifierNode(node);
-                    }
-
-                    addQualifiers(node.getQualifierNode(), qualifiers);
-                }
-
-                // Description
-                addDescriptions(node, element.getDescriptions());
-
-                if (VALUES_READ_ONLY) {
-                    node.getCategoryNode().setAccessLevel(AccessLevelType.CurrentRead);
-                    node.getModelingKindNode().setAccessLevel(AccessLevelType.CurrentRead);
-                }
-            }
-        }
-        catch (Exception ex) {
-            LOG.error("addSubmodelElementBaseData Exception", ex);
-            throw ex;
-        }
-    }
-
-
-    /**
-     * Adds a SemanticId to the given node.
-     *
-     * @param node The UA node in which the SemanticId should be created
-     * @param semanticId The reference of the desired SemanticId
-     */
-    private void addSemanticId(UaNode node, Reference semanticId) {
-        try {
-            if (dictionaryMap.containsKey(semanticId)) {
-                node.addReference(dictionaryMap.get(semanticId), Identifiers.HasDictionaryEntry, false);
-            }
-            // if entry not found: perhaps create a new one?
-        }
-        catch (Exception ex) {
-            LOG.error("addSemanticId Exception", ex);
-            throw ex;
-        }
-    }
-
-
-    /**
-     * Adds the references to the given Embedded Data Specifications.
-     *
-     * @param aasNode The desired object where the DataSpecifications should be added
-     * @param list The list of the desired Data Specifications
-     * @throws StatusException If the operation fails
-     */
-    private void addEmbeddedDataSpecifications(AASAssetAdministrationShellType aasNode, List<EmbeddedDataSpecification> list) throws StatusException {
-        try {
-            if ((list != null) && (!list.isEmpty())) {
-                List<Reference> refList = new ArrayList<>();
-                for (EmbeddedDataSpecification eds: list) {
-                    refList.add(eds.getDataSpecification());
-                }
-
-                AASReferenceList listNode = aasNode.getDataSpecificationNode();
-
-                if (listNode == null) {
-                    addAasReferenceList(aasNode, refList, AASAssetAdministrationShellType.DATA_SPECIFICATION);
-                }
-                else {
-                    addEmbeddedDataSpecificationsReferences(listNode, refList);
-                }
-            }
-        }
-        catch (Exception ex) {
-            LOG.error(ADD_EMBED_DS_EXC, ex);
-            throw ex;
-        }
-    }
-
-
-    /**
-     * Adds the references to the given Embedded Data Specifications.
-     *
-     * @param assetNode The desired node where the DataSpecifications should be added
-     * @param list The list of the desired Data Specifications
-     * @throws StatusException If the operation fails
-     */
-    private void addEmbeddedDataSpecifications(AASAssetType assetNode, List<EmbeddedDataSpecification> list) throws StatusException {
-        try {
-            if ((list != null) && (!list.isEmpty())) {
-                List<Reference> refList = new ArrayList<>();
-                for (EmbeddedDataSpecification eds: list) {
-                    refList.add(eds.getDataSpecification());
-                }
-
-                AASReferenceList listNode = assetNode.getDataSpecificationNode();
-
-                if (listNode == null) {
-                    addAasReferenceList(assetNode, refList, AASAssetType.DATA_SPECIFICATION);
-                }
-                else {
-                    addEmbeddedDataSpecificationsReferences(listNode, refList);
-                }
-            }
-        }
-        catch (Exception ex) {
-            LOG.error(ADD_EMBED_DS_EXC, ex);
-            throw ex;
-        }
-    }
-
-
-    /**
-     * Adds the references to the given Embedded Data Specifications.
-     *
-     * @param submodelNode The desired object where the DataSpecifications should be added
-     * @param list The list of the desired Data Specifications
-     * @throws StatusException If the operation fails
-     */
-    private void addEmbeddedDataSpecifications(AASSubmodelType submodelNode, List<EmbeddedDataSpecification> list) throws StatusException {
-        try {
-            if ((list != null) && (!list.isEmpty())) {
-                List<Reference> refList = new ArrayList<>();
-                for (EmbeddedDataSpecification eds: list) {
-                    refList.add(eds.getDataSpecification());
-                }
-
-                AASReferenceList listNode = submodelNode.getDataSpecificationNode();
-
-                if (listNode == null) {
-                    addAasReferenceList(submodelNode, refList, AASSubmodelType.DATA_SPECIFICATION);
-                }
-                else {
-                    addEmbeddedDataSpecificationsReferences(listNode, refList);
-                }
-            }
-        }
-        catch (Exception ex) {
-            LOG.error(ADD_EMBED_DS_EXC, ex);
-            throw ex;
-        }
-    }
-
-
-    /**
-     * Adds the references to the given Embedded Data Specifications.
-     *
-     * @param submodelElementNode The desired object where the DataSpecifications should be added
-     * @param list The list of the desired Data Specifications
-     * @throws StatusException If the operation fails
-     */
-    private void addEmbeddedDataSpecifications(AASSubmodelElementType submodelElementNode, List<EmbeddedDataSpecification> list) throws StatusException {
-        try {
-            if ((list != null) && (!list.isEmpty())) {
-                List<Reference> refList = new ArrayList<>();
-                for (EmbeddedDataSpecification eds: list) {
-                    refList.add(eds.getDataSpecification());
-                }
-
-                AASReferenceList listNode = submodelElementNode.getDataSpecificationNode();
-
-                if (listNode == null) {
-                    addAasReferenceList(submodelElementNode, refList, AASSubmodelElementType.DATA_SPECIFICATION);
-                }
-                else {
-                    addEmbeddedDataSpecificationsReferences(listNode, refList);
-                }
-            }
-        }
-        catch (Exception ex) {
-            LOG.error(ADD_EMBED_DS_EXC, ex);
-            throw ex;
-        }
-    }
-
-
-    /**
-     * Adds the references to the given Embedded Data Specification references.
-     *
-     * @param refListNode The desired object where the DataSpecifications should be added
-     * @param refList The list of the desired Data Specification references
-     * @throws StatusException If the operation fails
-     */
-    private void addEmbeddedDataSpecificationsReferences(AASReferenceList refListNode, List<Reference> refList) throws StatusException {
-        try {
-            if ((refListNode != null) && (!refList.isEmpty())) {
-                int count = 0;
-                for (Reference ref: refList) {
-                    count++;
-                    String name = AASAssetAdministrationShellType.DATA_SPECIFICATION;
-                    if (count > 1) {
-                        name += count;
-                    }
-
-                    addAasReferenceAasNS(refListNode, ref, name);
-                }
-            }
-        }
-        catch (Exception ex) {
-            LOG.error(ADD_EMBED_DS_EXC, ex);
-            throw ex;
-        }
-    }
-
-
-    /**
-     * Adds the list of Descriptions to the given node.
-     *
-     * @param node The desired UA node in which the Descriptions should be created
-     * @param descriptions The list of AAS descriptions
-     */
-    private void addDescriptions(UaNode node, List<LangString> descriptions) {
-        try {
-            if ((node != null) && (descriptions != null) && (!descriptions.isEmpty())) {
-                LangString desc = descriptions.get(0);
-                node.setDescription(new LocalizedText(desc.getValue(), desc.getLanguage()));
-            }
-        }
-        catch (Exception ex) {
-            LOG.error("addDescriptions Exception", ex);
-            throw ex;
-        }
-    }
-
-
-    /**
-     * Adds the descriptions to the given argument.
-     *
-     * @param arg The desired UA argument
-     * @param descriptions The list of AAS descriptions
-     */
-    private void addDescriptions(Argument arg, List<LangString> descriptions) {
-        try {
-            if ((arg != null) && (descriptions != null) && (!descriptions.isEmpty())) {
-                LangString desc = descriptions.get(0);
-                arg.setDescription(new LocalizedText(desc.getValue(), desc.getLanguage()));
-            }
-        }
-        catch (Exception ex) {
-            LOG.error("addDescriptions Exception", ex);
-        }
-    }
-
-
-    /**
-     * Adds a QualifierNode to the given Node.
-     *
-     * @param node The desired base node
-     */
-    private void addQualifierNode(UaNode node) {
-        try {
-            String name = AASSubmodelElementType.QUALIFIER;
-            LOG.info("addQualifierNode {}; to Node: {}", name, node);
-            QualifiedName browseName = UaQualifiedName.from(opc.i4aas.ObjectTypeIds.AASQualifierList.getNamespaceUri(), name).toQualifiedName(getNamespaceTable());
-            NodeId nid = createNodeId(node, browseName);
-            AASQualifierList listNode = createInstance(AASQualifierList.class, nid, browseName, LocalizedText.english(name));
-
-            node.addComponent(listNode);
-        }
-        catch (Exception ex) {
-            LOG.error("addQualifierNode Exception", ex);
-        }
-    }
-
-
-    /**
-     * Adds a list of Qualifiers to the given Node.
-     *
-     * @param listNode The UA node in which the Qualifiers should be created
-     * @param qualifiers The desired list of Qualifiers
-     */
-    private void addQualifiers(AASQualifierList listNode, List<Constraint> qualifiers) throws StatusException {
-        if (listNode == null) {
-            throw new IllegalArgumentException("listNode = null");
-        }
-        else if (qualifiers == null) {
-            throw new IllegalArgumentException("qualifiers = null");
-        }
-
-        try {
-
-            int index = 1;
-            for (Constraint constraint: qualifiers) {
-                if ((constraint != null) && (Qualifier.class.isAssignableFrom(constraint.getClass()))) {
-                    addQualifier(listNode, (Qualifier) constraint, "Qualifier " + index);
-                }
-
-                index++;
-            }
-        }
-        catch (Exception ex) {
-            LOG.error("addQualifiers Exception", ex);
-            throw ex;
-        }
-    }
-
-
-    /**
-     * Creates and adds a Qualifier to the given Node.
-     *
-     * @param node The UA node in which the Qualifier should be created
-     * @param qualifier The desired Qualifier
-     * @param name The name of the qualifier
-     */
-    private void addQualifier(UaNode node, Qualifier qualifier, String name) throws StatusException {
-        if (node == null) {
-            throw new IllegalArgumentException(NODE_NULL);
-        }
-        else if (qualifier == null) {
-            throw new IllegalArgumentException("qualifier = null");
-        }
-
-        try {
-            LOG.info("addQualifier {}; to Node: {}", name, node);
-            QualifiedName browseName = UaQualifiedName.from(opc.i4aas.ObjectTypeIds.AASQualifierType.getNamespaceUri(), name).toQualifiedName(getNamespaceTable());
-            NodeId nid = createNodeId(node, browseName);
-            AASQualifierType qualifierNode = createInstance(AASQualifierType.class, nid, browseName, LocalizedText.english(name));
-
-            // Type
-            qualifierNode.setType(qualifier.getType());
-
-            // ValueType
-            qualifierNode.setValueType(ValueConverter.stringToValueType(qualifier.getValueType()));
-
-            // Value
-            if (qualifier.getValue() != null) {
-                if (qualifierNode.getValueNode() == null) {
-                    addQualifierValueNode(qualifierNode);
-                }
-
-                qualifierNode.setValue(qualifier.getValue());
-            }
-
-            // ValueId
-            if (qualifier.getValueId() != null) {
-                addAasReferenceAasNS(qualifierNode, qualifier.getValueId(), AASQualifierType.VALUE_ID);
-            }
-
-            if (VALUES_READ_ONLY) {
-                if (qualifierNode.getValueNode() != null) {
-                    qualifierNode.getValueNode().setAccessLevel(AccessLevelType.CurrentRead);
-                }
-                if (qualifierNode.getValueTypeNode() != null) {
-                    qualifierNode.getValueTypeNode().setAccessLevel(AccessLevelType.CurrentRead);
-                }
-                if (qualifierNode.getTypeNode() != null) {
-                    qualifierNode.getTypeNode().setAccessLevel(AccessLevelType.CurrentRead);
-                }
-            }
-
-            node.addComponent(qualifierNode);
-        }
-        catch (Exception ex) {
-            LOG.error("addQualifier Exception", ex);
-            throw ex;
-        }
-    }
-
-
-    /**
-     * Adds a list of IdentifierKeyValuePairs to the given Node.
-     *
-     * @param assetInfoNode The AssetInformation node in which the IdentifierKeyValuePairs should be created or added
-     * @param list The desired list of IdentifierKeyValuePairs
-     * @param name The desired name of the Node
-     * @throws StatusException If the operation fails
-     */
-    private void addSpecificAssetIds(AASAssetInformationType assetInfoNode, List<IdentifierKeyValuePair> list, String name) throws StatusException {
-        if (assetInfoNode == null) {
-            throw new IllegalArgumentException("assetInfoNode = null");
-        }
-        else if (list == null) {
-            throw new IllegalArgumentException("list = null");
-        }
-
-        try {
-            LOG.info("addSpecificAssetIds {}; to Node: {}", name, assetInfoNode);
-            AASIdentifierKeyValuePairList listNode = assetInfoNode.getSpecificAssetIdNode();
-            boolean created = false;
-
-            if (listNode == null) {
-                QualifiedName browseName = UaQualifiedName.from(opc.i4aas.ObjectTypeIds.AASIdentifierKeyValuePairList.getNamespaceUri(), name).toQualifiedName(getNamespaceTable());
-                NodeId nid = createNodeId(assetInfoNode, browseName);
-                listNode = createInstance(AASIdentifierKeyValuePairList.class, nid, browseName, LocalizedText.english(name));
-                created = true;
-            }
-
-            for (IdentifierKeyValuePair ikv: list) {
-                if (ikv != null) {
-                    addIdentifierKeyValuePair(listNode, ikv, ikv.getKey());
-                }
-            }
-
-            if (created) {
-                assetInfoNode.addComponent(listNode);
-            }
-        }
-        catch (Exception ex) {
-            LOG.error("addSpecificAssetIds Exception", ex);
-            throw ex;
-        }
-    }
-
-
-    /**
-     * Adds an IdentifierKeyValuePair to the given Node.
-     *
-     * @param node The UA node in which the IdentifierKeyValuePair should be created
-     * @param identifierPair The desired IdentifierKeyValuePair
-     * @param name The desired name of the IdentifierKeyValuePair node
-     * @throws StatusException If the operation fails
-     */
-    private void addIdentifierKeyValuePair(UaNode node, IdentifierKeyValuePair identifierPair, String name) throws StatusException {
-        addIdentifierKeyValuePair(node, identifierPair, name, VALUES_READ_ONLY);
-    }
-
-
-    /**
-     * Adds an IdentifierKeyValuePair to the given Node.
-     *
-     * @param node The UA node in which the IdentifierKeyValuePair should be created
-     * @param identifierPair The desired IdentifierKeyValuePair
-     * @param name The desired name of the IdentifierKeyValuePair node
-     * @param readOnly True if the value should be read-only
-     * @throws StatusException If the operation fails
-     */
-    private void addIdentifierKeyValuePair(UaNode node, IdentifierKeyValuePair identifierPair, String name, boolean readOnly) throws StatusException {
-        if (node == null) {
-            throw new IllegalArgumentException(NODE_NULL);
-        }
-        else if (identifierPair == null) {
-            throw new IllegalArgumentException("identifierPair = null");
-        }
-
-        try {
-            LOG.info("addIdentifierKeyValuePair {}; to Node: {}", name, node);
-            QualifiedName browseName = UaQualifiedName.from(opc.i4aas.ObjectTypeIds.AASIdentifierKeyValuePairType.getNamespaceUri(), name).toQualifiedName(getNamespaceTable());
-            NodeId nid = createNodeId(node, browseName);
-            AASIdentifierKeyValuePairType identifierPairNode = createInstance(AASIdentifierKeyValuePairType.class, nid, browseName, LocalizedText.english(name));
-
-            setIdentifierKeyValuePairData(identifierPairNode, identifierPair, readOnly);
-
-            node.addComponent(identifierPairNode);
-        }
-        catch (Exception ex) {
-            LOG.error("addIdentifierKeyValuePair Exception", ex);
-            throw ex;
-        }
-    }
-
-
-    /**
-     * Sets the data for the given IdentifierKeyValuePair Node from the corresponding AAS object.
-     *
-     * @param identifierPairNode The desired IdentifierKeyValuePair Node
-     * @param aasIdentifierPair The corresponding AAS IdentifierKeyValuePair
-     * @throws StatusException If the operation fails
-     */
-    private void setIdentifierKeyValuePairData(AASIdentifierKeyValuePairType identifierPairNode, IdentifierKeyValuePair aasIdentifierPair) throws StatusException {
-        setIdentifierKeyValuePairData(identifierPairNode, aasIdentifierPair, VALUES_READ_ONLY);
-    }
-
-
-    /**
-     * Sets the data for the given IdentifierKeyValuePair Node from the corresponding AAS object.
-     *
-     * @param identifierPairNode The desired IdentifierKeyValuePair Node
-     * @param aasIdentifierPair The corresponding AAS IdentifierKeyValuePair
-     * @param readOnly True if the value should be read-only
-     * @throws StatusException If the operation fails
-     */
-    private void setIdentifierKeyValuePairData(AASIdentifierKeyValuePairType identifierPairNode, IdentifierKeyValuePair aasIdentifierPair, boolean readOnly)
-            throws StatusException {
-        try {
-            // ExternalSubjectId
-            Reference externalSubjectId = aasIdentifierPair.getExternalSubjectId();
-            if (externalSubjectId != null) {
-                AASReferenceType extSubjectNode = identifierPairNode.getExternalSubjectIdNode();
-                if (extSubjectNode == null) {
-                    addAasReferenceAasNS(identifierPairNode, externalSubjectId, AASIdentifierKeyValuePairType.EXTERNAL_SUBJECT_ID);
-                }
-                else {
-                    setAasReferenceData(externalSubjectId, extSubjectNode);
-                }
-            }
-
-            // Key
-            identifierPairNode.setKey(aasIdentifierPair.getKey());
-
-            // Value
-            identifierPairNode.setValue(aasIdentifierPair.getValue());
-
-            if (readOnly) {
-                identifierPairNode.getKeyNode().setAccessLevel(AccessLevelType.CurrentRead);
-                identifierPairNode.getValueNode().setAccessLevel(AccessLevelType.CurrentRead);
-            }
-        }
-        catch (Exception ex) {
-            LOG.error("setIdentifierKeyValuePairData Exception", ex);
-            throw ex;
-        }
-    }
-
-
-    /**
-     * Creates a node with the given name and adds the given list of references.
-     *
-     * @param node The UA node in which the list of references should be created
-     * @param list The desired list of references
-     * @param name The desired name of the Node
-     * @throws StatusException If the operation fails
-     */
-    private void addAasReferenceList(UaNode node, List<Reference> list, String name) throws StatusException {
-        if (node == null) {
-            throw new IllegalArgumentException(NODE_NULL);
-        }
-        else if (list == null) {
-            throw new IllegalArgumentException("list = null");
-        }
-
-        try {
-            LOG.info("addAasReferenceList {}; to Node: {}", name, node);
-            QualifiedName browseName = UaQualifiedName.from(opc.i4aas.ObjectTypeIds.AASReferenceList.getNamespaceUri(), name).toQualifiedName(getNamespaceTable());
-            NodeId nid = getDefaultNodeId();
-            AASReferenceList referenceListNode = createInstance(AASReferenceList.class, nid, browseName, LocalizedText.english(name));
-
-            int counter = 1;
-            for (Reference ref: list) {
-                addAasReferenceAasNS(referenceListNode, ref, name + counter++);
-            }
-
-            node.addComponent(referenceListNode);
-        }
-        catch (Exception ex) {
-            LOG.error("addAasReferenceList Exception", ex);
-            throw ex;
-        }
-    }
-
-
-    /**
-     * Adds the AASEnvironment Node.
-     */
-    private void addAasEnvironmentNode() {
-        try {
-            final UaObject objectsFolder = getServer().getNodeManagerRoot().getObjectsFolder();
-            if (aasEnvironment != null) {
-                String name = "AASEnvironment";
-                LOG.info("addAasEnvironmentNode {}; to ObjectsFolder", name);
-                QualifiedName browseName = UaQualifiedName.from(opc.i4aas.ObjectTypeIds.AASEnvironmentType.getNamespaceUri(), name).toQualifiedName(getNamespaceTable());
-                NodeId nid = createNodeId(objectsFolder, browseName);
-                FolderType ft = createInstance(AASEnvironmentType.class, nid, browseName, LocalizedText.english(name));
-                LOG.info("addAasEnvironmentNode: Created class: {}", ft.getClass().getName());
-                aasEnvironmentNode = (AASEnvironmentType) ft;
-
-                objectsFolder.addComponent(aasEnvironmentNode);
-            }
-        }
-        catch (Exception ex) {
-            LOG.error("addAasEnvironmentNode Exception", ex);
-            throw ex;
-        }
-    }
-
-
-    /**
-     * Adds an Asset to the given Node.
-     *
-     * @param node The UA node in which the Asset should be created
-     * @param asset The desired Asset
-     * @throws StatusException If the operation fails
-     */
-    private void addAsset(UaNode node, Asset asset) throws StatusException {
-        if (node == null) {
-            throw new IllegalArgumentException(NODE_NULL);
-        }
-        else if (asset == null) {
-            throw new IllegalArgumentException("asset = null");
-        }
-
-        try {
-            String name = asset.getIdShort();
-            String displayName = "Asset:" + name;
-            LOG.info("addAsset {}; to Node: {}", name, node);
-            QualifiedName browseName = UaQualifiedName.from(opc.i4aas.ObjectTypeIds.AASAssetType.getNamespaceUri(), name).toQualifiedName(getNamespaceTable());
-            NodeId nid = createNodeId(node, browseName);
-            AASAssetType assetNode = createInstance(AASAssetType.class, nid, browseName, LocalizedText.english(displayName));
-
-            addIdentifiable(assetNode, asset.getIdentification(), asset.getAdministration(), asset.getCategory());
-
-            // DataSpecifications
-            addEmbeddedDataSpecifications(assetNode, asset.getEmbeddedDataSpecifications());
-
-            node.addComponent(assetNode);
-
-            referableMap.put(AasUtils.toReference(asset), new ObjectData(asset, assetNode));
-        }
-        catch (Exception ex) {
-            LOG.error("addAsset Exception", ex);
-            throw ex;
-        }
-    }
-
-
-    /**
-     * Adds a submodel to a given Node
-     *
-     * @param node The desired Node where the submodel should be added
-     * @param submodel The desired AAS submodel
-     */
-    private void addSubmodel(UaNode node, Submodel submodel) throws StatusException, ServiceException, AddressSpaceException, ServiceResultException {
-        if (submodel == null) {
-            throw new IllegalArgumentException("submodel is null");
-        }
-
-        try {
-            String shortId = submodel.getIdShort();
-            if (!shortId.isEmpty()) {
-                String displayName = "Submodel:" + shortId;
-                QualifiedName browseName = UaQualifiedName.from(opc.i4aas.ObjectTypeIds.AASSubmodelType.getNamespaceUri(), shortId).toQualifiedName(getNamespaceTable());
-                NodeId nid = createNodeId(node, browseName);
-                if (findNode(nid) != null) {
-                    // The NodeId already exists
-                    nid = getDefaultNodeId();
-                }
-
-                LOG.trace("addSubmodel: create Submodel {}; NodeId: {}", submodel.getIdShort(), nid);
-                AASSubmodelType smNode = createInstance(AASSubmodelType.class, nid, browseName, LocalizedText.english(displayName));
-
-                // ModelingKind
-                smNode.setModelingKind(ValueConverter.convertModelingKind(submodel.getKind()));
-                addIdentifiable(smNode, submodel.getIdentification(), submodel.getAdministration(), submodel.getCategory());
-
-                // DataSpecifications
-                addEmbeddedDataSpecifications(smNode, submodel.getEmbeddedDataSpecifications());
-
-                // Qualifiers
-                List<Constraint> qualifiers = submodel.getQualifiers();
-                if ((qualifiers != null) && (!qualifiers.isEmpty())) {
-                    if (smNode.getQualifierNode() == null) {
-                        addQualifierNode(smNode);
-                    }
-
-                    addQualifiers(smNode.getQualifierNode(), qualifiers);
-                }
-
-                // SemanticId
-                if (submodel.getSemanticId() != null) {
-                    addSemanticId(smNode, submodel.getSemanticId());
-                }
-
-                // Description
-                addDescriptions(smNode, submodel.getDescriptions());
-
-                Reference refSubmodel = AasUtils.toReference(submodel);
-
-                // SubmodelElements
-                addSubmodelElements(smNode, submodel.getSubmodelElements(), submodel, refSubmodel);
-
-                if (VALUES_READ_ONLY) {
-                    smNode.getModelingKindNode().setAccessLevel(AccessLevelType.CurrentRead);
-                }
-
-                submodelOpcUAMap.put(AasUtils.toReference(submodel), smNode);
-
-                node.addComponent(smNode);
-
-                referableMap.put(AasUtils.toReference(submodel), new ObjectData(submodel, smNode));
-            }
-            else {
-                LOG.warn("addSubmodel: IdShort is empty!");
-            }
-        }
-        catch (Exception ex) {
-            LOG.error("addSubmodel Exception", ex);
-            throw ex;
-        }
-    }
-
-
-    /**
-     * Adds a list of submodel elements to the given node.
-     *
-     * @param node The desired node in which the objects should be created
-     * @param elements The desired list of submodel elements
-     * @param submodel The corresponding submodel
-     * @param parentRef The AAS reference to the parent object
-     */
-    private void addSubmodelElements(UaNode node, List<SubmodelElement> elements, Submodel submodel, Reference parentRef)
-            throws StatusException, ServiceException, AddressSpaceException, ServiceResultException {
-        addSubmodelElements(node, elements, submodel, parentRef, false);
-    }
-
-
-    /**
-     * Adds a list of submodel elements to the given node (ordered, if requested).
-     *
-     * @param node The desired node in which the objects should be created
-     * @param elements The desired list of submodel elements
-     * @param submodel The corresponding submodel
-     * @param parentRef The AAS reference to the parent object
-     * @param ordered Specifies where the elements should de added ordered (true) or unordered (false)
-     */
-    private void addSubmodelElements(UaNode node, Collection<SubmodelElement> elements, Submodel submodel, Reference parentRef, boolean ordered)
-            throws StatusException, ServiceException, AddressSpaceException, ServiceResultException {
-        try {
-            if ((elements != null) && (!elements.isEmpty())) {
-                for (SubmodelElement elem: elements) {
-                    if (elem instanceof DataElement) {
-                        addAasDataElement(node, (DataElement) elem, submodel, parentRef, ordered);
-                    }
-                    else if (elem instanceof Capability) {
-                        addAasCapability(node, (Capability) elem, submodel, parentRef, ordered);
-                    }
-                    else if (elem instanceof Entity) {
-                        addAasEntity(node, (Entity) elem, submodel, parentRef, ordered);
-                    }
-                    else if (elem instanceof Operation) {
-                        addAasOperation(node, (Operation) elem, submodel, parentRef, ordered);
-                    }
-                    else if (elem instanceof Event) {
-                        addAasEvent(node, (Event) elem, submodel, parentRef, ordered);
-                    }
-                    else if (elem instanceof RelationshipElement) {
-                        addAasRelationshipElement(node, (RelationshipElement) elem, submodel, parentRef, ordered);
-                    }
-                    else if (elem instanceof SubmodelElementCollection) {
-                        addAasSubmodelElementCollection(node, (SubmodelElementCollection) elem, submodel, parentRef, ordered);
-                    }
-                    else if (elem != null) {
-                        LOG.warn("addSubmodelElements: unknown SubmodelElement: {}; Class {}", elem.getIdShort(), elem.getClass());
-                    }
-                }
-            }
-        }
-        catch (Exception ex) {
-            LOG.error("addSubmodelElements Exception", ex);
-            throw ex;
-        }
-    }
-
-
-    /**
-     * Adds an AAS data element the given node.
-     *
-     * @param node The desired node
-     * @param aasDataElement The corresponding AAS data element to add
-     * @param submodel The corresponding Submodel as parent object of the data element
-     * @param parentRef The AAS reference to the parent object
-     * @param ordered Specifies whether the element should be added ordered (true) or unordered (false)
-     * @throws StatusException If the operation fails
-     */
-    private void addAasDataElement(UaNode node, DataElement aasDataElement, Submodel submodel, Reference parentRef, boolean ordered)
-            throws StatusException {
-        try {
-            if ((node != null) && (aasDataElement != null)) {
-                if (aasDataElement instanceof Property) {
-                    addAasProperty(node, (Property) aasDataElement, submodel, parentRef, ordered);
-                }
-                else if (aasDataElement instanceof File) {
-                    addAasFile(node, (File) aasDataElement, submodel, parentRef, ordered, null);
-                }
-                else if (aasDataElement instanceof Blob) {
-                    addAasBlob(node, (Blob) aasDataElement, submodel, parentRef, ordered);
-                }
-                else if (aasDataElement instanceof ReferenceElement) {
-                    addAasReferenceElement(node, (ReferenceElement) aasDataElement, submodel, parentRef, ordered);
-                }
-                else if (aasDataElement instanceof Range) {
-                    addAasRange(node, (Range) aasDataElement, submodel, parentRef, ordered);
-                }
-                else if (aasDataElement instanceof MultiLanguageProperty) {
-                    addAasMultiLanguageProperty(node, (MultiLanguageProperty) aasDataElement, submodel, parentRef, ordered);
-                }
-                else {
-                    LOG.warn("addAasDataElement: unknown DataElement: {}; Class {}", aasDataElement.getIdShort(), aasDataElement.getClass());
-                }
-            }
-        }
-        catch (Exception ex) {
-            LOG.error("addAasDataElement Exception", ex);
-            throw ex;
-        }
-    }
-
-
-    /**
-     * Adds an AAS property the given node.
-     *
-     * @param node The desired node
-     * @param aasProperty The corresponding AAS property to add
-     * @param submodel The corresponding Submodel as parent object of the data element
-     * @param parentRef The AAS reference to the parent node
-     * @param ordered Specifies whether the property should be added ordered (true) or unordered (false)
-     */
-    private void addAasProperty(UaNode node, Property aasProperty, Submodel submodel, Reference parentRef, boolean ordered) {
-        try {
-            String name = aasProperty.getIdShort();
-            QualifiedName browseName = UaQualifiedName.from(opc.i4aas.ObjectTypeIds.AASPropertyType.getNamespaceUri(), name).toQualifiedName(getNamespaceTable());
-            NodeId nid = getDefaultNodeId();
-
-            AASPropertyType prop = createInstance(AASPropertyType.class, nid, browseName, LocalizedText.english(name));
-            addSubmodelElementBaseData(prop, aasProperty);
-
-            Reference propRef = AasUtils.toReference(parentRef, aasProperty);
-
-            // ValueId
-            Reference ref = aasProperty.getValueId();
-            if (ref != null) {
-                addAasReferenceAasNS(prop, ref, AASPropertyType.VALUE_ID);
-            }
-
-            // here Value and ValueType are set
-            setPropertyValueAndType(aasProperty, submodel, prop, propRef);
-
-            if (VALUES_READ_ONLY) {
-                // ValueType read-only
-                prop.getValueTypeNode().setAccessLevel(AccessLevelType.CurrentRead);
-
-                // if the Submodel is null, we also make the value read-only
-                if ((submodel == null) && (prop.getValueNode() != null)) {
-                    prop.getValueNode().setAccessLevel(AccessLevelType.CurrentRead);
-                }
-            }
-
-            LOG.info("addAasProperty: add Property {}", nid);
-
-            if (ordered) {
-                node.addReference(prop, Identifiers.HasOrderedComponent, false);
-            }
-            else {
-                node.addComponent(prop);
-            }
-
-            referableMap.put(propRef, new ObjectData(aasProperty, prop, submodel));
-        }
-        catch (Exception ex) {
-            LOG.error("addAasProperty Exception", ex);
-        }
-    }
-
-
-    /**
-     * Adds the OPC UA property itself to the given Property object and sets the value.
-     *
-     * @param aasProperty The AAS property
-     * @param submodel The corresponding Submodel as parent object of the data element
-     * @param prop The UA Property object
-     * @param propRef The AAS reference to the property
-     */
-    @SuppressWarnings("java:S125")
-    private void setPropertyValueAndType(Property aasProperty, Submodel submodel, AASPropertyType prop, Reference propRef) {
-        try {
-            NodeId myPropertyId = new NodeId(getNamespaceIndex(), prop.getNodeId().getValue().toString() + "." + AASPropertyType.VALUE);
-            QualifiedName browseName = UaQualifiedName.from(opc.i4aas.ObjectTypeIds.AASPropertyType.getNamespaceUri(), AASPropertyType.VALUE).toQualifiedName(getNamespaceTable());
-            LocalizedText displayName = LocalizedText.english(AASPropertyType.VALUE);
-
-            submodelElementAasMap.put(myPropertyId, new SubmodelElementData(aasProperty, submodel, SubmodelElementData.Type.PROPERTY_VALUE, propRef));
-            LOG.debug("setPropertyValueAndType: NodeId {}; Property: {}", myPropertyId, aasProperty);
-
-            if (submodel != null) {
-                submodelElementOpcUAMap.put(propRef, prop);
-            }
-
-            AASValueTypeDataType valueDataType;
-
-            PropertyValue typedValue = PropertyValue.of(aasProperty.getValueType(), aasProperty.getValue());
-            if ((typedValue != null) && (typedValue.getValue() != null)) {
-                valueDataType = ValueConverter.datatypeToValueType(typedValue.getValue().getDataType());
-            }
-            else {
-                valueDataType = ValueConverter.stringToValueType(aasProperty.getValueType());
-            }
-
-            prop.setValueType(valueDataType);
-
-            switch (valueDataType) {
-                //                case ByteString:
-                //                    PlainProperty<ByteString> myBSProperty = new PlainProperty<>(this, myPropertyId, browseName, displayName);
-                //                    myBSProperty.setDataTypeId(Identifiers.ByteString);
-                //                    // TO DO integrate Property value
-                //                    //if (val != null) {
-                //                    //    myBSProperty.setValue(((Base64Binary)val).getValue());
-                //                    //}
-                //                    prop.addProperty(myBSProperty);
-                //                    break;
-                //
-                case Boolean:
-                    PlainProperty<Boolean> myBoolProperty = new PlainProperty<>(this, myPropertyId, browseName, displayName);
-                    myBoolProperty.setDataTypeId(Identifiers.Boolean);
-                    if ((typedValue != null) && (typedValue.getValue() != null) && (typedValue.getValue().getValue() != null)) {
-                        myBoolProperty.setValue(typedValue.getValue().getValue());
-                    }
-                    prop.addProperty(myBoolProperty);
-                    break;
-
-                case DateTime:
-                    PlainProperty<DateTime> myDateTimeProperty = new PlainProperty<>(this, myPropertyId, browseName, displayName);
-                    myDateTimeProperty.setDataTypeId(Identifiers.DateTime);
-                    if ((typedValue != null) && (typedValue.getValue() != null) && (typedValue.getValue().getValue() != null)) {
-                        if (typedValue.getValue() instanceof DateTimeValue) {
-                            DateTimeValue dtval = (DateTimeValue) typedValue.getValue();
-                            DateTime dt = ValueConverter.createDateTime(dtval.getValue());
-                            myDateTimeProperty.setValue(dt);
-                        }
-                        else {
-                            myDateTimeProperty.setValue(typedValue.getValue().getValue());
-                        }
-                    }
-                    prop.addProperty(myDateTimeProperty);
-                    break;
-
-                case Int32:
-                    PlainProperty<Integer> myIntProperty = new PlainProperty<>(this, myPropertyId, browseName, displayName);
-                    myIntProperty.setDataTypeId(Identifiers.Int32);
-                    if ((typedValue != null) && (typedValue.getValue() != null) && (typedValue.getValue().getValue() != null)) {
-                        myIntProperty.setValue(typedValue.getValue().getValue());
-                    }
-                    prop.addProperty(myIntProperty);
-                    break;
-                //
-                //                case UInt32:
-                //                    PlainProperty<UnsignedInteger> myUIntProperty = new PlainProperty<>(this, myPropertyId, browseName, displayName);
-                //                    myUIntProperty.setDataTypeId(Identifiers.UInt32);
-                //                    // TO DO integrate Property value
-                //                    //if (val != null) {
-                //                    //    myIntProperty.setValue(((IntValue)val).getValue());
-                //                    //}
-                //                    prop.addProperty(myUIntProperty);
-                //                    break;
-                //
-                case Int64:
-                    PlainProperty<Long> myLongProperty = new PlainProperty<>(this, myPropertyId, browseName, displayName);
-                    myLongProperty.setDataTypeId(Identifiers.Int64);
-                    if ((typedValue != null) && (typedValue.getValue() != null) && (typedValue.getValue().getValue() != null)) {
-                        Object obj = typedValue.getValue().getValue();
-                        if (!(obj instanceof Long)) {
-                            obj = Long.parseLong(obj.toString());
-                        }
-                        myLongProperty.setValue(obj);
-                    }
-                    prop.addProperty(myLongProperty);
-                    break;
-
-                //                case UInt64:
-                //                    PlainProperty<UnsignedLong> myULongProperty = new PlainProperty<>(this, myPropertyId, browseName, displayName);
-                //                    myULongProperty.setDataTypeId(Identifiers.UInt64);
-                //                    // TO DO integrate Property value
-                //                    //if (val != null) {
-                //                    //    myLongProperty.setValue(((LongValue)val).getValue());
-                //                    //}
-                //                    prop.addProperty(myULongProperty);
-                //                    break;
-                //
-                case Int16:
-                    PlainProperty<Short> myInt16Property = new PlainProperty<>(this, myPropertyId, browseName, displayName);
-                    myInt16Property.setDataTypeId(Identifiers.Int16);
-                    if ((typedValue != null) && (typedValue.getValue() != null) && (typedValue.getValue().getValue() != null)) {
-                        myInt16Property.setValue(typedValue.getValue().getValue());
-                    }
-                    prop.addProperty(myInt16Property);
-                    break;
-
-                //                case UInt16:
-                //                    PlainProperty<UnsignedShort> myUInt16Property = new PlainProperty<>(this, myPropertyId, browseName, displayName);
-                //                    myUInt16Property.setDataTypeId(Identifiers.UInt16);
-                //                    // TO DO integrate Property value
-                //                    //if (val != null) {
-                //                    //    myInt16Property.setValue(((ShortValue)val).getValue());
-                //                    //}
-                //                    prop.addProperty(myUInt16Property);
-                //                    break;
-                //
-                //                case Byte:
-                //                    PlainProperty<UnsignedByte> myByteProperty = new PlainProperty<>(this, myPropertyId, browseName, displayName);
-                //                    myByteProperty.setDataTypeId(Identifiers.Byte);
-                //                    // TO DO integrate Property value
-                //                    //if (val != null) {
-                //                    //    myByteProperty.setValue(((ByteValue)val).getValue());
-                //                    //}
-                //                    prop.addProperty(myByteProperty);
-                //                    break;
-                //
-                case SByte:
-                    PlainProperty<Byte> mySByteProperty = new PlainProperty<>(this, myPropertyId, browseName, displayName);
-                    mySByteProperty.setDataTypeId(Identifiers.SByte);
-                    if ((typedValue != null) && (typedValue.getValue() != null) && (typedValue.getValue().getValue() != null)) {
-                        mySByteProperty.setValue(typedValue.getValue().getValue());
-                    }
-                    prop.addProperty(mySByteProperty);
-                    break;
-
-                case Double:
-                    PlainProperty<Double> myDoubleProperty = new PlainProperty<>(this, myPropertyId, browseName, displayName);
-                    myDoubleProperty.setDataTypeId(Identifiers.Double);
-                    if ((typedValue != null) && (typedValue.getValue() != null) && (typedValue.getValue().getValue() != null)) {
-                        myDoubleProperty.setValue(typedValue.getValue().getValue());
-                    }
-                    prop.addProperty(myDoubleProperty);
-                    break;
-
-                case Float:
-                    PlainProperty<Float> myFloatProperty = new PlainProperty<>(this, myPropertyId, browseName, displayName);
-                    myFloatProperty.setDataTypeId(Identifiers.Float);
-                    if ((typedValue != null) && (typedValue.getValue() != null) && (typedValue.getValue().getValue() != null)) {
-                        myFloatProperty.setValue(typedValue.getValue().getValue());
-                    }
-                    prop.addProperty(myFloatProperty);
-                    break;
-
-                //                case LocalizedText:
-                //                    PlainProperty<LocalizedText> myLTProperty = new PlainProperty<>(this, myPropertyId, browseName, displayName);
-                //                    myLTProperty.setDataTypeId(Identifiers.LocalizedText);
-                //                    // TO DO integrate Property value
-                //                    myLTProperty.setValue(LocalizedText.english(stringVal));
-                //                    //if (val != null) {
-                //                    //    myLTProperty.setValue(((QNameValue)val).getValue().toString());
-                //                    //}
-                //                    prop.addProperty(myLTProperty);
-                //                    break;
-                //
-                case String:
-                    PlainProperty<String> myStringProperty = new PlainProperty<>(this, myPropertyId, browseName, displayName);
-                    myStringProperty.setDataTypeId(Identifiers.String);
-                    if ((typedValue != null) && (typedValue.getValue() != null) && (typedValue.getValue().getValue() != null)) {
-                        myStringProperty.setValue(typedValue.getValue().getValue());
-                    }
-                    prop.addProperty(myStringProperty);
-                    break;
-                //
-                //                case UtcTime:
-                //                    PlainProperty<DateTime> myTimeProperty = new PlainProperty<>(this, myPropertyId, browseName, displayName);
-                //                    myTimeProperty.setDataTypeId(Identifiers.UtcTime);
-                //                    // TO DO integrate Property value
-                //                    //if (val != null) {
-                //                    //    myTimeProperty.setValue(new DateTime(((TimeValue)val).getValue().toGregorianCalendar()));
-                //                    //}
-                //                    prop.addProperty(myTimeProperty);
-                //                    break;
-                //
-                //                //                case Duration:
-                //                //                    PlainProperty<String> myDurProperty = new PlainProperty<>(this, myPropertyId, browseName, displayName);
-                //                //                    myDurProperty.setDataTypeId(Identifiers.String);
-                //                //                    if (val != null) {
-                //                //                        myDurProperty.setValue(((DurationValue)val).getValue().toString());
-                //                //                    }
-                //                //                    prop.addProperty(myDurProperty);
-                //                //                    break;
-                //
-                default:
-                    LOG.warn("setValueAndType: Property {}: Unknown type: {}; use string as default", prop.getBrowseName().getName(), aasProperty.getValueType());
-                    PlainProperty<String> myDefaultProperty = new PlainProperty<>(this, myPropertyId, browseName, displayName);
-                    myDefaultProperty.setDataTypeId(Identifiers.String);
-                    myDefaultProperty.setValue(aasProperty.getValue());
-                    prop.addProperty(myDefaultProperty);
-                    break;
-            }
-            if ((prop.getValueNode() != null) && (prop.getValueNode().getDescription() == null)) {
-                prop.getValueNode().setDescription(new LocalizedText("", ""));
-            }
-        }
-        catch (Exception ex) {
-            LOG.error("setPropertyValueAndType Exception", ex);
-        }
-    }
-
-
-    /**
-     * Sets the value of a property.
-     *
-     * @param property The desired Property
-     * @param value The new value.
-     * @throws StatusException If the operation fails.
-     */
-    @SuppressWarnings("java:S125")
-    private void setPropertyValue(AASPropertyType property, PropertyValue value) throws StatusException {
-        if (property == null) {
-            throw new IllegalArgumentException("property is null");
-        }
-        else if (value == null) {
-            throw new IllegalArgumentException(VALUE_NULL);
-        }
-
-        LOG.debug("setPropertyValue: {} to {}", property.getBrowseName().getName(), value.getValue());
-
-        try {
-            // special treatment for some not directly supported types
-            TypedValue<?> tv = value.getValue();
-            Object obj = tv.getValue();
-            if ((tv instanceof DecimalValue) || (tv instanceof IntegerValue)) {
-                obj = Long.parseLong(obj.toString());
-            }
-            else if (tv instanceof DateTimeValue) {
-                ZonedDateTime zdt = (ZonedDateTime) obj;
-                obj = new DateTime(GregorianCalendar.from(zdt));
-            }
-            property.setValue(obj);
-
-            //            switch (property.getValueType()) {
-            //                case ByteString:
-            //                    // TO DO integrate Property value
-            //                    property.setValue(value.getValue());
-            //                    break;
-            //
-            //                case Boolean:
-            //                    // TO DO integrate Property value
-            //                    property.setValue(value.getValue());
-            //                    break;
-            //
-            //                case DateTime:
-            //                    // TO DO integrate Property value
-            //                    property.setValue(value.getValue());
-            //                    break;
-            //
-            //                case Int32:
-            //                    // TO DO integrate Property value
-            //                    property.setValue(value.getValue());
-            //                    break;
-            //
-            //                case UInt32:
-            //                    // TO DO integrate Property value
-            //                    property.setValue(value.getValue());
-            //                    break;
-            //
-            //                case Int64:
-            //                    // TO DO integrate Property value
-            //                    property.setValue(value.getValue());
-            //                    break;
-            //
-            //                case UInt64:
-            //                    // TO DO integrate Property value
-            //                    property.setValue(value.getValue());
-            //                    break;
-            //
-            //                case Int16:
-            //                    // TO DO integrate Property value
-            //                    property.setValue(value.getValue());
-            //                    break;
-            //
-            //                case UInt16:
-            //                    // TO DO integrate Property value
-            //                    property.setValue(value.getValue());
-            //                    break;
-            //
-            //                case Byte:
-            //                    // TO DO integrate Property value
-            //                    property.setValue(value.getValue());
-            //                    break;
-            //
-            //                case SByte:
-            //                    // TO DO integrate Property value
-            //                    property.setValue(value.getValue());
-            //                    break;
-            //
-            //                case Double:
-            //                    // TO DO integrate Property value
-            //                    property.setValue(value.getValue());
-            //                    break;
-            //
-            //                case Float:
-            //                    // TO DO integrate Property value
-            //                    property.setValue(value.getValue());
-            //                    break;
-            //
-            //                case LocalizedText:
-            //                    // TO DO integrate Property value
-            //                    property.setValue(value.getValue());
-            //                    break;
-            //
-            //                case String:
-            //                    // TO DO integrate Property value
-            //                    property.setValue(value.getValue());
-            //                    break;
-            //
-            //                case UtcTime:
-            //                    // TO DO integrate Property value
-            //                    property.setValue(value.getValue());
-            //                    break;
-            //
-            //                default:
-            //                    logger.warn("setPropertyValue: Property " + property.getBrowseName().getName() + ": Unknown type: " + property.getValueType());
-            //                    break;
-            //            }
-        }
-        catch (Exception ex) {
-            LOG.error("setPropertyValue Exception", ex);
-            throw ex;
-        }
-    }
-
-
-    /**
-     * Adds an AAS Blob to the given UA node.
-     *
-     * @param node The desired UA node
-     * @param aasBlob The AAS blob to add
-     * @param submodel The corresponding Submodel as parent object of the data element
-     * @param parentRef Tne reference to the parent object
-     * @param ordered Specifies whether the blob should be added ordered (true) or unordered (false)
-     * @throws StatusException If the operation fails
-     */
-    private void addAasBlob(UaNode node, Blob aasBlob, Submodel submodel, Reference parentRef, boolean ordered)
-            throws StatusException {
-        try {
-            if ((node != null) && (aasBlob != null)) {
-                String name = aasBlob.getIdShort();
-                QualifiedName browseName = UaQualifiedName.from(opc.i4aas.ObjectTypeIds.AASBlobType.getNamespaceUri(), name).toQualifiedName(getNamespaceTable());
-                NodeId nid = getDefaultNodeId();
-                AASBlobType blobNode = createInstance(AASBlobType.class, nid, browseName, LocalizedText.english(name));
-                addSubmodelElementBaseData(blobNode, aasBlob);
-
-                // MimeType
-                blobNode.setMimeType(aasBlob.getMimeType());
-
-                Reference blobRef = AasUtils.toReference(parentRef, aasBlob);
-
-                // Value
-                if (aasBlob.getValue() != null) {
-                    if (blobNode.getValueNode() == null) {
-                        addBlobValueNode(blobNode);
-                    }
-
-                    submodelElementAasMap.put(blobNode.getValueNode().getNodeId(), new SubmodelElementData(aasBlob, submodel, SubmodelElementData.Type.BLOB_VALUE, blobRef));
-                    LOG.debug("addAasBlob: NodeId {}; Blob: {}", blobNode.getValueNode().getNodeId(), aasBlob);
-
-                    submodelElementOpcUAMap.put(blobRef, blobNode);
-
-                    blobNode.setValue(ByteString.valueOf(aasBlob.getValue()));
-                }
-
-                if (ordered) {
-                    node.addReference(blobNode, Identifiers.HasOrderedComponent, false);
-                }
-                else {
-                    node.addComponent(blobNode);
-                }
-
-                referableMap.put(blobRef, new ObjectData(aasBlob, blobNode, submodel));
-            }
-        }
-        catch (Exception ex) {
-            LOG.error("addAasBlob Exception", ex);
-            throw ex;
-        }
-    }
-
-
-    /**
-     * Adds a Value Property to the given Blob Node.
-     *
-     * @param node The desired Blob Node
-     */
-    private void addBlobValueNode(UaNode node) {
-        try {
-            NodeId myPropertyId = new NodeId(getNamespaceIndex(), node.getNodeId().getValue().toString() + "." + AASBlobType.VALUE);
-            PlainProperty<ByteString> myProperty = new PlainProperty<>(this, myPropertyId,
-                    UaQualifiedName.from(opc.i4aas.ObjectTypeIds.AASBlobType.getNamespaceUri(), AASBlobType.VALUE).toQualifiedName(getNamespaceTable()),
-                    LocalizedText.english(AASBlobType.VALUE));
-            myProperty.setDataTypeId(Identifiers.ByteString);
-            myProperty.setDescription(new LocalizedText("", ""));
-            node.addProperty(myProperty);
-        }
-        catch (Exception ex) {
-            LOG.error("addBlobValueNode Exception", ex);
-            throw ex;
-        }
-    }
-
-
-    /**
-     * Adds an AAS reference element to the given node.
-     *
-     * @param node The desired UA node
-     * @param aasRefElem The AAS reference element to add
-     * @param submodel The corresponding Submodel as parent object of the data element
-     * @param parentRef The reference to the parent object
-     * @param ordered Specifies whether the reference element should be added ordered (true) or unordered (false)
-     * @throws StatusException If the operation fails
-     */
-    private void addAasReferenceElement(UaNode node, ReferenceElement aasRefElem, Submodel submodel, Reference parentRef, boolean ordered)
-            throws StatusException {
-        try {
-            if ((node != null) && (aasRefElem != null)) {
-                String name = aasRefElem.getIdShort();
-                QualifiedName browseName = UaQualifiedName.from(opc.i4aas.ObjectTypeIds.AASReferenceElementType.getNamespaceUri(), name).toQualifiedName(getNamespaceTable());
-                NodeId nid = getDefaultNodeId();
-                AASReferenceElementType refElemNode = createInstance(AASReferenceElementType.class, nid, browseName, LocalizedText.english(name));
-                addSubmodelElementBaseData(refElemNode, aasRefElem);
-
-                if (aasRefElem.getValue() != null) {
-                    setAasReferenceData(aasRefElem.getValue(), refElemNode.getValueNode(), false);
-                }
-
-                Reference refElemRef = AasUtils.toReference(parentRef, aasRefElem);
-
-                submodelElementAasMap.put(refElemNode.getValueNode().getKeysNode().getNodeId(),
-                        new SubmodelElementData(aasRefElem, submodel, SubmodelElementData.Type.REFERENCE_ELEMENT_VALUE, refElemRef));
-
-                submodelElementOpcUAMap.put(refElemRef, refElemNode);
-
-                if (ordered) {
-                    node.addReference(refElemNode, Identifiers.HasOrderedComponent, false);
-                }
-                else {
-                    node.addComponent(refElemNode);
-                }
-
-                referableMap.put(refElemRef, new ObjectData(aasRefElem, refElemNode, submodel));
-            }
-        }
-        catch (Exception ex) {
-            LOG.error("addAasReferenceElement Exception", ex);
-            throw ex;
-        }
-    }
-
-
-    /**
-     * Adds an AAS range object to the given node.
-     *
-     * @param node The desired UA node
-     * @param aasRange The corresponding AAS range object to add
-     * @param submodel The corresponding Submodel as parent object of the data element
-     * @param parentRef The reference to the parent object
-     * @param ordered Specifies whether the range should be added ordered (true) or unordered (false)
-     * @throws StatusException If the operation fails
-     */
-    private void addAasRange(UaNode node, Range aasRange, Submodel submodel, Reference parentRef, boolean ordered)
-            throws StatusException {
-        try {
-            if ((node != null) && (aasRange != null)) {
-                String name = aasRange.getIdShort();
-                QualifiedName browseName = UaQualifiedName.from(opc.i4aas.ObjectTypeIds.AASRangeType.getNamespaceUri(), name).toQualifiedName(getNamespaceTable());
-                NodeId nid = getDefaultNodeId();
-                AASRangeType rangeNode = createInstance(AASRangeType.class, nid, browseName, LocalizedText.english(name));
-                addSubmodelElementBaseData(rangeNode, aasRange);
-
-                Reference rangeRef = AasUtils.toReference(parentRef, aasRange);
-                setRangeValueAndType(aasRange, rangeNode, submodel, rangeRef);
-
-                if (ordered) {
-                    node.addReference(rangeNode, Identifiers.HasOrderedComponent, false);
-                }
-                else {
-                    node.addComponent(rangeNode);
-                }
-
-                referableMap.put(rangeRef, new ObjectData(aasRange, rangeNode, submodel));
-            }
-        }
-        catch (Exception ex) {
-            LOG.error("addAasRange Exception", ex);
-            throw ex;
-        }
-    }
-
-
-    /**
-     * Adds the min and max properties to the UA range object and sets the values
-     *
-     * @param aasRange The AAS range object
-     * @param range The corresponding UA range object
-     * @param submodel The corresponding submodel
-     * @param rangeRef The AAS reference to the Range
-     */
-    @SuppressWarnings("java:S125")
-    private void setRangeValueAndType(Range aasRange, AASRangeType range, Submodel submodel, Reference rangeRef) {
-        try {
-            String minValue = aasRange.getMin();
-            String maxValue = aasRange.getMax();
-            NodeId myPropertyIdMin = new NodeId(getNamespaceIndex(), range.getNodeId().getValue().toString() + "." + AASRangeType.MIN);
-            NodeId myPropertyIdMax = new NodeId(getNamespaceIndex(), range.getNodeId().getValue().toString() + "." + AASRangeType.MAX);
-            String valueType = aasRange.getValueType();
-            QualifiedName browseNameMin = UaQualifiedName.from(opc.i4aas.ObjectTypeIds.AASRangeType.getNamespaceUri(), AASRangeType.MIN).toQualifiedName(getNamespaceTable());
-            LocalizedText displayNameMin = LocalizedText.english(AASRangeType.MIN);
-            QualifiedName browseNameMax = UaQualifiedName.from(opc.i4aas.ObjectTypeIds.AASRangeType.getNamespaceUri(), AASRangeType.MAX).toQualifiedName(getNamespaceTable());
-            LocalizedText displayNameMax = LocalizedText.english(AASRangeType.MAX);
-
-            submodelElementAasMap.put(myPropertyIdMin, new SubmodelElementData(aasRange, submodel, SubmodelElementData.Type.RANGE_MIN, rangeRef));
-            submodelElementAasMap.put(myPropertyIdMax, new SubmodelElementData(aasRange, submodel, SubmodelElementData.Type.RANGE_MAX, rangeRef));
-
-            submodelElementOpcUAMap.put(rangeRef, range);
-
-            TypedValue<?> minTypedValue = TypedValueFactory.create(valueType, minValue);
-            TypedValue<?> maxTypedValue = TypedValueFactory.create(valueType, maxValue);
-            AASValueTypeDataType valueDataType;
-            if (minTypedValue != null) {
-                valueDataType = ValueConverter.datatypeToValueType(minTypedValue.getDataType());
-            }
-            else {
-                valueDataType = ValueConverter.stringToValueType(valueType);
-            }
-
-            range.setValueType(valueDataType);
-
-            switch (valueDataType) {
-                //                case ByteString:
-                //                    if (minValue != null) {
-                //                        PlainProperty<ByteString> myBSProperty = new PlainProperty<>(this, myPropertyIdMin, browseNameMin, displayNameMin);
-                //                        myBSProperty.setDataTypeId(Identifiers.ByteString);
-                //                        // TO DO integrate Range value
-                //                        //myBSProperty.setValue(((Base64Binary)minVal).getValue());
-                //                        myBSProperty.setDescription(new LocalizedText("", ""));
-                //                        range.addProperty(myBSProperty);
-                //                    }
-                //
-                //                    if (maxValue != null) {
-                //                        PlainProperty<ByteString> myBSProperty = new PlainProperty<>(this, myPropertyIdMax, browseNameMax, displayNameMax);
-                //                        myBSProperty.setDataTypeId(Identifiers.ByteString);
-                //                        // TO DO integrate Range value
-                //                        //myBSProperty.setValue(((Base64Binary)maxVal).getValue());
-                //                        myBSProperty.setDescription(new LocalizedText("", ""));
-                //                        range.addProperty(myBSProperty);
-                //                    }
-                //                    break;
-                //
-                case Boolean:
-                    if (minValue != null) {
-                        PlainProperty<Boolean> myBoolProperty = new PlainProperty<>(this, myPropertyIdMin, browseNameMin, displayNameMin);
-                        myBoolProperty.setDataTypeId(Identifiers.Boolean);
-                        if ((minTypedValue != null) && (minTypedValue.getValue() != null)) {
-                            myBoolProperty.setValue(minTypedValue.getValue());
-                        }
-                        myBoolProperty.setDescription(new LocalizedText("", ""));
-                        range.addProperty(myBoolProperty);
-                    }
-
-                    if (maxValue != null) {
-                        PlainProperty<Boolean> myBoolProperty = new PlainProperty<>(this, myPropertyIdMax, browseNameMax, displayNameMax);
-                        myBoolProperty.setDataTypeId(Identifiers.Boolean);
-                        if ((maxTypedValue != null) && (maxTypedValue.getValue() != null)) {
-                            myBoolProperty.setValue(maxTypedValue.getValue());
-                        }
-                        myBoolProperty.setDescription(new LocalizedText("", ""));
-                        range.addProperty(myBoolProperty);
-                    }
-                    break;
-
-                case DateTime:
-                    if (minValue != null) {
-                        PlainProperty<DateTime> myDateTimeProperty = new PlainProperty<>(this, myPropertyIdMin, browseNameMin, displayNameMin);
-                        myDateTimeProperty.setDataTypeId(Identifiers.DateTime);
-                        if ((minTypedValue != null) && (minTypedValue.getValue() != null)) {
-                            if (minTypedValue instanceof DateTimeValue) {
-                                DateTimeValue dtval = (DateTimeValue) minTypedValue;
-                                DateTime dt = ValueConverter.createDateTime(dtval.getValue());
-                                myDateTimeProperty.setValue(dt);
-                            }
-                            else {
-                                myDateTimeProperty.setValue(minTypedValue.getValue());
-                            }
-                        }
-                        myDateTimeProperty.setDescription(new LocalizedText("", ""));
-                        range.addProperty(myDateTimeProperty);
-                    }
-
-                    if (maxValue != null) {
-                        PlainProperty<DateTime> myDateTimeProperty = new PlainProperty<>(this, myPropertyIdMax, browseNameMax, displayNameMax);
-                        myDateTimeProperty.setDataTypeId(Identifiers.DateTime);
-                        if ((maxTypedValue != null) && (maxTypedValue.getValue() != null)) {
-                            if (maxTypedValue instanceof DateTimeValue) {
-                                DateTimeValue dtval = (DateTimeValue) maxTypedValue;
-                                DateTime dt = ValueConverter.createDateTime(dtval.getValue());
-                                myDateTimeProperty.setValue(dt);
-                            }
-                            else {
-                                myDateTimeProperty.setValue(maxTypedValue.getValue());
-                            }
-                        }
-                        myDateTimeProperty.setDescription(new LocalizedText("", ""));
-                        range.addProperty(myDateTimeProperty);
-                    }
-                    break;
-
-                case Int32:
-                    if (minValue != null) {
-                        PlainProperty<Integer> myIntProperty = new PlainProperty<>(this, myPropertyIdMin, browseNameMin, displayNameMin);
-                        myIntProperty.setDataTypeId(Identifiers.Int32);
-                        if ((minTypedValue != null) && (minTypedValue.getValue() != null)) {
-                            myIntProperty.setValue(minTypedValue.getValue());
-                        }
-                        myIntProperty.setDescription(new LocalizedText("", ""));
-                        range.addProperty(myIntProperty);
-                    }
-
-                    if (maxValue != null) {
-                        PlainProperty<Integer> myIntProperty = new PlainProperty<>(this, myPropertyIdMax, browseNameMax, displayNameMax);
-                        myIntProperty.setDataTypeId(Identifiers.Int32);
-                        if ((maxTypedValue != null) && (maxTypedValue.getValue() != null)) {
-                            myIntProperty.setValue(maxTypedValue.getValue());
-                        }
-                        myIntProperty.setDescription(new LocalizedText("", ""));
-                        range.addProperty(myIntProperty);
-                    }
-                    break;
-
-                //                case UInt32:
-                //                    if (minValue != null) {
-                //                        PlainProperty<UnsignedInteger> myUIntProperty = new PlainProperty<>(this, myPropertyIdMin, browseNameMin, displayNameMin);
-                //                        myUIntProperty.setDataTypeId(Identifiers.UInt32);
-                //                        // TO DO integrate Range value
-                //                        //myIntProperty.setValue(((IntValue)minVal).getValue());
-                //                        myUIntProperty.setDescription(new LocalizedText("", ""));
-                //                        range.addProperty(myUIntProperty);
-                //                    }
-                //
-                //                    if (maxValue != null) {
-                //                        PlainProperty<UnsignedInteger> myUIntProperty = new PlainProperty<>(this, myPropertyIdMax, browseNameMax, displayNameMax);
-                //                        myUIntProperty.setDataTypeId(Identifiers.UInt32);
-                //                        // TO DO integrate Range value
-                //                        //myIntProperty.setValue(((IntValue)maxVal).getValue());
-                //                        myUIntProperty.setDescription(new LocalizedText("", ""));
-                //                        range.addProperty(myUIntProperty);
-                //                    }
-                //                    break;
-                case Int64:
-                    if (minValue != null) {
-                        PlainProperty<Long> myLongProperty = new PlainProperty<>(this, myPropertyIdMin, browseNameMin, displayNameMin);
-                        myLongProperty.setDataTypeId(Identifiers.Int64);
-                        if ((minTypedValue != null) && (minTypedValue.getValue() != null)) {
-                            Object obj = minTypedValue.getValue();
-                            if (!(obj instanceof Long)) {
-                                obj = Long.parseLong(obj.toString());
-                            }
-                            myLongProperty.setValue(obj);
-                        }
-                        myLongProperty.setDescription(new LocalizedText("", ""));
-                        range.addProperty(myLongProperty);
-                    }
-
-                    if (maxValue != null) {
-                        PlainProperty<Long> myLongProperty = new PlainProperty<>(this, myPropertyIdMax, browseNameMax, displayNameMax);
-                        myLongProperty.setDataTypeId(Identifiers.Int64);
-                        if ((maxTypedValue != null) && (maxTypedValue.getValue() != null)) {
-                            Object obj = maxTypedValue.getValue();
-                            if (!(obj instanceof Long)) {
-                                obj = Long.parseLong(obj.toString());
-                            }
-                            myLongProperty.setValue(obj);
-                        }
-                        myLongProperty.setDescription(new LocalizedText("", ""));
-                        range.addProperty(myLongProperty);
-                    }
-                    break;
-
-                //                case UInt64:
-                //                    if (minValue != null) {
-                //                        PlainProperty<UnsignedLong> myULongProperty = new PlainProperty<>(this, myPropertyIdMin, browseNameMin, displayNameMin);
-                //                        myULongProperty.setDataTypeId(Identifiers.UInt64);
-                //                        // TO DO integrate Range value
-                //                        //myLongProperty.setValue(((LongValue)minVal).getValue());
-                //                        myULongProperty.setDescription(new LocalizedText("", ""));
-                //                        range.addProperty(myULongProperty);
-                //                    }
-                //
-                //                    if (maxValue != null) {
-                //                        PlainProperty<UnsignedLong> myULongProperty = new PlainProperty<>(this, myPropertyIdMax, browseNameMax, displayNameMax);
-                //                        myULongProperty.setDataTypeId(Identifiers.UInt64);
-                //                        // TO DO integrate Range value
-                //                        //myLongProperty.setValue(((LongValue)maxVal).getValue());
-                //                        myULongProperty.setDescription(new LocalizedText("", ""));
-                //                        range.addProperty(myULongProperty);
-                //                    }
-                //                    break;
-                case Int16:
-                    if (minValue != null) {
-                        PlainProperty<Short> myInt16Property = new PlainProperty<>(this, myPropertyIdMin, browseNameMin, displayNameMin);
-                        myInt16Property.setDataTypeId(Identifiers.Int16);
-                        if ((minTypedValue != null) && (minTypedValue.getValue() != null)) {
-                            myInt16Property.setValue(minTypedValue.getValue());
-                        }
-                        myInt16Property.setDescription(new LocalizedText("", ""));
-                        range.addProperty(myInt16Property);
-                    }
-
-                    if (maxValue != null) {
-                        PlainProperty<Short> myInt16Property = new PlainProperty<>(this, myPropertyIdMax, browseNameMax, displayNameMax);
-                        myInt16Property.setDataTypeId(Identifiers.Int16);
-                        if ((maxTypedValue != null) && (maxTypedValue.getValue() != null)) {
-                            myInt16Property.setValue(maxTypedValue.getValue());
-                        }
-                        myInt16Property.setDescription(new LocalizedText("", ""));
-                        range.addProperty(myInt16Property);
-                    }
-                    break;
-
-                //                case UInt16:
-                //                    if (minValue != null) {
-                //                        PlainProperty<UnsignedShort> myUInt16Property = new PlainProperty<>(this, myPropertyIdMin, browseNameMin, displayNameMin);
-                //                        myUInt16Property.setDataTypeId(Identifiers.UInt16);
-                //                        // TO DO integrate Range value
-                //                        //myInt16Property.setValue(((ShortValue)minVal).getValue());
-                //                        myUInt16Property.setDescription(new LocalizedText("", ""));
-                //                        range.addProperty(myUInt16Property);
-                //                    }
-                //
-                //                    if (maxValue != null) {
-                //                        PlainProperty<UnsignedShort> myUInt16Property = new PlainProperty<>(this, myPropertyIdMax, browseNameMax, displayNameMax);
-                //                        myUInt16Property.setDataTypeId(Identifiers.UInt16);
-                //                        // TO DO integrate Range value
-                //                        //myInt16Property.setValue(((ShortValue)maxVal).getValue());
-                //                        myUInt16Property.setDescription(new LocalizedText("", ""));
-                //                        range.addProperty(myUInt16Property);
-                //                    }
-                //                    break;
-                case SByte:
-                    if (minValue != null) {
-                        PlainProperty<Byte> mySByteProperty = new PlainProperty<>(this, myPropertyIdMin, browseNameMin, displayNameMin);
-                        mySByteProperty.setDataTypeId(Identifiers.SByte);
-                        if ((minTypedValue != null) && (minTypedValue.getValue() != null)) {
-                            mySByteProperty.setValue(minTypedValue.getValue());
-                        }
-                        mySByteProperty.setDescription(new LocalizedText("", ""));
-                        range.addProperty(mySByteProperty);
-                    }
-
-                    if (maxValue != null) {
-                        PlainProperty<Byte> mySByteProperty = new PlainProperty<>(this, myPropertyIdMax, browseNameMax, displayNameMax);
-                        mySByteProperty.setDataTypeId(Identifiers.SByte);
-                        if ((maxTypedValue != null) && (maxTypedValue.getValue() != null)) {
-                            mySByteProperty.setValue(maxTypedValue.getValue());
-                        }
-                        mySByteProperty.setDescription(new LocalizedText("", ""));
-                        range.addProperty(mySByteProperty);
-                    }
-                    break;
-
-                //                case Byte:
-                //                    if (minValue != null) {
-                //                        PlainProperty<UnsignedByte> myByteProperty = new PlainProperty<>(this, myPropertyIdMin, browseNameMin, displayNameMin);
-                //                        myByteProperty.setDataTypeId(Identifiers.Byte);
-                //                        // TO DO integrate Range value
-                //                        //myByteProperty.setValue(((ByteValue)minVal).getValue());
-                //                        myByteProperty.setDescription(new LocalizedText("", ""));
-                //                        range.addProperty(myByteProperty);
-                //                    }
-                //
-                //                    if (maxValue != null) {
-                //                        PlainProperty<UnsignedByte> myByteProperty = new PlainProperty<>(this, myPropertyIdMax, browseNameMax, displayNameMax);
-                //                        myByteProperty.setDataTypeId(Identifiers.Byte);
-                //                        // TO DO integrate Range value
-                //                        //myByteProperty.setValue(((ByteValue)maxVal).getValue());
-                //                        myByteProperty.setDescription(new LocalizedText("", ""));
-                //                        range.addProperty(myByteProperty);
-                //                    }
-                //                    break;
-                //
-                case Double:
-                    if (minValue != null) {
-                        PlainProperty<Double> myDoubleProperty = new PlainProperty<>(this, myPropertyIdMin, browseNameMin, displayNameMin);
-                        myDoubleProperty.setDataTypeId(Identifiers.Double);
-                        if ((minTypedValue != null) && (minTypedValue.getValue() != null)) {
-                            myDoubleProperty.setValue(minTypedValue.getValue());
-                        }
-                        myDoubleProperty.setDescription(new LocalizedText("", ""));
-                        range.addProperty(myDoubleProperty);
-                    }
-
-                    if (maxValue != null) {
-                        PlainProperty<Double> myDoubleProperty = new PlainProperty<>(this, myPropertyIdMax, browseNameMax, displayNameMax);
-                        myDoubleProperty.setDataTypeId(Identifiers.Double);
-                        if ((maxTypedValue != null) && (maxTypedValue.getValue() != null)) {
-                            myDoubleProperty.setValue(maxTypedValue.getValue());
-                        }
-                        myDoubleProperty.setDescription(new LocalizedText("", ""));
-                        range.addProperty(myDoubleProperty);
-                    }
-                    break;
-
-                case Float:
-                    if (minValue != null) {
-                        PlainProperty<Float> myFloatProperty = new PlainProperty<>(this, myPropertyIdMin, browseNameMin, displayNameMin);
-                        myFloatProperty.setDataTypeId(Identifiers.Float);
-                        if ((minTypedValue != null) && (minTypedValue.getValue() != null)) {
-                            myFloatProperty.setValue(minTypedValue.getValue());
-                        }
-                        myFloatProperty.setDescription(new LocalizedText("", ""));
-                        range.addProperty(myFloatProperty);
-                    }
-
-                    if (maxValue != null) {
-                        PlainProperty<Float> myFloatProperty = new PlainProperty<>(this, myPropertyIdMax, browseNameMax, displayNameMax);
-                        myFloatProperty.setDataTypeId(Identifiers.Float);
-                        if ((maxTypedValue != null) && (maxTypedValue.getValue() != null)) {
-                            myFloatProperty.setValue(maxTypedValue.getValue());
-                        }
-                        myFloatProperty.setDescription(new LocalizedText("", ""));
-                        range.addProperty(myFloatProperty);
-                    }
-                    break;
-
-                //                case LocalizedText:
-                //                    if (minValue != null) {
-                //                        PlainProperty<LocalizedText> myLTProperty = new PlainProperty<>(this, myPropertyIdMin, browseNameMin, displayNameMin);
-                //                        myLTProperty.setDataTypeId(Identifiers.String);
-                //                        // TO DO integrate Range value
-                //                        //myLTProperty.setValue(((QNameValue)minVal).getValue().toString());
-                //                        myLTProperty.setDescription(new LocalizedText("", ""));
-                //                        range.addProperty(myLTProperty);
-                //                    }
-                //
-                //                    if (maxValue != null) {
-                //                        PlainProperty<LocalizedText> myLTProperty = new PlainProperty<>(this, myPropertyIdMax, browseNameMax, displayNameMax);
-                //                        myLTProperty.setDataTypeId(Identifiers.LocalizedText);
-                //                        // TO DO integrate Range value
-                //                        //myQNameProperty.setValue(((QNameValue)maxVal).getValue().toString());
-                //                        myLTProperty.setDescription(new LocalizedText("", ""));
-                //                        range.addProperty(myLTProperty);
-                //                    }
-                //                    break;
-                //
-                case String:
-                    if (minValue != null) {
-                        PlainProperty<String> myStringProperty = new PlainProperty<>(this, myPropertyIdMin, browseNameMin, displayNameMin);
-                        myStringProperty.setDataTypeId(Identifiers.String);
-                        if ((minTypedValue != null) && (minTypedValue.getValue() != null)) {
-                            myStringProperty.setValue(minTypedValue.getValue());
-                        }
-                        myStringProperty.setDescription(new LocalizedText("", ""));
-                        range.addProperty(myStringProperty);
-                    }
-
-                    if (maxValue != null) {
-                        PlainProperty<String> myStringProperty = new PlainProperty<>(this, myPropertyIdMax, browseNameMax, displayNameMax);
-                        myStringProperty.setDataTypeId(Identifiers.String);
-                        if ((maxTypedValue != null) && (maxTypedValue.getValue() != null)) {
-                            myStringProperty.setValue(maxTypedValue.getValue());
-                        }
-                        myStringProperty.setDescription(new LocalizedText("", ""));
-                        range.addProperty(myStringProperty);
-                    }
-                    break;
-
-                //                case UtcTime:
-                //                    if (minValue != null) {
-                //                        PlainProperty<DateTime> myTimeProperty = new PlainProperty<>(this, myPropertyIdMin, browseNameMin, displayNameMin);
-                //                        myTimeProperty.setDataTypeId(Identifiers.DateTime);
-                //                        // TO DO integrate Range value
-                //                        //myTimeProperty.setValue(new DateTime(((TimeValue)minVal).getValue().toGregorianCalendar()));
-                //                        myTimeProperty.setDescription(new LocalizedText("", ""));
-                //                        range.addProperty(myTimeProperty);
-                //                    }
-                //
-                //                    if (maxValue != null) {
-                //                        PlainProperty<DateTime> myTimeProperty = new PlainProperty<>(this, myPropertyIdMax, browseNameMax, displayNameMax);
-                //                        myTimeProperty.setDataTypeId(Identifiers.DateTime);
-                //                        // TO DO integrate Range value
-                //                        //myTimeProperty.setValue(new DateTime(((TimeValue)maxVal).getValue().toGregorianCalendar()));
-                //                        myTimeProperty.setDescription(new LocalizedText("", ""));
-                //                        range.addProperty(myTimeProperty);
-                //                    }
-                //                    break;
-                default:
-                    LOG.warn("setRangeValueAndType: Range {}: Unknown type: {}; use string as default", range.getBrowseName().getName(), valueType);
-                    if (minValue != null) {
-                        PlainProperty<String> myStringProperty = new PlainProperty<>(this, myPropertyIdMin, browseNameMin, displayNameMin);
-                        myStringProperty.setDataTypeId(Identifiers.String);
-                        myStringProperty.setValue(minValue);
-                        myStringProperty.setDescription(new LocalizedText("", ""));
-                        range.addProperty(myStringProperty);
-                    }
-
-                    if (maxValue != null) {
-                        PlainProperty<String> myStringProperty = new PlainProperty<>(this, myPropertyIdMax, browseNameMax, displayNameMax);
-                        myStringProperty.setDataTypeId(Identifiers.String);
-                        myStringProperty.setValue(maxValue);
-                        myStringProperty.setDescription(new LocalizedText("", ""));
-                        range.addProperty(myStringProperty);
-                    }
-                    break;
-            }
-        }
-        catch (Exception ex) {
-            LOG.error("setRangeValueAndType Exception", ex);
-        }
-    }
-
-
-    /**
-     * Adds an AAS Multi Language Property to the given node.
-     *
-     * @param node The desired UA node
-     * @param aasMultiLang The AAS Multi Language Property to add
-     * @param submodel The corresponding Submodel as parent object of the data element
-     * @param parentRef The AAS reference to the parent object
-     * @param ordered Specifies whether the multi language property should be added ordered (true) or unordered (false)
-     * @throws StatusException If the operation fails
-     */
-    private void addAasMultiLanguageProperty(UaNode node, MultiLanguageProperty aasMultiLang, Submodel submodel, Reference parentRef, boolean ordered)
-            throws StatusException {
-        try {
-            if ((node != null) && (aasMultiLang != null)) {
-                String name = aasMultiLang.getIdShort();
-                QualifiedName browseName = UaQualifiedName.from(opc.i4aas.ObjectTypeIds.AASMultiLanguagePropertyType.getNamespaceUri(), name).toQualifiedName(getNamespaceTable());
-                NodeId nid = getDefaultNodeId();
-                AASMultiLanguagePropertyType multiLangNode = createInstance(AASMultiLanguagePropertyType.class, nid, browseName, LocalizedText.english(name));
-                addSubmodelElementBaseData(multiLangNode, aasMultiLang);
-
-                List<LangString> values = aasMultiLang.getValues();
-                if (values != null) {
-                    if (multiLangNode.getValueNode() == null) {
-                        addMultiLanguageValueNode(multiLangNode, values.size());
-                    }
-
-                    multiLangNode.getValueNode().setValue(ValueConverter.getLocalizedTextFromLangStringSet(values));
-                }
-
-                if (aasMultiLang.getValueId() != null) {
-                    addAasReferenceAasNS(multiLangNode, aasMultiLang.getValueId(), AASMultiLanguagePropertyType.VALUE_ID);
-                }
-
-                Reference multiLangRef = AasUtils.toReference(parentRef, aasMultiLang);
-                submodelElementAasMap.put(multiLangNode.getValueNode().getNodeId(),
-                        new SubmodelElementData(aasMultiLang, submodel, SubmodelElementData.Type.MULTI_LANGUAGE_VALUE, multiLangRef));
-
-                submodelElementOpcUAMap.put(multiLangRef, multiLangNode);
-
-                if (ordered) {
-                    node.addReference(multiLangNode, Identifiers.HasOrderedComponent, false);
-                }
-                else {
-                    node.addComponent(multiLangNode);
-                }
-
-                referableMap.put(multiLangRef, new ObjectData(aasMultiLang, multiLangNode, submodel));
-            }
-        }
-        catch (Exception ex) {
-            LOG.error("addAasMultiLanguageProperty Exception", ex);
-            throw ex;
-        }
-    }
-
-
-    /**
-     * Adds the Value Node for the MultiLanguageProperty.
-     *
-     * @param node The desired MultiLanguageProperty Node
-     * @param arraySize The desired Array Size.
-     */
-    private void addMultiLanguageValueNode(UaNode node, int arraySize) {
-        try {
-            NodeId propId = new NodeId(getNamespaceIndex(), node.getNodeId().getValue().toString() + "." + AASMultiLanguagePropertyType.VALUE);
-            PlainProperty<LocalizedText[]> myLTProperty = new PlainProperty<>(this, propId,
-                    UaQualifiedName.from(opc.i4aas.ObjectTypeIds.AASMultiLanguagePropertyType.getNamespaceUri(), AASMultiLanguagePropertyType.VALUE)
-                            .toQualifiedName(getNamespaceTable()),
-                    LocalizedText.english(AASMultiLanguagePropertyType.VALUE));
-            myLTProperty.setDataTypeId(Identifiers.LocalizedText);
-            myLTProperty.setValueRank(ValueRanks.OneDimension);
-            myLTProperty.setArrayDimensions(new UnsignedInteger[] {
-                    UnsignedInteger.valueOf(arraySize)
-            });
-            node.addProperty(myLTProperty);
-            myLTProperty.setDescription(new LocalizedText("", ""));
-        }
-        catch (Exception ex) {
-            LOG.error("addMultiLanguageValueNode Exception", ex);
-            throw ex;
-        }
-    }
-
-
-    /**
-     * Adds an AAS Capability to the given node.
-     *
-     * @param node The desired UA node
-     * @param aasCapability The corresponding AAS Capability to add
-     * @param submodel The corresponding Submodel as parent object of the data element
-     * @param parentRef The AAS reference to the parent object
-     * @param ordered Specifies whether the capability should be added ordered (true) or unordered (false)
-     * @throws StatusException If the operation fails
-     */
-    private void addAasCapability(UaNode node, Capability aasCapability, Submodel submodel, Reference parentRef, boolean ordered)
-            throws StatusException {
-        try {
-            if ((node != null) && (aasCapability != null)) {
-                String name = aasCapability.getIdShort();
-                QualifiedName browseName = UaQualifiedName.from(opc.i4aas.ObjectTypeIds.AASCapabilityType.getNamespaceUri(), name).toQualifiedName(getNamespaceTable());
-                NodeId nid = getDefaultNodeId();
-                AASCapabilityType capabilityNode = createInstance(AASCapabilityType.class, nid, browseName, LocalizedText.english(name));
-                addSubmodelElementBaseData(capabilityNode, aasCapability);
-
-                if (ordered) {
-                    node.addReference(capabilityNode, Identifiers.HasOrderedComponent, false);
-                }
-                else {
-                    node.addComponent(capabilityNode);
-                }
-
-                Reference capabilityRef = AasUtils.toReference(parentRef, aasCapability);
-
-                referableMap.put(capabilityRef, new ObjectData(aasCapability, capabilityNode, submodel));
-            }
-        }
-        catch (Exception ex) {
-            LOG.error("addAasCapability Exception", ex);
-            throw ex;
-        }
-    }
-
-
-    /**
-     * Adds an AAS entity to the given node.
-     *
-     * @param node The desired UA node
-     * @param aasEntity The AAS entity to add
-     * @param submodel The corresponding Submodel
-     * @param parentRef The AAS reference to the parent object
-     * @param ordered Specifies whether the entity should be added ordered (true) or unordered (false)
-     * @throws StatusException If the operation fails
-     * @throws ServiceException If the operation fails
-     * @throws AddressSpaceException If the operation fails
-     * @throws ServiceResultException If the operation fails
-     */
-    private void addAasEntity(UaNode node, Entity aasEntity, Submodel submodel, Reference parentRef, boolean ordered)
-            throws StatusException, ServiceException, AddressSpaceException, ServiceResultException {
-        try {
-            if ((node != null) && (aasEntity != null)) {
-                String name = aasEntity.getIdShort();
-                QualifiedName browseName = UaQualifiedName.from(opc.i4aas.ObjectTypeIds.AASEntityType.getNamespaceUri(), name).toQualifiedName(getNamespaceTable());
-                NodeId nid = getDefaultNodeId();
-                AASEntityType entityNode = createInstance(AASEntityType.class, nid, browseName, LocalizedText.english(name));
-                addSubmodelElementBaseData(entityNode, aasEntity);
-
-                Reference entityRef = AasUtils.toReference(parentRef, aasEntity);
-
-                // EntityType
-                entityNode.setEntityType(ValueConverter.getAasEntityType(aasEntity.getEntityType()));
-
-                submodelElementAasMap.put(entityNode.getEntityTypeNode().getNodeId(),
-                        new SubmodelElementData(aasEntity, submodel, SubmodelElementData.Type.ENTITY_TYPE, entityRef));
-
-                // GlobalAssetId
-                if (aasEntity.getGlobalAssetId() != null) {
-                    if (entityNode.getGlobalAssetIdNode() == null) {
-                        addAasReferenceAasNS(entityNode, aasEntity.getGlobalAssetId(), AASEntityType.GLOBAL_ASSET_ID, false);
-                    }
-                    else {
-                        setAasReferenceData(aasEntity.getGlobalAssetId(), entityNode.getGlobalAssetIdNode(), false);
-                    }
-
-                    submodelElementAasMap.put(entityNode.getGlobalAssetIdNode().getKeysNode().getNodeId(),
-                            new SubmodelElementData(aasEntity, submodel, SubmodelElementData.Type.ENTITY_GLOBAL_ASSET_ID, entityRef));
-                }
-
-                // SpecificAssetIds
-                IdentifierKeyValuePair specificAssetId = aasEntity.getSpecificAssetId();
-                if (specificAssetId != null) {
-                    if (entityNode.getSpecificAssetIdNode() == null) {
-                        addIdentifierKeyValuePair(entityNode, specificAssetId, AASEntityType.SPECIFIC_ASSET_ID);
-                    }
-                    else {
-                        setIdentifierKeyValuePairData(entityNode.getSpecificAssetIdNode(), specificAssetId);
-                    }
-                }
-
-                // Statements
-                addSubmodelElements(entityNode.getStatementNode(), aasEntity.getStatements(), submodel, entityRef);
-
-                submodelElementOpcUAMap.put(entityRef, entityNode);
-
-                if (ordered) {
-                    node.addReference(entityNode, Identifiers.HasOrderedComponent, false);
-                }
-                else {
-                    node.addComponent(entityNode);
-                }
-
-                referableMap.put(entityRef, new ObjectData(aasEntity, entityNode, submodel));
-            }
-        }
-        catch (Exception ex) {
-            LOG.error("addAasEntity Exception", ex);
-            throw ex;
-        }
-    }
-
-
-    /**
-     * Adds an AAS Operation to the given node.
-     *
-     * @param node The desired UA node
-     * @param aasOperation The corresponding AAS operation to add
-     * @param submodel The corresponding Submodel as parent object of the data element
-     * @param parentRef The reference to the parent object
-     * @param ordered Specifies whether the operation should be added ordered (true) or unordered (false)
-     */
-    private void addAasOperation(UaNode node, Operation aasOperation, Submodel submodel, Reference parentRef, boolean ordered) {
-        try {
-            String name = aasOperation.getIdShort();
-            QualifiedName browseName = UaQualifiedName.from(opc.i4aas.ObjectTypeIds.AASOperationType.getNamespaceUri(), name).toQualifiedName(getNamespaceTable());
-            NodeId nid = getDefaultNodeId();
-            AASOperationType oper = createInstance(AASOperationType.class, nid, browseName, LocalizedText.english(name));
-            addSubmodelElementBaseData(oper, aasOperation);
-
-            Reference operRef = AasUtils.toReference(parentRef, aasOperation);
-
-            // for operations we put the corresponding operation object into the map
-            submodelElementAasMap.put(nid, new SubmodelElementData(aasOperation, submodel, SubmodelElementData.Type.OPERATION, operRef));
-            LOG.debug("addAasOperation: NodeId {}; Property: {}", nid, aasOperation);
-
-            // add method
-            NodeId myMethodId = new NodeId(getNamespaceIndex(), nid.getValue().toString() + "." + name);
-            PlainMethod method = new PlainMethod(this, myMethodId, name, Locale.ENGLISH);
-            Argument[] inputs = new Argument[aasOperation.getInputVariables().size()];
-            for (int i = 0; i < aasOperation.getInputVariables().size(); i++) {
-                OperationVariable v = aasOperation.getInputVariables().get(i);
-                inputs[i] = new Argument();
-                setOperationArgument(inputs[i], v);
-            }
-
-            method.setInputArguments(inputs);
-
-            Argument[] outputs = new Argument[aasOperation.getOutputVariables().size()];
-            for (int i = 0; i < aasOperation.getOutputVariables().size(); i++) {
-                OperationVariable v = aasOperation.getOutputVariables().get(i);
-                outputs[i] = new Argument();
-                setOperationArgument(outputs[i], v);
-            }
-
-            method.setOutputArguments(outputs);
-
-            MethodManagerUaNode m = (MethodManagerUaNode) this.getMethodManager();
-            m.addCallListener(aasMethodManagerListener);
-
-            method.setDescription(new LocalizedText("", ""));
-            oper.addComponent(method);
-
-            if (ordered) {
-                node.addReference(oper, Identifiers.HasOrderedComponent, false);
-            }
-            else {
-                node.addComponent(oper);
-            }
-
-            referableMap.put(operRef, new ObjectData(aasOperation, oper, submodel));
-        }
-        catch (Exception ex) {
-            LOG.error("addAasOperation Exception", ex);
-        }
-    }
-
-
-    /**
-     * Sets the arguments for the given Operation Variable.
-     *
-     * @param arg The UA argument
-     * @param var The corresponding Operation Variable
-     */
-    private void setOperationArgument(Argument arg, OperationVariable operVar) {
-        try {
-            if (operVar.getValue() instanceof Property) {
-                Property prop = (Property) operVar.getValue();
-                arg.setName(prop.getIdShort());
-                arg.setValueRank(ValueRanks.Scalar);
-                arg.setArrayDimensions(null);
-
-                // Description
-                addDescriptions(arg, prop.getDescriptions());
-
-                NodeId type = ValueConverter.convertValueTypeStringToNodeId(prop.getValueType());
-                if (type.isNullNodeId()) {
-                    LOG.warn("setOperationArgument: Property {}: Unknown type: {}", prop.getIdShort(), prop.getValueType());
-
-                    // Default type is String. That's what we receive from the AAS Service
-                    arg.setDataType(Identifiers.String);
-                }
-                else {
-                    arg.setDataType(type);
-                }
-            }
-            else {
-                LOG.warn("setOperationArgument: unknown Argument type");
-            }
-        }
-        catch (Exception ex) {
-            LOG.error("setOperationArgument Exception", ex);
-            throw ex;
-        }
-    }
-
-
-    /**
-     * Adds an AAS Event to the given node.
-     *
-     * @param node The desired UA node
-     * @param aasEvent The AAS Event to add
-     * @param submodel The corresponding Submodel as parent object of the data element
-     * @param parentRef The AAS reference to the parent object
-     * @param ordered Specifies whether the entity should be added ordered (true) or unordered (false)
-     * @throws StatusException If the operation fails
-     */
-    private void addAasEvent(UaNode node, Event aasEvent, Submodel submodel, Reference parentRef, boolean ordered)
-            throws StatusException {
-        try {
-            if ((node != null) && (aasEvent != null)) {
-                String name = aasEvent.getIdShort();
-                QualifiedName browseName = UaQualifiedName.from(opc.i4aas.ObjectTypeIds.AASEventType.getNamespaceUri(), name).toQualifiedName(getNamespaceTable());
-                NodeId nid = getDefaultNodeId();
-                AASEventType eventNode = createInstance(AASEventType.class, nid, browseName, LocalizedText.english(name));
-                addSubmodelElementBaseData(eventNode, aasEvent);
-
-                if (aasEvent instanceof BasicEvent) {
-                    setBasicEventData(eventNode, (BasicEvent) aasEvent);
-                }
-
-                Reference eventRef = AasUtils.toReference(parentRef, aasEvent);
-
-                if (ordered) {
-                    node.addReference(eventNode, Identifiers.HasOrderedComponent, false);
-                }
-                else {
-                    node.addComponent(eventNode);
-                }
-
-                referableMap.put(eventRef, new ObjectData(aasEvent, eventNode, submodel));
-            }
-        }
-        catch (Exception ex) {
-            LOG.error("addAasEvent Exception", ex);
-            throw ex;
-        }
-    }
-
-
-    /**
-     * Sets the Basic event data.
-     *
-     * @param eventNode The desired UA event node
-     * @param aasEvent The corresponding AAS BasicEvent
-     */
-    private void setBasicEventData(AASEventType eventNode, BasicEvent aasEvent) {
-        try {
-            if (aasEvent.getObserved() != null) {
-                LOG.warn("setBasicEventData: not implemented! Event: {}", eventNode.getBrowseName().getName());
-            }
-        }
-        catch (Exception ex) {
-            LOG.error("setBasicEventData Exception", ex);
-            throw ex;
-        }
-    }
-
-
-    /**
-     * Adds an AAS Relationship Element to the given node.
-     *
-     * @param node The desired UA node
-     * @param aasRelElem The corresponding AAS Relationship Element
-     * @param submodel The corresponding Submodel as parent object of the data element
-     * @param parentRef The AAS reference to the parent object
-     * @param ordered Specifies whether the entity should be added ordered (true) or unordered (false)
-     * @throws StatusException If the operation fails
-     */
-    private void addAasRelationshipElement(UaNode node, RelationshipElement aasRelElem, Submodel submodel, Reference parentRef, boolean ordered)
-            throws StatusException {
-        try {
-            if ((node != null) && (aasRelElem != null)) {
-                Reference relElemRef = AasUtils.toReference(parentRef, aasRelElem);
-
-                String name = aasRelElem.getIdShort();
-                AASRelationshipElementType relElemNode;
-                QualifiedName browseName = UaQualifiedName.from(opc.i4aas.ObjectTypeIds.AASRelationshipElementType.getNamespaceUri(), name).toQualifiedName(getNamespaceTable());
-                NodeId nid = getDefaultNodeId();
-                if (aasRelElem instanceof AnnotatedRelationshipElement) {
-                    relElemNode = createAnnotatedRelationshipElement((AnnotatedRelationshipElement) aasRelElem, submodel, relElemRef, nid);
-                }
-                else {
-                    relElemNode = createInstance(AASRelationshipElementType.class, nid, browseName, LocalizedText.english(name));
-                }
-
-                if (relElemNode != null) {
-                    addSubmodelElementBaseData(relElemNode, aasRelElem);
-
-                    setAasReferenceData(aasRelElem.getFirst(), relElemNode.getFirstNode(), false);
-                    setAasReferenceData(aasRelElem.getSecond(), relElemNode.getSecondNode(), false);
-
-                    submodelElementAasMap.put(relElemNode.getFirstNode().getKeysNode().getNodeId(),
-                            new SubmodelElementData(aasRelElem, submodel, SubmodelElementData.Type.RELATIONSHIP_ELEMENT_FIRST, relElemRef));
-                    submodelElementAasMap.put(relElemNode.getSecondNode().getKeysNode().getNodeId(),
-                            new SubmodelElementData(aasRelElem, submodel, SubmodelElementData.Type.RELATIONSHIP_ELEMENT_SECOND, relElemRef));
-
-                    submodelElementOpcUAMap.put(relElemRef, relElemNode);
-
-                    if (ordered) {
-                        node.addReference(relElemNode, Identifiers.HasOrderedComponent, false);
-                    }
-                    else {
-                        node.addComponent(relElemNode);
-                    }
-
-                    referableMap.put(relElemRef, new ObjectData(aasRelElem, relElemNode, submodel));
-                }
-            }
-        }
-        catch (Exception ex) {
-            LOG.error("addAasRelationshipElement Exception", ex);
-            throw ex;
-        }
-    }
-
-
-    /**
-     * Creates an Annotated Relationship Element.
-     *
-     * @param aasRelElem The AAS Annotated Relationship Element
-     * @param submodel The corresponding Submodel as parent object of the data element
-     * @param relElemRef The AAS reference to the AnnotatedRelationshipElement
-     * @param nodeId The desired NodeId for the node to be created
-     * @return The create UA Annotated Relationship Element
-     * @throws StatusException If the operation fails
-     */
-    private AASRelationshipElementType createAnnotatedRelationshipElement(AnnotatedRelationshipElement aasRelElem, Submodel submodel, Reference relElemRef, NodeId nodeId)
-            throws StatusException {
-        AASRelationshipElementType retval = null;
-
-        try {
-            AASAnnotatedRelationshipElementType relElemNode = createInstance(
-                    AASAnnotatedRelationshipElementType.class, nodeId, UaQualifiedName
-                            .from(opc.i4aas.ObjectTypeIds.AASAnnotatedRelationshipElementType.getNamespaceUri(), aasRelElem.getIdShort()).toQualifiedName(getNamespaceTable()),
-                    LocalizedText.english(aasRelElem.getIdShort()));
-
-            // Annotations 
-            for (DataElement de: aasRelElem.getAnnotations()) {
-                addAasDataElement(relElemNode.getAnnotationNode(), de, submodel, relElemRef, false);
-            }
-
-            retval = relElemNode;
-        }
-        catch (Exception ex) {
-            LOG.error("createAnnotatedRelationshipElement Exception", ex);
-            throw ex;
-        }
-
-        return retval;
-    }
-
-
-    /**
-     * Adds a SubmodelElementCollection to the given node.
-     *
-     * @param node The desired UA node
-     * @param aasColl The corresponding SubmodelElementCollection to add
-     * @param submodel The corresponding Submodel as parent object of the data element
-     * @param parentRef The AAS reference to the parent object
-     * @param ordered Specifies whether the entity should be added ordered (true) or unordered (false)
-     * @throws StatusException If the operation fails
-     * @throws ServiceException If the operation fails
-     * @throws AddressSpaceException If the operation fails
-     * @throws ServiceResultException If the operation fails
-     */
-    private void addAasSubmodelElementCollection(UaNode node, SubmodelElementCollection aasColl, Submodel submodel, Reference parentRef, boolean ordered)
-            throws StatusException, ServiceException, AddressSpaceException, ServiceResultException {
-        try {
-            if ((node != null) && (aasColl != null)) {
-                String name = aasColl.getIdShort();
-                QualifiedName browseName = UaQualifiedName.from(opc.i4aas.ObjectTypeIds.AASSubmodelElementCollectionType.getNamespaceUri(), name)
-                        .toQualifiedName(getNamespaceTable());
-                NodeId nid = getDefaultNodeId();
-                AASSubmodelElementCollectionType collNode;
-                if (aasColl.getOrdered()) {
-                    collNode = createAasOrderedSubmodelElementCollection(name, nid);
-                }
-                else {
-                    collNode = createInstance(AASSubmodelElementCollectionType.class, nid, browseName, LocalizedText.english(name));
-                }
-
-                addSubmodelElementBaseData(collNode, aasColl);
-
-                // AllowDuplicates
-                if (collNode.getAllowDuplicatesNode() == null) {
-                    NodeId myPropertyId = new NodeId(getNamespaceIndex(), collNode.getNodeId().getValue().toString() + "." + AASSubmodelElementCollectionType.ALLOW_DUPLICATES);
-                    PlainProperty<Boolean> myProperty = new PlainProperty<>(this, myPropertyId,
-                            UaQualifiedName.from(opc.i4aas.ObjectTypeIds.AASSubmodelElementCollectionType.getNamespaceUri(), AASSubmodelElementCollectionType.ALLOW_DUPLICATES)
-                                    .toQualifiedName(getNamespaceTable()),
-                            LocalizedText.english(AASSubmodelElementCollectionType.ALLOW_DUPLICATES));
-                    myProperty.setDataTypeId(Identifiers.Boolean);
-                    myProperty.setDescription(new LocalizedText("", ""));
-                    if (VALUES_READ_ONLY) {
-                        myProperty.setAccessLevel(AccessLevelType.CurrentRead);
-                    }
-                    collNode.addProperty(myProperty);
-                }
-
-                collNode.setAllowDuplicates(aasColl.getAllowDuplicates());
-
-                Reference collRef = AasUtils.toReference(parentRef, aasColl);
-
-                // SubmodelElements 
-                addSubmodelElements(collNode, aasColl.getValues(), submodel, collRef, aasColl.getOrdered());
-
-                if (ordered) {
-                    node.addReference(collNode, Identifiers.HasOrderedComponent, false);
-                }
-                else {
-                    node.addComponent(collNode);
-                }
-
-                referableMap.put(collRef, new ObjectData(aasColl, collNode, submodel));
-            }
-        }
-        catch (Exception ex) {
-            LOG.error("createAasSubmodelElementCollection Exception", ex);
-            throw ex;
-        }
-    }
-
-
-    /**
-     * Creates an AAS Ordered Submodel Element Collection.
-     *
-     * @param name The desired name
-     * @param nid The desired NodeId
-     * @return The created Ordered Submodel Element Collection object
-     */
-    private AASSubmodelElementCollectionType createAasOrderedSubmodelElementCollection(String name, NodeId nid) {
-        AASSubmodelElementCollectionType retval = null;
-
-        try {
-            AASOrderedSubmodelElementCollectionType orderedNode = createInstance(AASOrderedSubmodelElementCollectionType.class, nid,
-                    UaQualifiedName.from(opc.i4aas.ObjectTypeIds.AASOrderedSubmodelElementCollectionType.getNamespaceUri(), name).toQualifiedName(getNamespaceTable()),
-                    LocalizedText.english(name));
-
-            retval = orderedNode;
->>>>>>> 83ec57e5
         }
         catch (Exception ex) {
             LOG.error("addAssetAdministrationShells Exception", ex);
@@ -3784,16 +742,10 @@
 
 
     /**
-<<<<<<< HEAD
      * Adds a SubmodelElement to the submodelElementAasMap.
-     * 
+     *
      * @param nodeId The Nodeid of the desired SubmodelElement.
      * @param data The corresponding SubmodelElement data.
-=======
-     * Gets the next availabe default NodeId.
-     *
-     * @return The desired NodeId
->>>>>>> 83ec57e5
      */
     public void addSubmodelElementAasMap(NodeId nodeId, SubmodelElementData data) {
         submodelElementAasMap.put(nodeId, data);
