--- conflicted
+++ resolved
@@ -328,12 +328,8 @@
             running = true;
         }
         catch (Throwable ex) {
-<<<<<<< HEAD
-            logger.error("startup Exception", ex);
+            LOGGER.error("startup Exception", ex);
             throw ex;
-=======
-            LOGGER.error("startup Exception", ex);
->>>>>>> dab2d7e2
         }
     }
 
