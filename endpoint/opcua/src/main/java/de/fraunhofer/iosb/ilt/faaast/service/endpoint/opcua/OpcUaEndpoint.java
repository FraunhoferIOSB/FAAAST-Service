/*
 * Copyright (c) 2021 Fraunhofer IOSB, eine rechtlich nicht selbstaendige
 * Einrichtung der Fraunhofer-Gesellschaft zur Foerderung der angewandten
 * Forschung e.V.
 * Licensed under the Apache License, Version 2.0 (the "License");
 * you may not use this file except in compliance with the License.
 * You may obtain a copy of the License at
 * http://www.apache.org/licenses/LICENSE-2.0
 * Unless required by applicable law or agreed to in writing, software
 * distributed under the License is distributed on an "AS IS" BASIS,
 * WITHOUT WARRANTIES OR CONDITIONS OF ANY KIND, either express or implied.
 * See the License for the specific language governing permissions and
 * limitations under the License.
 */
package de.fraunhofer.iosb.ilt.faaast.service.endpoint.opcua;

import com.prosysopc.ua.StatusException;
import com.prosysopc.ua.stack.core.StatusCodes;
import de.fraunhofer.iosb.ilt.faaast.service.ServiceContext;
import de.fraunhofer.iosb.ilt.faaast.service.config.CoreConfig;
import de.fraunhofer.iosb.ilt.faaast.service.endpoint.Endpoint;
import de.fraunhofer.iosb.ilt.faaast.service.exception.EndpointException;
import de.fraunhofer.iosb.ilt.faaast.service.messagebus.MessageBus;
import de.fraunhofer.iosb.ilt.faaast.service.model.api.Response;
import de.fraunhofer.iosb.ilt.faaast.service.model.api.StatusCode;
import de.fraunhofer.iosb.ilt.faaast.service.model.api.operation.ExecutionState;
import de.fraunhofer.iosb.ilt.faaast.service.model.api.response.InvokeOperationSyncResponse;
import de.fraunhofer.iosb.ilt.faaast.service.model.request.InvokeOperationSyncRequest;
import de.fraunhofer.iosb.ilt.faaast.service.model.request.SetSubmodelElementValueByPathRequest;
import de.fraunhofer.iosb.ilt.faaast.service.model.value.ElementValueParser;
import de.fraunhofer.iosb.ilt.faaast.service.model.value.MultiLanguagePropertyValue;
import de.fraunhofer.iosb.ilt.faaast.service.model.value.mapper.ElementValueMapper;
import io.adminshell.aas.v3.model.AssetAdministrationShellEnvironment;
import io.adminshell.aas.v3.model.Key;
import io.adminshell.aas.v3.model.MultiLanguageProperty;
import io.adminshell.aas.v3.model.Operation;
import io.adminshell.aas.v3.model.OperationVariable;
import io.adminshell.aas.v3.model.Reference;
import io.adminshell.aas.v3.model.Submodel;
import io.adminshell.aas.v3.model.SubmodelElement;
import java.util.ArrayList;
import java.util.List;
import org.slf4j.Logger;
import org.slf4j.LoggerFactory;


/**
 * Class for the OPC UA endpoint
 */
public class OpcUaEndpoint implements Endpoint<OpcUaEndpointConfig> {

    private static final Logger LOGGER = LoggerFactory.getLogger(OpcUaEndpoint.class);
    private static final String CALL_OPERATION_ERROR_TXT = "callOperation: Operation {} error executing operation: {}";

    private ServiceContext service;
    private AssetAdministrationShellEnvironment aasEnvironment;
    private MessageBus<?> messageBus;
    private OpcUaEndpointConfig currentConfig;
    private Server server;
    private int requestCounter;

    /**
     * Creates a new instance of OpcUaEndpoint
     */
    public OpcUaEndpoint() {
        aasEnvironment = null;
        messageBus = null;
        currentConfig = null;
        server = null;
    }


    /**
     * Gets the MessageBus
     *
     * @return The MessageBus
     */
    public MessageBus<?> getMessageBus() {
        return messageBus;
    }


    @Override
    public void init(CoreConfig core, OpcUaEndpointConfig config, ServiceContext context) {
        currentConfig = config;
        service = context;
        messageBus = service.getMessageBus();
        if (messageBus == null) {
            throw new IllegalArgumentException("MessageBus is null");
        }
    }


    @Override
    public void start() throws EndpointException {
        if (server != null && server.isRunning()) {
            LOGGER.info("OPC UA Endpoint already started");
            return;
        }
        if (currentConfig == null) {
            throw new IllegalStateException("OPC UA Endpoint cannot be started because no configuration is available");
        }

        aasEnvironment = service.getAASEnvironment();
        if (aasEnvironment == null) {
            throw new IllegalArgumentException("AASEnvironment is null");
        }

        try {
            server = new Server(currentConfig.getTcpPort(), aasEnvironment, this);
            server.startup();
            LOGGER.info("server started");
        }
        catch (Exception e) {
            LOGGER.error("Error starting OPC UA Server", e);
            throw new EndpointException("OPC UA server could not be started", e);
        }
    }


    @Override
    public void stop() {
        if (currentConfig == null) {
            throw new IllegalStateException("OPC UA Endpoint cannot be stopped because no configuration is available");
        }

        try {
            if (server != null) {
                LOGGER.info("stop server. Currently running: {}", server.isRunning());
                server.shutdown(currentConfig.getSecondsTillShutdown());
            }
        }
        catch (Exception e) {
            LOGGER.error("Error stopping OPC UA Server", e);
        }
    }


    @Override
    public OpcUaEndpointConfig asConfig() {
        return currentConfig;
    }


    /**
     * Writes the Value of the given SubmodelElement into the service.
     *
     * @param element The desired SubmodelElement including the new value
     * @param submodel The corresponding submodel
     * @param refElement The reference to the SubmodelElement
     * @return True if the write succeeded, false otherwise
     */
    public boolean writeValue(SubmodelElement element, Submodel submodel, Reference refElement) {
        boolean retval = false;
        if (element == null) {
            throw new IllegalArgumentException("element == null");
        }
        else if (submodel == null) {
            throw new IllegalArgumentException("submodel == null");
        }

        try {
            SetSubmodelElementValueByPathRequest request = new SetSubmodelElementValueByPathRequest();

            List<Key> path = new ArrayList<>();
            path.addAll(refElement.getKeys());

            request.setSubmodelId(submodel.getIdentification());
            request.setPath(path);
            request.setValueParser(ElementValueParser.DEFAULT);
            if (element instanceof MultiLanguageProperty) {
                MultiLanguageProperty mlp = (MultiLanguageProperty) element;
                if ((mlp.getValues() != null) && (mlp.getValues().size() > 1)) {
                    for (int i = 0; i < mlp.getValues().size(); i++) {
                        LOGGER.trace("writeValue: MLP {}: {}", i, mlp.getValues().get(i).getValue());
                    }
                }
            }

            request.setRawValue(ElementValueMapper.toValue(element));

            if (request.getRawValue() instanceof MultiLanguagePropertyValue) {
                MultiLanguagePropertyValue mlpv = (MultiLanguagePropertyValue) request.getRawValue();
                if ((mlpv.getLangStringSet() != null) && (mlpv.getLangStringSet().size() > 1)) {
                    for (int i = 0; i < mlpv.getLangStringSet().size(); i++) {
                        LOGGER.trace("writeValue: MLPV {}: {}", i, mlpv.getLangStringSet().toArray()[i]);
                    }
                }
            }

            Response response = service.execute(request);
            LOGGER.debug("writeValue: Submodel {}; Element {}; Status: {}", submodel.getIdentification().getIdentifier(), element.getIdShort(), response.getStatusCode());
            if (response.getStatusCode().isSuccess()) {
                retval = true;
            }
        }
        catch (Exception e) {
            LOGGER.error("writeValue error", e);
        }

        return retval;
    }


    /**
     * Calls the desired operation in the service.
     *
     * @param operation The desired operation
     * @param inputVariables The input arguments
     * @param submodel The corresponding submodel
     * @param refElement The reference to the SubmodelElement
     * @return The OutputArguments The output arguments returned from the operation call
     * @throws StatusException If the operation fails
     */
    public List<OperationVariable> callOperation(Operation operation, List<OperationVariable> inputVariables, Submodel submodel, Reference refElement) throws StatusException {
        List<OperationVariable> outputArguments;
        try {
            InvokeOperationSyncRequest request = new InvokeOperationSyncRequest();

            List<Key> path = new ArrayList<>();
            path.addAll(refElement.getKeys());

            request.setSubmodelId(submodel.getIdentification());
            request.setPath(path);
            request.setInputArguments(inputVariables);

            requestCounter++;
            request.setRequestId(Integer.toString(requestCounter));

            // execute method
            InvokeOperationSyncResponse response = (InvokeOperationSyncResponse) service.execute(request);
<<<<<<< HEAD
            if (response.getStatusCode().isSuccess()) {
                LOGGER.debug("callOperation: Operation {} executed successfully", operation.getIdShort());
=======
            if (isSuccess(response.getStatusCode())) {
                if (response.getPayload().getExecutionState() == ExecutionState.COMPLETED) {
                    LOGGER.info("callOperation: Operation {} executed successfully", operation.getIdShort());
                }
                else {
                    LOGGER.warn(CALL_OPERATION_ERROR_TXT, operation.getIdShort(), response.getPayload().getExecutionState());
                    throw new StatusException(StatusCodes.Bad_UnexpectedError);
                }
>>>>>>> a818e45d
            }
            else if (response.getStatusCode() == StatusCode.CLIENT_METHOD_NOT_ALLOWED) {
                LOGGER.warn(CALL_OPERATION_ERROR_TXT, operation.getIdShort(), response.getStatusCode());
                throw new StatusException(StatusCodes.Bad_NotExecutable);
            }
            else {
                LOGGER.warn(CALL_OPERATION_ERROR_TXT, operation.getIdShort(), response.getStatusCode());
                throw new StatusException(StatusCodes.Bad_UnexpectedError);
            }

            outputArguments = response.getPayload().getOutputArguments();
        }
        catch (Exception e) {
            LOGGER.error("callOperation error", e);
            throw e;
        }

        return outputArguments;
    }
}<|MERGE_RESOLUTION|>--- conflicted
+++ resolved
@@ -229,11 +229,7 @@
 
             // execute method
             InvokeOperationSyncResponse response = (InvokeOperationSyncResponse) service.execute(request);
-<<<<<<< HEAD
             if (response.getStatusCode().isSuccess()) {
-                LOGGER.debug("callOperation: Operation {} executed successfully", operation.getIdShort());
-=======
-            if (isSuccess(response.getStatusCode())) {
                 if (response.getPayload().getExecutionState() == ExecutionState.COMPLETED) {
                     LOGGER.info("callOperation: Operation {} executed successfully", operation.getIdShort());
                 }
@@ -241,7 +237,6 @@
                     LOGGER.warn(CALL_OPERATION_ERROR_TXT, operation.getIdShort(), response.getPayload().getExecutionState());
                     throw new StatusException(StatusCodes.Bad_UnexpectedError);
                 }
->>>>>>> a818e45d
             }
             else if (response.getStatusCode() == StatusCode.CLIENT_METHOD_NOT_ALLOWED) {
                 LOGGER.warn(CALL_OPERATION_ERROR_TXT, operation.getIdShort(), response.getStatusCode());
