/*
 * Copyright (c) 2021 Fraunhofer IOSB, eine rechtlich nicht selbstaendige
 * Einrichtung der Fraunhofer-Gesellschaft zur Foerderung der angewandten
 * Forschung e.V.
 * Licensed under the Apache License, Version 2.0 (the "License");
 * you may not use this file except in compliance with the License.
 * You may obtain a copy of the License at
 * http://www.apache.org/licenses/LICENSE-2.0
 * Unless required by applicable law or agreed to in writing, software
 * distributed under the License is distributed on an "AS IS" BASIS,
 * WITHOUT WARRANTIES OR CONDITIONS OF ANY KIND, either express or implied.
 * See the License for the specific language governing permissions and
 * limitations under the License.
 */
package de.fraunhofer.iosb.ilt.faaast.service.assetconnection.opcua;

import static org.awaitility.Awaitility.await;
import static org.mockito.Mockito.doReturn;
import static org.mockito.Mockito.mock;

import de.fraunhofer.iosb.ilt.faaast.service.ServiceContext;
import de.fraunhofer.iosb.ilt.faaast.service.assetconnection.AssetConnection;
import de.fraunhofer.iosb.ilt.faaast.service.assetconnection.AssetConnectionException;
import de.fraunhofer.iosb.ilt.faaast.service.assetconnection.NewDataListener;
import de.fraunhofer.iosb.ilt.faaast.service.assetconnection.opcua.provider.config.ArgumentMapping;
import de.fraunhofer.iosb.ilt.faaast.service.assetconnection.opcua.provider.config.OpcUaOperationProviderConfig;
import de.fraunhofer.iosb.ilt.faaast.service.assetconnection.opcua.provider.config.OpcUaSubscriptionProviderConfig;
import de.fraunhofer.iosb.ilt.faaast.service.assetconnection.opcua.provider.config.OpcUaValueProviderConfig;
import de.fraunhofer.iosb.ilt.faaast.service.assetconnection.opcua.security.CertificateData;
import de.fraunhofer.iosb.ilt.faaast.service.assetconnection.opcua.security.CertificateInformation;
import de.fraunhofer.iosb.ilt.faaast.service.assetconnection.opcua.server.EmbeddedOpcUaServer;
import de.fraunhofer.iosb.ilt.faaast.service.assetconnection.opcua.server.EmbeddedOpcUaServerConfig;
import de.fraunhofer.iosb.ilt.faaast.service.assetconnection.opcua.server.EndpointSecurityConfiguration;
import de.fraunhofer.iosb.ilt.faaast.service.assetconnection.opcua.server.Protocol;
import de.fraunhofer.iosb.ilt.faaast.service.assetconnection.opcua.util.KeystoreHelper;
import de.fraunhofer.iosb.ilt.faaast.service.assetconnection.opcua.util.OpcUaConstants;
import de.fraunhofer.iosb.ilt.faaast.service.assetconnection.opcua.util.OpcUaHelper;
import de.fraunhofer.iosb.ilt.faaast.service.assetconnection.opcua.util.SecurityPathHelper;
import de.fraunhofer.iosb.ilt.faaast.service.config.CoreConfig;
import de.fraunhofer.iosb.ilt.faaast.service.exception.ConfigurationException;
import de.fraunhofer.iosb.ilt.faaast.service.exception.ConfigurationInitializationException;
import de.fraunhofer.iosb.ilt.faaast.service.model.value.DataElementValue;
import de.fraunhofer.iosb.ilt.faaast.service.model.value.PropertyValue;
import de.fraunhofer.iosb.ilt.faaast.service.model.value.mapper.ElementValueMapper;
import de.fraunhofer.iosb.ilt.faaast.service.model.value.primitive.Datatype;
import de.fraunhofer.iosb.ilt.faaast.service.model.value.primitive.DateTimeValue;
import de.fraunhofer.iosb.ilt.faaast.service.model.value.primitive.ValueFormatException;
import de.fraunhofer.iosb.ilt.faaast.service.typing.ElementValueTypeInfo;
import de.fraunhofer.iosb.ilt.faaast.service.typing.TypeInfo;
import de.fraunhofer.iosb.ilt.faaast.service.util.LambdaExceptionHelper;
import io.adminshell.aas.v3.dataformat.core.util.AasUtils;
import io.adminshell.aas.v3.model.OperationVariable;
import io.adminshell.aas.v3.model.Property;
import io.adminshell.aas.v3.model.Reference;
import io.adminshell.aas.v3.model.impl.DefaultOperationVariable;
import io.adminshell.aas.v3.model.impl.DefaultProperty;
import java.io.File;
import java.io.IOException;
import java.lang.management.ManagementFactory;
import java.net.URISyntaxException;
import java.nio.file.Files;
import java.nio.file.Path;
import java.nio.file.Paths;
import java.nio.file.StandardCopyOption;
import java.security.GeneralSecurityException;
import java.security.cert.X509Certificate;
import java.time.ZoneId;
import java.time.ZonedDateTime;
import java.util.ArrayList;
import java.util.Comparator;
import java.util.List;
import java.util.Map;
import java.util.Objects;
import java.util.concurrent.CountDownLatch;
import java.util.concurrent.ExecutionException;
import java.util.concurrent.TimeUnit;
import java.util.concurrent.atomic.AtomicReference;
<<<<<<< HEAD
import java.util.function.Consumer;
=======
>>>>>>> bdddfe70
import org.eclipse.milo.opcua.sdk.client.OpcUaClient;
import org.eclipse.milo.opcua.stack.core.UaException;
import org.eclipse.milo.opcua.stack.core.transport.TransportProfile;
import org.eclipse.milo.opcua.stack.core.types.builtin.DataValue;
<<<<<<< HEAD
import org.eclipse.milo.opcua.stack.core.types.enumerated.UserTokenType;
=======
import org.eclipse.milo.opcua.stack.core.types.builtin.StatusCode;
>>>>>>> bdddfe70
import org.junit.Assert;
import org.junit.Ignore;
import org.junit.Test;


public class OpcUaAssetConnectionTest {

    private static final long WAITTIME_MS = 100000;
    private final long DEFAULT_TIMEOUT = 1000;
    public static final String SERVER_APPLICATION_CERTIFICATE_FILE = "server-application.p12";
    public static final String SERVER_APPLICATION_CERTIFICATE_PASSWORD = "";

    public static final String CLIENT_APPLICATION_CERTIFICATE_FILE = "client-application.p12";
    public static final String CLIENT_APPLICATION_CERTIFICATE_PASSWORD = "";
    public static final String CLIENT_AUTHENTICATION_CERTIFICATE_FILE = "client-authentication.p12";
    public static final String CLIENT_AUTHENTICATION_CERTIFICATE_PASSWORD = "";

    private static boolean isDebugging() {
        return ManagementFactory.getRuntimeMXBean().getInputArguments().toString().indexOf("-agentlib:jdwp") > 0;
    }


    private static long getWaitTime() {
        return WAITTIME_MS * (isDebugging() ? 1000 : 1);
    }


    @Test
    public void testConnectNoSecurity() throws Exception {
        EmbeddedOpcUaServer server = startServer(
                EmbeddedOpcUaServerConfig.builder()
                        .endpointSecurityConfiguration(EndpointSecurityConfiguration.NONE_NONE_TCP)
                        .endpointSecurityConfiguration(EndpointSecurityConfiguration.NONE_NONE_HTTPS)
                        .build());
        try {
            assertConnect(server,
                    OpcUaAssetConnectionConfig.builder()
                            .transportProfile(TransportProfile.TCP_UASC_UABINARY)
                            .build());
            assertConnect(server,
                    OpcUaAssetConnectionConfig.builder()
                            .transportProfile(TransportProfile.HTTPS_UABINARY)
                            .build());
        }
        finally {
            server.shutdown();
        }
    }


    @Test
    public void testConnectNoSecurityUsernamePassword() throws Exception {
        final String username = "username-test";
        final String password = "password-test";
        EmbeddedOpcUaServer server = startServer(
                EmbeddedOpcUaServerConfig.builder()
                        .endpointSecurityConfiguration(EndpointSecurityConfiguration.NONE_NONE_TCP)
                        .endpointSecurityConfiguration(EndpointSecurityConfiguration.NONE_NONE_HTTPS)
                        .applicationCertificate(loadServerApplicationCertificate())
                        .allowedCredential(username, password)
                        .build());
        try {
            assertConnectSecureUsernamePassword(server, EndpointSecurityConfiguration.NONE_NONE_TCP, username, password);
            assertConnectSecureUsernamePassword(server, EndpointSecurityConfiguration.NONE_NONE_HTTPS, username, password);
        }
        finally {
            server.shutdown();
        }
    }


    @Test
    public void testConnectNoSecurityInvalidUsernamePassword() throws Exception {
        final String usernameServer = "username-test";
        final String passwordServer = "password-test";
        final String usernameClient = "foo";
        final String passwordClient = "bar";
        EmbeddedOpcUaServer server = startServer(
                EmbeddedOpcUaServerConfig.builder()
                        .endpointSecurityConfiguration(EndpointSecurityConfiguration.NONE_NONE_TCP)
                        .endpointSecurityConfiguration(EndpointSecurityConfiguration.NONE_NONE_HTTPS)
                        .applicationCertificate(loadServerApplicationCertificate())
                        .allowedCredential(usernameServer, passwordServer)
                        .build());
        try {
            Assert.assertThrows(ConfigurationInitializationException.class,
                    () -> assertConnectSecureUsernamePassword(server, EndpointSecurityConfiguration.NONE_NONE_TCP, usernameClient, passwordClient));
            Assert.assertThrows(ConfigurationInitializationException.class,
                    () -> assertConnectSecureUsernamePassword(server, EndpointSecurityConfiguration.NONE_NONE_HTTPS, usernameClient, passwordClient));
        }
        finally {
            server.shutdown();
        }
    }


    @Test
    public void testConnectBasic256Sha256Anonymous() throws Exception {
        List<EndpointSecurityConfiguration> configurations = EndpointSecurityConfiguration.POLICY_BASIC256SHA256;
        EmbeddedOpcUaServer server = startServer(
                EmbeddedOpcUaServerConfig.builder()
                        .endpointSecurityConfigurations(configurations)
                        .applicationCertificate(loadServerApplicationCertificate())
                        .build());
        try {
            configurations.forEach(
                    LambdaExceptionHelper.rethrowConsumer(
                            x -> assertConnectSecure(
                                    server,
                                    x,
                                    OpcUaAssetConnectionConfig.builder().build(),
                                    null)));
        }
        finally {
            server.shutdown();
        }
    }


    @Test
    public void testConnectAes128Anonymous() throws Exception {
        List<EndpointSecurityConfiguration> configurations = EndpointSecurityConfiguration.POLICY_AES128_SHA256_RSAOAEP;
        EmbeddedOpcUaServer server = startServer(
                EmbeddedOpcUaServerConfig.builder()
                        .endpointSecurityConfigurations(configurations)
                        .applicationCertificate(loadServerApplicationCertificate())
                        .build());
        try {
            configurations.forEach(
                    LambdaExceptionHelper.rethrowConsumer(
                            x -> assertConnectSecure(
                                    server,
                                    x,
                                    OpcUaAssetConnectionConfig.builder().build(),
                                    null)));
        }
        finally {
            server.shutdown();
        }
    }


    @Test
    public void testConnectAes256Anonymous() throws Exception {
        List<EndpointSecurityConfiguration> configurations = EndpointSecurityConfiguration.POLICY_AES256_SHA256_RSAPSS;
        EmbeddedOpcUaServer server = startServer(
                EmbeddedOpcUaServerConfig.builder()
                        .endpointSecurityConfigurations(configurations)
                        .applicationCertificate(loadServerApplicationCertificate())
                        .build());
        try {
            configurations.forEach(
                    LambdaExceptionHelper.rethrowConsumer(
                            x -> assertConnectSecure(
                                    server,
                                    x,
                                    OpcUaAssetConnectionConfig.builder().build(),
                                    null)));
        }
        finally {
            server.shutdown();
        }
    }


    @Test
    public void testConnectCertificate() throws Exception {
        EmbeddedOpcUaServer server = startServer(
                EmbeddedOpcUaServerConfig.builder()
                        .endpointSecurityConfiguration(EndpointSecurityConfiguration.NONE_NONE_TCP)
                        .endpointSecurityConfiguration(EndpointSecurityConfiguration.NONE_NONE_HTTPS)
                        .applicationCertificate(loadServerApplicationCertificate())
                        .build());
        try {
            assertConnectSecureCertificate(server, EndpointSecurityConfiguration.NONE_NONE_TCP);
            assertConnectSecureCertificate(server, EndpointSecurityConfiguration.NONE_NONE_HTTPS);
        }
        finally {
            server.shutdown();
        }
    }


    private void assertConnectSecureUsernamePassword(
                                                     EmbeddedOpcUaServer server,
                                                     EndpointSecurityConfiguration securityConfiguration,
                                                     String username,
                                                     String password)
            throws ValueFormatException, ConfigurationInitializationException, AssetConnectionException, IOException, GeneralSecurityException {
        assertConnectSecure(
                server,
                securityConfiguration,
                OpcUaAssetConnectionConfig.builder()
                        .userTokenType(UserTokenType.UserName)
                        .username(username)
                        .password(password)
                        .build(),
                null);
    }


    private void assertConnectSecureCertificate(
                                                EmbeddedOpcUaServer server,
                                                EndpointSecurityConfiguration securityConfiguration)
            throws ValueFormatException, ConfigurationInitializationException, AssetConnectionException, IOException, GeneralSecurityException {
        List<X509Certificate> clientCertificate = new ArrayList<>();
        try {
            assertConnectSecure(server,
                    securityConfiguration,
                    OpcUaAssetConnectionConfig.builder().build(),
                    LambdaExceptionHelper.rethrowConsumer(x -> {
                        X509Certificate certificate = OpcUaHelper.loadAuthenticationCertificate(
                                x.getSecurityBaseDir(),
                                new File(CLIENT_AUTHENTICATION_CERTIFICATE_FILE),
                                CLIENT_AUTHENTICATION_CERTIFICATE_PASSWORD)
                                .getCertificate();
                        server.allowClient(certificate);
                        clientCertificate.add(certificate);
                        x.setUserTokenType(UserTokenType.Certificate);
                        x.setAuthenticationCertificateFile(new File(CLIENT_AUTHENTICATION_CERTIFICATE_FILE));
                        x.setAuthenticationCertificatePassword(CLIENT_AUTHENTICATION_CERTIFICATE_PASSWORD);
                    }));
        }
        finally {
            if (!clientCertificate.isEmpty()) {
                server.disallowClient(clientCertificate.get(0));
            }
        }
    }


    private void assertConnectSecure(
                                     EmbeddedOpcUaServer server,
                                     EndpointSecurityConfiguration securityConfiguration,
                                     OpcUaAssetConnectionConfig config,
                                     Consumer<OpcUaAssetConnectionConfig> beforeConnect)
            throws ValueFormatException, ConfigurationInitializationException, AssetConnectionException, IOException, GeneralSecurityException {

        Path clientBaseSecurityDir = Paths.get(Files.createTempDirectory("client").toString(), "client");
        try {
            Files.createDirectories(clientBaseSecurityDir);
            Files.copy(
                    Thread.currentThread().getContextClassLoader().getResourceAsStream(CLIENT_APPLICATION_CERTIFICATE_FILE),
                    clientBaseSecurityDir.resolve(CLIENT_APPLICATION_CERTIFICATE_FILE),
                    StandardCopyOption.REPLACE_EXISTING);
            Files.copy(
                    Thread.currentThread().getContextClassLoader().getResourceAsStream(CLIENT_AUTHENTICATION_CERTIFICATE_FILE),
                    clientBaseSecurityDir.resolve(CLIENT_AUTHENTICATION_CERTIFICATE_FILE),
                    StandardCopyOption.REPLACE_EXISTING);
            exchangeCertificates(server, clientBaseSecurityDir);
            OpcUaAssetConnectionConfig actualConfig = OpcUaAssetConnectionConfig.builder()
                    .of(config)
                    .securityBaseDir(clientBaseSecurityDir)
                    .applicationCertificateFile(clientBaseSecurityDir.resolve(CLIENT_APPLICATION_CERTIFICATE_FILE).toFile())
                    .applicationCertificatePassword(CLIENT_APPLICATION_CERTIFICATE_PASSWORD)
                    .securityMode(securityConfiguration.getSecurityMode())
                    .securityPolicy(securityConfiguration.getPolicy())
                    .transportProfile(EmbeddedOpcUaServer.getTransportProfile(securityConfiguration.getProtocol()))
                    .host(server.getEndpoint(securityConfiguration.getProtocol()))
                    .build();
            if (Objects.nonNull(beforeConnect)) {
                beforeConnect.accept(actualConfig);
            }
            assertConnect(server, actualConfig);
        }
        finally {
            removeDir(clientBaseSecurityDir);
        }
    }


    private static void removeDir(Path dir) {
        try {
            Files.walk(dir)
                    .sorted(Comparator.reverseOrder())
                    .map(Path::toFile)
                    .forEach(File::delete);
        }
        catch (IOException ex) {
            // ignore
        }
    }


    private void assertConnect(EmbeddedOpcUaServer server, OpcUaAssetConnectionConfig config)
            throws ValueFormatException, ConfigurationInitializationException, AssetConnectionException {
        String nodeId = "ns=2;s=HelloWorld/ScalarTypes/Double";
        PropertyValue expected = PropertyValue.of(Datatype.DOUBLE, "3.3");
        Reference reference = AasUtils.parseReference("(Property)[ID_SHORT]Temperature");
        ServiceContext serviceContext = mock(ServiceContext.class);
        doReturn(ElementValueTypeInfo.builder()
                .type(expected.getClass())
                .datatype(expected.getValue().getDataType())
                .build())
                        .when(serviceContext)
                        .getTypeInfo(reference);
        OpcUaAssetConnection connection = new OpcUaAssetConnection(
                CoreConfig.builder().build(),
                OpcUaAssetConnectionConfig.builder()
                        .of(config)
                        .valueProvider(reference,
                                OpcUaValueProviderConfig.builder()
                                        .nodeId(nodeId)
                                        .build())
                        .host(server.getEndpoint(config.getTransportProfile()))
                        .build(),
                serviceContext);
        connection.getValueProviders().get(reference).setValue(expected);
        DataElementValue actual = connection.getValueProviders().get(reference).getValue();
        connection.close();
        Assert.assertEquals(expected, actual);
    }


    @Test
    public void testSubscriptionProviderWithScalarValues()
            throws AssetConnectionException, InterruptedException, ValueFormatException, ExecutionException, UaException, ConfigurationInitializationException, Exception {
        EmbeddedOpcUaServer server = startDefaultServer();
        assertSubscribe(server, "ns=2;s=HelloWorld/ScalarTypes/Double", PropertyValue.of(Datatype.DOUBLE, "0.1"), null);
        server.shutdown();
    }


    private static EmbeddedOpcUaServer startDefaultServer() throws Exception {
        return startServer(EmbeddedOpcUaServerConfig.builder()
                .endpointSecurityConfiguration(EndpointSecurityConfiguration.NONE_NONE_TCP)
                .build());
    }


    private static EmbeddedOpcUaServer startServer(EmbeddedOpcUaServerConfig config) throws Exception {
        EmbeddedOpcUaServer result = new EmbeddedOpcUaServer(config);
        result.startup();
        return result;
    }


    private static CertificateData loadServerApplicationCertificate() throws IOException, GeneralSecurityException {
        return KeystoreHelper.load(
                Thread.currentThread().getContextClassLoader().getResourceAsStream(SERVER_APPLICATION_CERTIFICATE_FILE),
                SERVER_APPLICATION_CERTIFICATE_PASSWORD);
    }


    @Test
    public void testSubscriptionProviderWithArrayValues()
            throws AssetConnectionException, InterruptedException, ValueFormatException, ExecutionException, UaException, ConfigurationInitializationException, Exception {
        EmbeddedOpcUaServer server = startDefaultServer();
        assertSubscribe(server, "ns=2;s=HelloWorld/MatrixTypes/DoubleArray", PropertyValue.of(Datatype.DOUBLE, "5.3"), "[3][2]");
        server.shutdown();
    }


    private void setOpcUaValue(OpcUaAssetConnectionConfig config, String nodeId, Object value) throws Exception {
        OpcUaClient client = OpcUaHelper.connect(config);
        client.connect().get();
        StatusCode statusCode = OpcUaHelper.writeValue(client, nodeId, value);
        Assert.assertTrue(statusCode.isGood());
        client.disconnect().get();
    }


    @Test
<<<<<<< HEAD
    public void testReconnect()
            throws AssetConnectionException, InterruptedException, ValueFormatException, ExecutionException, UaException, ConfigurationInitializationException, Exception {
        EmbeddedOpcUaServer server = startDefaultServer();
        var serverConfig = server.getConfig();
        Thread.sleep(5000);
=======
    public void testReconnect() throws Exception {
        int assetTcpPort = findFreePort();
        int assetHttpsPort = findFreePort();
        double initialValue = 1.0;
        double updatedValue = 2.2;
        String assetEndpoint = "opc.tcp://localhost:" + assetTcpPort + "/milo";
>>>>>>> bdddfe70
        String nodeId = "ns=2;s=HelloWorld/ScalarTypes/Double";
        PropertyValue expectedInitial = PropertyValue.of(Datatype.DOUBLE, Double.toString(initialValue));
        PropertyValue expectedUpdated = PropertyValue.of(Datatype.DOUBLE, Double.toString(updatedValue));
        Reference reference = AasUtils.parseReference("(Property)[ID_SHORT]Temperature");
        ServiceContext serviceContext = mock(ServiceContext.class);
        TypeInfo infoExample = ElementValueTypeInfo.builder()
                .type(PropertyValue.class)
                .datatype(Datatype.DOUBLE)
                .build();
        doReturn(infoExample).when(serviceContext).getTypeInfo(reference);
        OpcUaAssetConnectionConfig config = OpcUaAssetConnectionConfig.builder()
<<<<<<< HEAD
                .host(server.getEndpoint(Protocol.TCP))
=======
                .host(assetEndpoint)
>>>>>>> bdddfe70
                .subscriptionProvider(reference, OpcUaSubscriptionProviderConfig.builder()
                        .nodeId(nodeId)
                        .build())
                .build();
        // start asset
        EmbeddedOpcUaServer asset = new EmbeddedOpcUaServer(AnonymousIdentityValidator.INSTANCE, assetTcpPort, assetHttpsPort);
        asset.startup().get();
        // set asset value to initial value
        setOpcUaValue(config, nodeId, initialValue);
        // start asset connection & wait for initial value
        OpcUaAssetConnection connection = config.newInstance(CoreConfig.DEFAULT, serviceContext);
        connection.connect();
        final AtomicReference<DataElementValue> initialResponse = new AtomicReference<>();
        CountDownLatch conditionOriginalValue = new CountDownLatch(1);
        NewDataListener initialListener = (DataElementValue data) -> {
            initialResponse.set(data);
            conditionOriginalValue.countDown();
        };
        connection.getSubscriptionProviders().get(reference).addNewDataListener(initialListener);
        Assert.assertTrue(String.format("test failed because there was no response within defined time (%d %s)", getWaitTime(), TimeUnit.MILLISECONDS),
                conditionOriginalValue.await(getWaitTime(), TimeUnit.MILLISECONDS));
<<<<<<< HEAD
        Assert.assertEquals(
                PropertyValue.of(expected.getValue().getDataType(), originalValue.getValue().getValue().toString()),
                originalValueResponse.get());
        // second value should be new value
        final AtomicReference<DataElementValue> newValueResponse = new AtomicReference<>();
        CountDownLatch conditionNewValue = new CountDownLatch(1);
        connection.getSubscriptionProviders().get(reference).addNewDataListener((DataElementValue data) -> {
            newValueResponse.set(data);
            conditionNewValue.countDown();
        });
        server.shutdown();
        await().atMost(5, TimeUnit.SECONDS)
                .until(() -> !connection.isConnected());
        server = new EmbeddedOpcUaServer(serverConfig);
        server.startup();
        connection.getValueProviders().get(reference).setValue(expected);
        Assert.assertTrue(String.format("test failed because there was no response within defined time (%d %s)", getWaitTime(), TimeUnit.MILLISECONDS),
                conditionNewValue.await(getWaitTime(), TimeUnit.MILLISECONDS));
        Assert.assertEquals(expected, newValueResponse.get());
        server.shutdown();
=======
        Assert.assertEquals(expectedInitial, initialResponse.get());
        connection.getSubscriptionProviders().get(reference).removeNewDataListener(initialListener);
        // stop asset
        asset.shutdown().get();
        await().atMost(30, TimeUnit.SECONDS)
                .until(() -> !connection.isConnected());
        // restart asset
        asset = new EmbeddedOpcUaServer(AnonymousIdentityValidator.INSTANCE, assetTcpPort, assetHttpsPort);
        asset.startup().get();
        await().atMost(30, TimeUnit.SECONDS)
                .until(() -> connection.isConnected());
        // set value on asset to updated value
        setOpcUaValue(config, nodeId, updatedValue);
        // wait for updated value from asset connection
        final AtomicReference<DataElementValue> updatedResponse = new AtomicReference<>();
        CountDownLatch conditionUpdated = new CountDownLatch(1);
        NewDataListener updatedListener = (DataElementValue data) -> {
            updatedResponse.set(data);
            conditionUpdated.countDown();
        };
        connection.getSubscriptionProviders().get(reference).addNewDataListener(updatedListener);
        Assert.assertTrue(String.format("test failed because there was no response within defined time (%d %s)", getWaitTime(), TimeUnit.MILLISECONDS),
                conditionUpdated.await(getWaitTime(), TimeUnit.MILLISECONDS));
        Assert.assertEquals(expectedUpdated, updatedResponse.get());
        asset.shutdown().get();
    }


    private void awaitConnection(AssetConnection connection) {
        await().atMost(30, TimeUnit.SECONDS)
                .with()
                .pollInterval(1, TimeUnit.SECONDS)
                .until(() -> {
                    try {
                        connection.connect();
                    }
                    catch (AssetConnectionException e) {
                        // do nothing
                    }
                    return connection.isConnected();
                });
>>>>>>> bdddfe70
    }


    private void assertSubscribe(
                                 EmbeddedOpcUaServer server,
                                 String nodeId,
                                 PropertyValue expected,
                                 String elementIndex)
            throws AssetConnectionException, InterruptedException, ExecutionException, UaException, ConfigurationInitializationException, Exception {
        Reference reference = AasUtils.parseReference("(Property)[ID_SHORT]Temperature");
        long interval = 1000;
        ServiceContext serviceContext = mock(ServiceContext.class);
        TypeInfo infoExample = ElementValueTypeInfo.builder()
                .type(PropertyValue.class)
                .datatype(expected.getValue().getDataType())
                .build();
        doReturn(infoExample).when(serviceContext).getTypeInfo(reference);

        OpcUaAssetConnectionConfig config = OpcUaAssetConnectionConfig.builder()
                .host(server.getEndpoint(Protocol.TCP))
                .subscriptionProvider(reference, OpcUaSubscriptionProviderConfig.builder()
                        .nodeId(nodeId)
                        .interval(interval)
                        .arrayIndex(elementIndex)
                        .build())
                .valueProvider(reference,
                        OpcUaValueProviderConfig.builder()
                                .nodeId(nodeId)
                                .arrayIndex(elementIndex)
                                .build())
                .build();
        OpcUaAssetConnection connection = config.newInstance(
                CoreConfig.builder()
                        .build(),
                serviceContext);
        awaitConnection(connection);
        // first value should always be the current value
        OpcUaClient client = OpcUaHelper.connect(config);
        DataValue originalValue = OpcUaHelper.readValue(client, nodeId);
        client.disconnect().get();
        final AtomicReference<DataElementValue> originalValueResponse = new AtomicReference<>();
        CountDownLatch conditionOriginalValue = new CountDownLatch(1);
        connection.getSubscriptionProviders().get(reference).addNewDataListener((DataElementValue data) -> {
            originalValueResponse.set(data);
            conditionOriginalValue.countDown();
        });
        Assert.assertTrue(String.format("test failed because there was no response within defined time (%d %s)", getWaitTime(), TimeUnit.MILLISECONDS),
                conditionOriginalValue.await(getWaitTime(), TimeUnit.MILLISECONDS));
        if ((elementIndex == null) || elementIndex.equals("")) {
            Assert.assertEquals(
                    PropertyValue.of(expected.getValue().getDataType(), originalValue.getValue().getValue().toString()),
                    originalValueResponse.get());
        }
        // second value should be new value
        final AtomicReference<DataElementValue> newValueResponse = new AtomicReference<>();
        CountDownLatch conditionNewValue = new CountDownLatch(1);
        connection.getSubscriptionProviders().get(reference).addNewDataListener((DataElementValue data) -> {
            newValueResponse.set(data);
            conditionNewValue.countDown();
        });
        connection.getValueProviders().get(reference).setValue(expected);
        Assert.assertTrue(String.format("test failed because there was no response within defined time (%d %s)", getWaitTime(), TimeUnit.MILLISECONDS),
                conditionNewValue.await(getWaitTime(), TimeUnit.MILLISECONDS));
        Assert.assertEquals(expected, newValueResponse.get());
    }


<<<<<<< HEAD
    private void assertWriteReadValue(
                                      EmbeddedOpcUaServer server,
                                      String nodeId,
                                      PropertyValue expected,
                                      String arrayIndex)
            throws AssetConnectionException, InterruptedException, ConfigurationInitializationException {
=======
    private void assertWriteReadValue(String nodeId, PropertyValue expected, String arrayIndex)
            throws AssetConnectionException, InterruptedException, ConfigurationInitializationException, ConfigurationException {
>>>>>>> bdddfe70
        Reference reference = AasUtils.parseReference("(Property)[ID_SHORT]Temperature");
        ServiceContext serviceContext = mock(ServiceContext.class);
        doReturn(ElementValueTypeInfo.builder()
                .type(expected.getClass())
                .datatype(expected.getValue().getDataType())
                .build())
                        .when(serviceContext)
                        .getTypeInfo(reference);
<<<<<<< HEAD
        OpcUaAssetConnection connection = new OpcUaAssetConnection(
                CoreConfig.builder()
                        .build(),
                OpcUaAssetConnectionConfig.builder()
                        .valueProvider(reference,
                                OpcUaValueProviderConfig.builder()
                                        .nodeId(nodeId)
                                        .arrayIndex(arrayIndex)
                                        .build())
                        .host(server.getEndpoint(Protocol.TCP))
                        .build(),
                serviceContext);
=======
        OpcUaAssetConnectionConfig config = OpcUaAssetConnectionConfig.builder()
                .valueProvider(reference,
                        OpcUaValueProviderConfig.builder()
                                .nodeId(nodeId)
                                .arrayIndex(arrayIndex)
                                .build())
                .host(serverUrl)
                .build();
        OpcUaAssetConnection connection = config.newInstance(CoreConfig.DEFAULT, serviceContext);
        awaitConnection(connection);
>>>>>>> bdddfe70
        connection.getValueProviders().get(reference).setValue(expected);
        DataElementValue actual = connection.getValueProviders().get(reference).getValue();
        connection.disconnect();
        Assert.assertEquals(expected, actual);
    }


    @Test
<<<<<<< HEAD
    public void testValueProviderWithScalarValues() throws Exception {
        EmbeddedOpcUaServer server = startDefaultServer();
        assertWriteReadValue(server, "ns=2;s=HelloWorld/ScalarTypes/Double", PropertyValue.of(Datatype.DOUBLE, "3.3"), null);
        assertWriteReadValue(server, "ns=2;s=HelloWorld/ScalarTypes/String", PropertyValue.of(Datatype.STRING, "hello world!"), null);
        assertWriteReadValue(server, "ns=2;s=HelloWorld/ScalarTypes/Integer", PropertyValue.of(Datatype.INTEGER, "42"), null);
        assertWriteReadValue(server, "ns=2;s=HelloWorld/ScalarTypes/Boolean", PropertyValue.of(Datatype.BOOLEAN, "true"), null);
        assertWriteReadValue(server, "ns=2;s=HelloWorld/ScalarTypes/DateTime",
=======
    public void testValueProviderWithScalarValues()
            throws AssetConnectionException, InterruptedException, ValueFormatException, ConfigurationInitializationException, ConfigurationException {
        assertWriteReadValue("ns=2;s=HelloWorld/ScalarTypes/Double", PropertyValue.of(Datatype.DOUBLE, "3.3"), null);
        assertWriteReadValue("ns=2;s=HelloWorld/ScalarTypes/String", PropertyValue.of(Datatype.STRING, "hello world!"), null);
        assertWriteReadValue("ns=2;s=HelloWorld/ScalarTypes/Integer", PropertyValue.of(Datatype.INTEGER, "42"), null);
        assertWriteReadValue("ns=2;s=HelloWorld/ScalarTypes/Boolean", PropertyValue.of(Datatype.BOOLEAN, "true"), null);
        assertWriteReadValue("ns=2;s=HelloWorld/ScalarTypes/DateTime",
>>>>>>> bdddfe70
                PropertyValue.of(Datatype.DATE_TIME, ZonedDateTime.of(2022, 11, 28, 14, 12, 35, 0, ZoneId.of(DateTimeValue.DEFAULT_TIMEZONE)).toString()), null);
        server.shutdown();
    }


    @Test
<<<<<<< HEAD
    public void testValueProviderWithArrayValues() throws Exception {
        EmbeddedOpcUaServer server = startDefaultServer();
        assertWriteReadValue(server, "ns=2;s=HelloWorld/ArrayTypes/Int32Array", PropertyValue.of(Datatype.INT, "78"), "[2]");
        assertWriteReadValue(server, "ns=2;s=HelloWorld/ArrayTypes/FloatArray", PropertyValue.of(Datatype.FLOAT, "24.5"), "[1]");
        assertWriteReadValue(server, "ns=2;s=HelloWorld/ArrayTypes/StringArray", PropertyValue.of(Datatype.STRING, "new test value"), "[3]");
        assertWriteReadValue(server, "ns=2;s=HelloWorld/MatrixTypes/DoubleArray", PropertyValue.of(Datatype.DOUBLE, "789.5"), "[2][4]");
        assertWriteReadValue(server, "ns=2;s=HelloWorld/MatrixTypes/BooleanArray", PropertyValue.of(Datatype.BOOLEAN, "true"), "[1][0]");
        server.shutdown();
=======
    public void testValueProviderWithArrayValues()
            throws AssetConnectionException, InterruptedException, ValueFormatException, ConfigurationInitializationException, ConfigurationException {
        assertWriteReadValue("ns=2;s=HelloWorld/ArrayTypes/Int32Array", PropertyValue.of(Datatype.INT, "78"), "[2]");
        assertWriteReadValue("ns=2;s=HelloWorld/ArrayTypes/FloatArray", PropertyValue.of(Datatype.FLOAT, "24.5"), "[1]");
        assertWriteReadValue("ns=2;s=HelloWorld/ArrayTypes/StringArray", PropertyValue.of(Datatype.STRING, "new test value"), "[3]");
        assertWriteReadValue("ns=2;s=HelloWorld/MatrixTypes/DoubleArray", PropertyValue.of(Datatype.DOUBLE, "789.5"), "[2][4]");
        assertWriteReadValue("ns=2;s=HelloWorld/MatrixTypes/BooleanArray", PropertyValue.of(Datatype.BOOLEAN, "true"), "[1][0]");
>>>>>>> bdddfe70
    }


    private void assertInvokeOperation(
                                       EmbeddedOpcUaServer server,
                                       String nodeId,
                                       boolean sync,
                                       Map<String, PropertyValue> input,
                                       Map<String, PropertyValue> inoutput,
                                       Map<String, PropertyValue> expectedInoutput,
                                       Map<String, PropertyValue> expectedOutput)
<<<<<<< HEAD
            throws AssetConnectionException, InterruptedException, ConfigurationInitializationException {
        assertInvokeOperation(server, nodeId, sync, input, inoutput, expectedInoutput, expectedOutput, null, null);
=======
            throws AssetConnectionException, InterruptedException, ConfigurationInitializationException, ConfigurationException {
        assertInvokeOperation(nodeId, sync, input, inoutput, expectedInoutput, expectedOutput, null, null);
>>>>>>> bdddfe70
    }


    private void assertInvokeOperation(
                                       EmbeddedOpcUaServer server,
                                       String nodeId,
                                       boolean sync,
                                       Map<String, PropertyValue> input,
                                       Map<String, PropertyValue> inoutput,
                                       Map<String, PropertyValue> expectedInoutput,
                                       Map<String, PropertyValue> expectedOutput,
                                       List<ArgumentMapping> inputMapping,
                                       List<ArgumentMapping> outputMapping)
            throws AssetConnectionException, InterruptedException, ConfigurationInitializationException, ConfigurationException {
        Reference reference = AasUtils.parseReference("(Property)[ID_SHORT]Temperature");
        OpcUaAssetConnectionConfig config = OpcUaAssetConnectionConfig.builder()
                .host(server.getEndpoint(Protocol.TCP))
                .operationProvider(reference,
                        OpcUaOperationProviderConfig.builder()
                                .nodeId(nodeId)
                                .inputArgumentMappings(inputMapping)
                                .outputArgumentMappings(outputMapping)
                                .build())
                .build();
        OperationVariable[] inputVariables = input == null
                ? new OperationVariable[0]
                : input.entrySet().stream().map(x -> {
                    Property property = new DefaultProperty.Builder()
                            .idShort(x.getKey())
                            .build();
                    ElementValueMapper.setValue(property, x.getValue());
                    return new DefaultOperationVariable.Builder()
                            .value(property)
                            .build();
                }).toArray(OperationVariable[]::new);
        OperationVariable[] inoutputVariables = inoutput == null
                ? new OperationVariable[0]
                : inoutput.entrySet().stream().map(x -> {
                    Property property = new DefaultProperty.Builder()
                            .idShort(x.getKey())
                            .build();
                    ElementValueMapper.setValue(property, x.getValue());
                    return new DefaultOperationVariable.Builder()
                            .value(property)
                            .build();
                }).toArray(OperationVariable[]::new);
        OperationVariable[] expectedInOut = expectedInoutput == null
                ? new OperationVariable[0]
                : expectedInoutput.entrySet().stream().map(x -> {
                    Property property = new DefaultProperty.Builder()
                            .idShort(x.getKey())
                            .build();
                    ElementValueMapper.setValue(property, x.getValue());
                    return new DefaultOperationVariable.Builder()
                            .value(property)
                            .build();
                }).toArray(OperationVariable[]::new);
        OperationVariable[] expectedOut = expectedOutput == null
                ? new OperationVariable[0]
                : expectedOutput.entrySet().stream().map(x -> {
                    Property property = new DefaultProperty.Builder()
                            .idShort(x.getKey())
                            .build();
                    ElementValueMapper.setValue(property, x.getValue());
                    return new DefaultOperationVariable.Builder()
                            .value(property)
                            .build();
                }).toArray(OperationVariable[]::new);
        ServiceContext serviceContext = mock(ServiceContext.class);
        doReturn(expectedOut)
                .when(serviceContext)
                .getOperationOutputVariables(reference);
        OpcUaAssetConnection connection = config.newInstance(CoreConfig.DEFAULT, serviceContext);
        awaitConnection(connection);
        OperationVariable[] actual;
        if (sync) {
            actual = connection.getOperationProviders().get(reference).invoke(inputVariables, inoutputVariables);
        }
        else {
            final AtomicReference<OperationVariable[]> operationResult = new AtomicReference<>();
            final AtomicReference<OperationVariable[]> operationInout = new AtomicReference<>();
            CountDownLatch condition = new CountDownLatch(1);
            connection.getOperationProviders().get(reference).invokeAsync(inputVariables, inoutputVariables, (res, inout) -> {
                operationResult.set(res);
                operationInout.set(inout);
                condition.countDown();
            });
            condition.await(DEFAULT_TIMEOUT, TimeUnit.MILLISECONDS);
            actual = operationResult.get();
            inoutputVariables = operationInout.get();
        }
        connection.disconnect();
        Assert.assertArrayEquals(expectedOut, actual);
        Assert.assertArrayEquals(expectedInOut, inoutputVariables);
    }


    @Test
<<<<<<< HEAD
    public void testOperationProvider() throws Exception {
        EmbeddedOpcUaServer server = startDefaultServer();
=======
    public void testOperationProvider() throws AssetConnectionException, InterruptedException, ValueFormatException, ConfigurationInitializationException, ConfigurationException {
>>>>>>> bdddfe70
        String nodeIdSqrt = "ns=2;s=HelloWorld/sqrt(x)";
        assertInvokeOperation(server,
                nodeIdSqrt,
                true,
                Map.of("x", PropertyValue.of(Datatype.DOUBLE, "9.0")),
                null,
                null,
                Map.of("x_sqrt", PropertyValue.of(Datatype.DOUBLE, "3.0")));
        assertInvokeOperation(server,
                nodeIdSqrt,
                false,
                Map.of("x", PropertyValue.of(Datatype.DOUBLE, "9.0")),
                null,
                null,
                Map.of("x_sqrt", PropertyValue.of(Datatype.DOUBLE, "3.0")));
        assertInvokeOperation(server,
                nodeIdSqrt,
                true,
                null,
                Map.of("x", PropertyValue.of(Datatype.DOUBLE, "4.0"),
                        "x_sqrt", PropertyValue.of(Datatype.DOUBLE, "4.0")),
                Map.of("x", PropertyValue.of(Datatype.DOUBLE, "4.0"),
                        "x_sqrt", PropertyValue.of(Datatype.DOUBLE, "2.0")),
                Map.of("x_sqrt", PropertyValue.of(Datatype.DOUBLE, "2.0")));
        assertInvokeOperation(server,
                nodeIdSqrt,
                false,
                null,
                Map.of("x", PropertyValue.of(Datatype.DOUBLE, "4.0"),
                        "x_sqrt", PropertyValue.of(Datatype.DOUBLE, "4.0")),
                Map.of("x", PropertyValue.of(Datatype.DOUBLE, "4.0"),
                        "x_sqrt", PropertyValue.of(Datatype.DOUBLE, "2.0")),
                Map.of("x_sqrt", PropertyValue.of(Datatype.DOUBLE, "2.0")));
        server.shutdown();
    }


    @Test
<<<<<<< HEAD
    public void testOperationProviderMapping() throws Exception {
        EmbeddedOpcUaServer server = startDefaultServer();
=======
    public void testOperationProviderMapping()
            throws AssetConnectionException, InterruptedException, ValueFormatException, ConfigurationInitializationException, ConfigurationException {
>>>>>>> bdddfe70
        String nodeIdSqrt = "ns=2;s=HelloWorld/sqrt(x)";
        assertInvokeOperation(server,
                nodeIdSqrt,
                true,
                Map.of("x_aas", PropertyValue.of(Datatype.DOUBLE, "4.0")),
                null,
                null,
                Map.of("x_sqrt", PropertyValue.of(Datatype.DOUBLE, "2.0")),
                List.of(ArgumentMapping.builder()
                        .idShort("x_aas")
                        .argumentName("x")
                        .build()),
                null);
        assertInvokeOperation(server,
                nodeIdSqrt,
                false,
                Map.of("x", PropertyValue.of(Datatype.DOUBLE, "4.0")),
                null,
                null,
                Map.of("x_sqrt_aas", PropertyValue.of(Datatype.DOUBLE, "2.0")),
                null,
                List.of(ArgumentMapping.builder()
                        .idShort("x_sqrt_aas")
                        .argumentName("x_sqrt")
                        .build()));
        assertInvokeOperation(server,
                nodeIdSqrt,
                true,
                null,
                Map.of("x_aas", PropertyValue.of(Datatype.DOUBLE, "4.0"),
                        "x_sqrt_aas", PropertyValue.of(Datatype.DOUBLE, "4.0")),
                Map.of("x_aas", PropertyValue.of(Datatype.DOUBLE, "4.0"),
                        "x_sqrt_aas", PropertyValue.of(Datatype.DOUBLE, "2.0")),
                Map.of("x_sqrt_aas", PropertyValue.of(Datatype.DOUBLE, "2.0")),
                List.of(ArgumentMapping.builder()
                        .idShort("x_aas")
                        .argumentName("x")
                        .build()),
                List.of(ArgumentMapping.builder()
                        .idShort("x_sqrt_aas")
                        .argumentName("x_sqrt")
                        .build()));
        assertInvokeOperation(server,
                nodeIdSqrt,
                false,
                null,
                Map.of("x_aas", PropertyValue.of(Datatype.DOUBLE, "4.0"),
                        "x_sqrt_aas", PropertyValue.of(Datatype.DOUBLE, "4.0")),
                Map.of("x_aas", PropertyValue.of(Datatype.DOUBLE, "4.0"),
                        "x_sqrt_aas", PropertyValue.of(Datatype.DOUBLE, "2.0")),
                Map.of("x_sqrt_aas", PropertyValue.of(Datatype.DOUBLE, "2.0")),
                List.of(ArgumentMapping.builder()
                        .idShort("x_aas")
                        .argumentName("x")
                        .build()),
                List.of(ArgumentMapping.builder()
                        .idShort("x_sqrt_aas")
                        .argumentName("x_sqrt")
                        .build()));
        server.shutdown();
    }


    private void exchangeCertificates(EmbeddedOpcUaServer server, Path clientSecurityBaseDir) throws IOException, GeneralSecurityException {
        // copy server certificate to client
        Files.createDirectories(SecurityPathHelper.trustedAllowed(clientSecurityBaseDir));
        Files.write(
                SecurityPathHelper.trustedAllowed(clientSecurityBaseDir).resolve("server.cer"),
                server.getConfig().getApplicationCertificate()
                        .getCertificate()
                        .getEncoded());

        // copy client certificate to server
        Files.createDirectories(SecurityPathHelper.trustedAllowed(server.getConfig().getSecurityBaseDir()));
        Files.write(
                SecurityPathHelper.trustedAllowed(server.getConfig().getSecurityBaseDir()).resolve("client.cer"),
                KeystoreHelper
                        .loadOrDefault(
                                Thread.currentThread().getContextClassLoader().getResourceAsStream(CLIENT_APPLICATION_CERTIFICATE_FILE),
                                CLIENT_APPLICATION_CERTIFICATE_PASSWORD,
                                CertificateInformation.builder().build())
                        .getCertificate()
                        .getEncoded());
    }


    @Test
    @Ignore("Helper method for generating resources")
    public void generateServerCertificateStoreForTesting() throws IOException, GeneralSecurityException, URISyntaxException {
        generateCertificateStoreForTesting(EmbeddedOpcUaServer.DEFAULT_APPLICATION_CERTIFICATE_FILE,
                OpcUaConstants.DEFAULT_APPLICATION_CERTIFICATE_INFO,
                EmbeddedOpcUaServer.DEFAULT_APPLICATION_CERTIFICATE_PASSWORD);
    }


    @Test
    @Ignore("Helper method for generating resources")
    public void generateClientApplicationCertificateStoreForTesting() throws IOException, GeneralSecurityException, URISyntaxException {
        generateCertificateStoreForTesting(
                CLIENT_APPLICATION_CERTIFICATE_FILE,
                OpcUaConstants.DEFAULT_APPLICATION_CERTIFICATE_INFO,
                CLIENT_APPLICATION_CERTIFICATE_PASSWORD);
    }


    @Test
    @Ignore("Helper method for generating resources")
    public void generateClientAuthenticationCertificateStoreForTesting() throws IOException, GeneralSecurityException, URISyntaxException {
        generateCertificateStoreForTesting(
                CLIENT_AUTHENTICATION_CERTIFICATE_FILE,
                OpcUaConstants.DEFAULT_APPLICATION_CERTIFICATE_INFO,
                CLIENT_AUTHENTICATION_CERTIFICATE_PASSWORD);
    }


    private void generateCertificateStoreForTesting(String filename, CertificateInformation certificateInformation, String password)
            throws IOException, GeneralSecurityException, URISyntaxException {
        File file = Path.of(Thread.currentThread().getContextClassLoader().getResource("").toURI())
                .resolve("../../src/test/resources/")
                .resolve(filename)
                .toFile();
        KeystoreHelper.save(
                file,
                KeystoreHelper.generateSelfSigned(certificateInformation),
                password);
        Assert.assertTrue(file.exists());
    }

}<|MERGE_RESOLUTION|>--- conflicted
+++ resolved
@@ -21,7 +21,6 @@
 import de.fraunhofer.iosb.ilt.faaast.service.ServiceContext;
 import de.fraunhofer.iosb.ilt.faaast.service.assetconnection.AssetConnection;
 import de.fraunhofer.iosb.ilt.faaast.service.assetconnection.AssetConnectionException;
-import de.fraunhofer.iosb.ilt.faaast.service.assetconnection.NewDataListener;
 import de.fraunhofer.iosb.ilt.faaast.service.assetconnection.opcua.provider.config.ArgumentMapping;
 import de.fraunhofer.iosb.ilt.faaast.service.assetconnection.opcua.provider.config.OpcUaOperationProviderConfig;
 import de.fraunhofer.iosb.ilt.faaast.service.assetconnection.opcua.provider.config.OpcUaSubscriptionProviderConfig;
@@ -75,19 +74,13 @@
 import java.util.concurrent.ExecutionException;
 import java.util.concurrent.TimeUnit;
 import java.util.concurrent.atomic.AtomicReference;
-<<<<<<< HEAD
 import java.util.function.Consumer;
-=======
->>>>>>> bdddfe70
 import org.eclipse.milo.opcua.sdk.client.OpcUaClient;
 import org.eclipse.milo.opcua.stack.core.UaException;
 import org.eclipse.milo.opcua.stack.core.transport.TransportProfile;
 import org.eclipse.milo.opcua.stack.core.types.builtin.DataValue;
-<<<<<<< HEAD
+import org.eclipse.milo.opcua.stack.core.types.builtin.StatusCode;
 import org.eclipse.milo.opcua.stack.core.types.enumerated.UserTokenType;
-=======
-import org.eclipse.milo.opcua.stack.core.types.builtin.StatusCode;
->>>>>>> bdddfe70
 import org.junit.Assert;
 import org.junit.Ignore;
 import org.junit.Test;
@@ -173,9 +166,9 @@
                         .allowedCredential(usernameServer, passwordServer)
                         .build());
         try {
-            Assert.assertThrows(ConfigurationInitializationException.class,
+            Assert.assertThrows(IllegalArgumentException.class,
                     () -> assertConnectSecureUsernamePassword(server, EndpointSecurityConfiguration.NONE_NONE_TCP, usernameClient, passwordClient));
-            Assert.assertThrows(ConfigurationInitializationException.class,
+            Assert.assertThrows(IllegalArgumentException.class,
                     () -> assertConnectSecureUsernamePassword(server, EndpointSecurityConfiguration.NONE_NONE_HTTPS, usernameClient, passwordClient));
         }
         finally {
@@ -187,6 +180,7 @@
     @Test
     public void testConnectBasic256Sha256Anonymous() throws Exception {
         List<EndpointSecurityConfiguration> configurations = EndpointSecurityConfiguration.POLICY_BASIC256SHA256;
+        //List<EndpointSecurityConfiguration> configurations = List.of(EndpointSecurityConfiguration.BASIC256_SIGN_ENCRYPT_TCP);
         EmbeddedOpcUaServer server = startServer(
                 EmbeddedOpcUaServerConfig.builder()
                         .endpointSecurityConfigurations(configurations)
@@ -233,6 +227,7 @@
     @Test
     public void testConnectAes256Anonymous() throws Exception {
         List<EndpointSecurityConfiguration> configurations = EndpointSecurityConfiguration.POLICY_AES256_SHA256_RSAPSS;
+        //List<EndpointSecurityConfiguration> configurations = List.of(EndpointSecurityConfiguration.AES256_SHA256_RSAPSS_SIGN_ENCRYPT_TCP);
         EmbeddedOpcUaServer server = startServer(
                 EmbeddedOpcUaServerConfig.builder()
                         .endpointSecurityConfigurations(configurations)
@@ -276,7 +271,7 @@
                                                      EndpointSecurityConfiguration securityConfiguration,
                                                      String username,
                                                      String password)
-            throws ValueFormatException, ConfigurationInitializationException, AssetConnectionException, IOException, GeneralSecurityException {
+            throws ValueFormatException, AssetConnectionException, IOException, GeneralSecurityException, ConfigurationException {
         assertConnectSecure(
                 server,
                 securityConfiguration,
@@ -292,7 +287,7 @@
     private void assertConnectSecureCertificate(
                                                 EmbeddedOpcUaServer server,
                                                 EndpointSecurityConfiguration securityConfiguration)
-            throws ValueFormatException, ConfigurationInitializationException, AssetConnectionException, IOException, GeneralSecurityException {
+            throws ValueFormatException, ConfigurationInitializationException, AssetConnectionException, IOException, GeneralSecurityException, ConfigurationException {
         List<X509Certificate> clientCertificate = new ArrayList<>();
         try {
             assertConnectSecure(server,
@@ -324,7 +319,7 @@
                                      EndpointSecurityConfiguration securityConfiguration,
                                      OpcUaAssetConnectionConfig config,
                                      Consumer<OpcUaAssetConnectionConfig> beforeConnect)
-            throws ValueFormatException, ConfigurationInitializationException, AssetConnectionException, IOException, GeneralSecurityException {
+            throws ValueFormatException, AssetConnectionException, IOException, GeneralSecurityException, ConfigurationException {
 
         Path clientBaseSecurityDir = Paths.get(Files.createTempDirectory("client").toString(), "client");
         try {
@@ -373,7 +368,7 @@
 
 
     private void assertConnect(EmbeddedOpcUaServer server, OpcUaAssetConnectionConfig config)
-            throws ValueFormatException, ConfigurationInitializationException, AssetConnectionException {
+            throws ValueFormatException, AssetConnectionException, ConfigurationException {
         String nodeId = "ns=2;s=HelloWorld/ScalarTypes/Double";
         PropertyValue expected = PropertyValue.of(Datatype.DOUBLE, "3.3");
         Reference reference = AasUtils.parseReference("(Property)[ID_SHORT]Temperature");
@@ -384,20 +379,30 @@
                 .build())
                         .when(serviceContext)
                         .getTypeInfo(reference);
-        OpcUaAssetConnection connection = new OpcUaAssetConnection(
-                CoreConfig.builder().build(),
-                OpcUaAssetConnectionConfig.builder()
-                        .of(config)
-                        .valueProvider(reference,
-                                OpcUaValueProviderConfig.builder()
-                                        .nodeId(nodeId)
-                                        .build())
-                        .host(server.getEndpoint(config.getTransportProfile()))
-                        .build(),
-                serviceContext);
+        OpcUaAssetConnectionConfig assetConnConfig = OpcUaAssetConnectionConfig.builder()
+                .of(config)
+                .valueProvider(reference,
+                        OpcUaValueProviderConfig.builder()
+                                .nodeId(nodeId)
+                                .build())
+                .host(server.getEndpoint(config.getTransportProfile()))
+                .build();
+        OpcUaAssetConnection connection = assetConnConfig.newInstance(CoreConfig.DEFAULT, serviceContext);
+        awaitConnection(connection);
+        //        OpcUaAssetConnection connection = new OpcUaAssetConnection(
+        //                CoreConfig.builder().build(),
+        //                OpcUaAssetConnectionConfig.builder()
+        //                        .of(config)
+        //                        .valueProvider(reference,
+        //                                OpcUaValueProviderConfig.builder()
+        //                                        .nodeId(nodeId)
+        //                                        .build())
+        //                        .host(server.getEndpoint(config.getTransportProfile()))
+        //                        .build(),
+        //                serviceContext);
         connection.getValueProviders().get(reference).setValue(expected);
         DataElementValue actual = connection.getValueProviders().get(reference).getValue();
-        connection.close();
+        connection.disconnect();
         Assert.assertEquals(expected, actual);
     }
 
@@ -449,111 +454,76 @@
         client.disconnect().get();
     }
 
-
-    @Test
-<<<<<<< HEAD
-    public void testReconnect()
-            throws AssetConnectionException, InterruptedException, ValueFormatException, ExecutionException, UaException, ConfigurationInitializationException, Exception {
-        EmbeddedOpcUaServer server = startDefaultServer();
-        var serverConfig = server.getConfig();
-        Thread.sleep(5000);
-=======
-    public void testReconnect() throws Exception {
-        int assetTcpPort = findFreePort();
-        int assetHttpsPort = findFreePort();
-        double initialValue = 1.0;
-        double updatedValue = 2.2;
-        String assetEndpoint = "opc.tcp://localhost:" + assetTcpPort + "/milo";
->>>>>>> bdddfe70
-        String nodeId = "ns=2;s=HelloWorld/ScalarTypes/Double";
-        PropertyValue expectedInitial = PropertyValue.of(Datatype.DOUBLE, Double.toString(initialValue));
-        PropertyValue expectedUpdated = PropertyValue.of(Datatype.DOUBLE, Double.toString(updatedValue));
-        Reference reference = AasUtils.parseReference("(Property)[ID_SHORT]Temperature");
-        ServiceContext serviceContext = mock(ServiceContext.class);
-        TypeInfo infoExample = ElementValueTypeInfo.builder()
-                .type(PropertyValue.class)
-                .datatype(Datatype.DOUBLE)
-                .build();
-        doReturn(infoExample).when(serviceContext).getTypeInfo(reference);
-        OpcUaAssetConnectionConfig config = OpcUaAssetConnectionConfig.builder()
-<<<<<<< HEAD
-                .host(server.getEndpoint(Protocol.TCP))
-=======
-                .host(assetEndpoint)
->>>>>>> bdddfe70
-                .subscriptionProvider(reference, OpcUaSubscriptionProviderConfig.builder()
-                        .nodeId(nodeId)
-                        .build())
-                .build();
-        // start asset
-        EmbeddedOpcUaServer asset = new EmbeddedOpcUaServer(AnonymousIdentityValidator.INSTANCE, assetTcpPort, assetHttpsPort);
-        asset.startup().get();
-        // set asset value to initial value
-        setOpcUaValue(config, nodeId, initialValue);
-        // start asset connection & wait for initial value
-        OpcUaAssetConnection connection = config.newInstance(CoreConfig.DEFAULT, serviceContext);
-        connection.connect();
-        final AtomicReference<DataElementValue> initialResponse = new AtomicReference<>();
-        CountDownLatch conditionOriginalValue = new CountDownLatch(1);
-        NewDataListener initialListener = (DataElementValue data) -> {
-            initialResponse.set(data);
-            conditionOriginalValue.countDown();
-        };
-        connection.getSubscriptionProviders().get(reference).addNewDataListener(initialListener);
-        Assert.assertTrue(String.format("test failed because there was no response within defined time (%d %s)", getWaitTime(), TimeUnit.MILLISECONDS),
-                conditionOriginalValue.await(getWaitTime(), TimeUnit.MILLISECONDS));
-<<<<<<< HEAD
-        Assert.assertEquals(
-                PropertyValue.of(expected.getValue().getDataType(), originalValue.getValue().getValue().toString()),
-                originalValueResponse.get());
-        // second value should be new value
-        final AtomicReference<DataElementValue> newValueResponse = new AtomicReference<>();
-        CountDownLatch conditionNewValue = new CountDownLatch(1);
-        connection.getSubscriptionProviders().get(reference).addNewDataListener((DataElementValue data) -> {
-            newValueResponse.set(data);
-            conditionNewValue.countDown();
-        });
-        server.shutdown();
-        await().atMost(5, TimeUnit.SECONDS)
-                .until(() -> !connection.isConnected());
-        server = new EmbeddedOpcUaServer(serverConfig);
-        server.startup();
-        connection.getValueProviders().get(reference).setValue(expected);
-        Assert.assertTrue(String.format("test failed because there was no response within defined time (%d %s)", getWaitTime(), TimeUnit.MILLISECONDS),
-                conditionNewValue.await(getWaitTime(), TimeUnit.MILLISECONDS));
-        Assert.assertEquals(expected, newValueResponse.get());
-        server.shutdown();
-=======
-        Assert.assertEquals(expectedInitial, initialResponse.get());
-        connection.getSubscriptionProviders().get(reference).removeNewDataListener(initialListener);
-        // stop asset
-        asset.shutdown().get();
-        await().atMost(30, TimeUnit.SECONDS)
-                .until(() -> !connection.isConnected());
-        // restart asset
-        asset = new EmbeddedOpcUaServer(AnonymousIdentityValidator.INSTANCE, assetTcpPort, assetHttpsPort);
-        asset.startup().get();
-        await().atMost(30, TimeUnit.SECONDS)
-                .until(() -> connection.isConnected());
-        // set value on asset to updated value
-        setOpcUaValue(config, nodeId, updatedValue);
-        // wait for updated value from asset connection
-        final AtomicReference<DataElementValue> updatedResponse = new AtomicReference<>();
-        CountDownLatch conditionUpdated = new CountDownLatch(1);
-        NewDataListener updatedListener = (DataElementValue data) -> {
-            updatedResponse.set(data);
-            conditionUpdated.countDown();
-        };
-        connection.getSubscriptionProviders().get(reference).addNewDataListener(updatedListener);
-        Assert.assertTrue(String.format("test failed because there was no response within defined time (%d %s)", getWaitTime(), TimeUnit.MILLISECONDS),
-                conditionUpdated.await(getWaitTime(), TimeUnit.MILLISECONDS));
-        Assert.assertEquals(expectedUpdated, updatedResponse.get());
-        asset.shutdown().get();
-    }
+    //    @Test
+    //    public void testReconnect() throws Exception {
+    //        int assetTcpPort = findFreePort();
+    //        int assetHttpsPort = findFreePort();
+    //        double initialValue = 1.0;
+    //        double updatedValue = 2.2;
+    //        String assetEndpoint = "opc.tcp://localhost:" + assetTcpPort + "/milo";
+    //        String nodeId = "ns=2;s=HelloWorld/ScalarTypes/Double";
+    //        PropertyValue expectedInitial = PropertyValue.of(Datatype.DOUBLE, Double.toString(initialValue));
+    //        PropertyValue expectedUpdated = PropertyValue.of(Datatype.DOUBLE, Double.toString(updatedValue));
+    //        Reference reference = AasUtils.parseReference("(Property)[ID_SHORT]Temperature");
+    //        ServiceContext serviceContext = mock(ServiceContext.class);
+    //        TypeInfo infoExample = ElementValueTypeInfo.builder()
+    //                .type(PropertyValue.class)
+    //                .datatype(Datatype.DOUBLE)
+    //                .build();
+    //        doReturn(infoExample).when(serviceContext).getTypeInfo(reference);
+    //        OpcUaAssetConnectionConfig config = OpcUaAssetConnectionConfig.builder()
+    //                .host(assetEndpoint)
+    //                .subscriptionProvider(reference, OpcUaSubscriptionProviderConfig.builder()
+    //                        .nodeId(nodeId)
+    //                        .build())
+    //                .build();
+    //        // start asset
+    //        EmbeddedOpcUaServer asset = new EmbeddedOpcUaServer(AnonymousIdentityValidator.INSTANCE, assetTcpPort, assetHttpsPort);
+    //        asset.startup().get();
+    //        // set asset value to initial value
+    //        setOpcUaValue(config, nodeId, initialValue);
+    //        // start asset connection & wait for initial value
+    //        OpcUaAssetConnection connection = config.newInstance(CoreConfig.DEFAULT, serviceContext);
+    //        connection.connect();
+    //        final AtomicReference<DataElementValue> initialResponse = new AtomicReference<>();
+    //        CountDownLatch conditionOriginalValue = new CountDownLatch(1);
+    //        NewDataListener initialListener = (DataElementValue data) -> {
+    //            initialResponse.set(data);
+    //            conditionOriginalValue.countDown();
+    //        };
+    //        connection.getSubscriptionProviders().get(reference).addNewDataListener(initialListener);
+    //        Assert.assertTrue(String.format("test failed because there was no response within defined time (%d %s)", getWaitTime(), TimeUnit.MILLISECONDS),
+    //                conditionOriginalValue.await(getWaitTime(), TimeUnit.MILLISECONDS));
+    //        Assert.assertEquals(expectedInitial, initialResponse.get());
+    //        connection.getSubscriptionProviders().get(reference).removeNewDataListener(initialListener);
+    //        // stop asset
+    //        asset.shutdown().get();
+    //        await().atMost(30, TimeUnit.SECONDS)
+    //                .until(() -> !connection.isConnected());
+    //        // restart asset
+    //        asset = new EmbeddedOpcUaServer(AnonymousIdentityValidator.INSTANCE, assetTcpPort, assetHttpsPort);
+    //        asset.startup().get();
+    //        await().atMost(30, TimeUnit.SECONDS)
+    //                .until(() -> connection.isConnected());
+    //        // set value on asset to updated value
+    //        setOpcUaValue(config, nodeId, updatedValue);
+    //        // wait for updated value from asset connection
+    //        final AtomicReference<DataElementValue> updatedResponse = new AtomicReference<>();
+    //        CountDownLatch conditionUpdated = new CountDownLatch(1);
+    //        NewDataListener updatedListener = (DataElementValue data) -> {
+    //            updatedResponse.set(data);
+    //            conditionUpdated.countDown();
+    //        };
+    //        connection.getSubscriptionProviders().get(reference).addNewDataListener(updatedListener);
+    //        Assert.assertTrue(String.format("test failed because there was no response within defined time (%d %s)", getWaitTime(), TimeUnit.MILLISECONDS),
+    //                conditionUpdated.await(getWaitTime(), TimeUnit.MILLISECONDS));
+    //        Assert.assertEquals(expectedUpdated, updatedResponse.get());
+    //        asset.shutdown().get();
+    //    }
 
 
     private void awaitConnection(AssetConnection connection) {
-        await().atMost(30, TimeUnit.SECONDS)
+        await().atMost(90, TimeUnit.SECONDS)
                 .with()
                 .pollInterval(1, TimeUnit.SECONDS)
                 .until(() -> {
@@ -565,15 +535,10 @@
                     }
                     return connection.isConnected();
                 });
->>>>>>> bdddfe70
-    }
-
-
-    private void assertSubscribe(
-                                 EmbeddedOpcUaServer server,
-                                 String nodeId,
-                                 PropertyValue expected,
-                                 String elementIndex)
+    }
+
+
+    private void assertSubscribe(EmbeddedOpcUaServer server, String nodeId, PropertyValue expected, String elementIndex)
             throws AssetConnectionException, InterruptedException, ExecutionException, UaException, ConfigurationInitializationException, Exception {
         Reference reference = AasUtils.parseReference("(Property)[ID_SHORT]Temperature");
         long interval = 1000;
@@ -633,17 +598,12 @@
     }
 
 
-<<<<<<< HEAD
     private void assertWriteReadValue(
                                       EmbeddedOpcUaServer server,
                                       String nodeId,
                                       PropertyValue expected,
                                       String arrayIndex)
-            throws AssetConnectionException, InterruptedException, ConfigurationInitializationException {
-=======
-    private void assertWriteReadValue(String nodeId, PropertyValue expected, String arrayIndex)
             throws AssetConnectionException, InterruptedException, ConfigurationInitializationException, ConfigurationException {
->>>>>>> bdddfe70
         Reference reference = AasUtils.parseReference("(Property)[ID_SHORT]Temperature");
         ServiceContext serviceContext = mock(ServiceContext.class);
         doReturn(ElementValueTypeInfo.builder()
@@ -652,31 +612,16 @@
                 .build())
                         .when(serviceContext)
                         .getTypeInfo(reference);
-<<<<<<< HEAD
-        OpcUaAssetConnection connection = new OpcUaAssetConnection(
-                CoreConfig.builder()
-                        .build(),
-                OpcUaAssetConnectionConfig.builder()
-                        .valueProvider(reference,
-                                OpcUaValueProviderConfig.builder()
-                                        .nodeId(nodeId)
-                                        .arrayIndex(arrayIndex)
-                                        .build())
-                        .host(server.getEndpoint(Protocol.TCP))
-                        .build(),
-                serviceContext);
-=======
         OpcUaAssetConnectionConfig config = OpcUaAssetConnectionConfig.builder()
                 .valueProvider(reference,
                         OpcUaValueProviderConfig.builder()
                                 .nodeId(nodeId)
                                 .arrayIndex(arrayIndex)
                                 .build())
-                .host(serverUrl)
+                .host(server.getEndpoint(Protocol.TCP))
                 .build();
         OpcUaAssetConnection connection = config.newInstance(CoreConfig.DEFAULT, serviceContext);
         awaitConnection(connection);
->>>>>>> bdddfe70
         connection.getValueProviders().get(reference).setValue(expected);
         DataElementValue actual = connection.getValueProviders().get(reference).getValue();
         connection.disconnect();
@@ -685,31 +630,22 @@
 
 
     @Test
-<<<<<<< HEAD
-    public void testValueProviderWithScalarValues() throws Exception {
+    public void testValueProviderWithScalarValues()
+            throws AssetConnectionException, InterruptedException, ValueFormatException, ConfigurationInitializationException, ConfigurationException, Exception {
         EmbeddedOpcUaServer server = startDefaultServer();
         assertWriteReadValue(server, "ns=2;s=HelloWorld/ScalarTypes/Double", PropertyValue.of(Datatype.DOUBLE, "3.3"), null);
         assertWriteReadValue(server, "ns=2;s=HelloWorld/ScalarTypes/String", PropertyValue.of(Datatype.STRING, "hello world!"), null);
         assertWriteReadValue(server, "ns=2;s=HelloWorld/ScalarTypes/Integer", PropertyValue.of(Datatype.INTEGER, "42"), null);
         assertWriteReadValue(server, "ns=2;s=HelloWorld/ScalarTypes/Boolean", PropertyValue.of(Datatype.BOOLEAN, "true"), null);
         assertWriteReadValue(server, "ns=2;s=HelloWorld/ScalarTypes/DateTime",
-=======
-    public void testValueProviderWithScalarValues()
-            throws AssetConnectionException, InterruptedException, ValueFormatException, ConfigurationInitializationException, ConfigurationException {
-        assertWriteReadValue("ns=2;s=HelloWorld/ScalarTypes/Double", PropertyValue.of(Datatype.DOUBLE, "3.3"), null);
-        assertWriteReadValue("ns=2;s=HelloWorld/ScalarTypes/String", PropertyValue.of(Datatype.STRING, "hello world!"), null);
-        assertWriteReadValue("ns=2;s=HelloWorld/ScalarTypes/Integer", PropertyValue.of(Datatype.INTEGER, "42"), null);
-        assertWriteReadValue("ns=2;s=HelloWorld/ScalarTypes/Boolean", PropertyValue.of(Datatype.BOOLEAN, "true"), null);
-        assertWriteReadValue("ns=2;s=HelloWorld/ScalarTypes/DateTime",
->>>>>>> bdddfe70
                 PropertyValue.of(Datatype.DATE_TIME, ZonedDateTime.of(2022, 11, 28, 14, 12, 35, 0, ZoneId.of(DateTimeValue.DEFAULT_TIMEZONE)).toString()), null);
         server.shutdown();
     }
 
 
     @Test
-<<<<<<< HEAD
-    public void testValueProviderWithArrayValues() throws Exception {
+    public void testValueProviderWithArrayValues()
+            throws AssetConnectionException, InterruptedException, ValueFormatException, ConfigurationInitializationException, ConfigurationException, Exception {
         EmbeddedOpcUaServer server = startDefaultServer();
         assertWriteReadValue(server, "ns=2;s=HelloWorld/ArrayTypes/Int32Array", PropertyValue.of(Datatype.INT, "78"), "[2]");
         assertWriteReadValue(server, "ns=2;s=HelloWorld/ArrayTypes/FloatArray", PropertyValue.of(Datatype.FLOAT, "24.5"), "[1]");
@@ -717,15 +653,6 @@
         assertWriteReadValue(server, "ns=2;s=HelloWorld/MatrixTypes/DoubleArray", PropertyValue.of(Datatype.DOUBLE, "789.5"), "[2][4]");
         assertWriteReadValue(server, "ns=2;s=HelloWorld/MatrixTypes/BooleanArray", PropertyValue.of(Datatype.BOOLEAN, "true"), "[1][0]");
         server.shutdown();
-=======
-    public void testValueProviderWithArrayValues()
-            throws AssetConnectionException, InterruptedException, ValueFormatException, ConfigurationInitializationException, ConfigurationException {
-        assertWriteReadValue("ns=2;s=HelloWorld/ArrayTypes/Int32Array", PropertyValue.of(Datatype.INT, "78"), "[2]");
-        assertWriteReadValue("ns=2;s=HelloWorld/ArrayTypes/FloatArray", PropertyValue.of(Datatype.FLOAT, "24.5"), "[1]");
-        assertWriteReadValue("ns=2;s=HelloWorld/ArrayTypes/StringArray", PropertyValue.of(Datatype.STRING, "new test value"), "[3]");
-        assertWriteReadValue("ns=2;s=HelloWorld/MatrixTypes/DoubleArray", PropertyValue.of(Datatype.DOUBLE, "789.5"), "[2][4]");
-        assertWriteReadValue("ns=2;s=HelloWorld/MatrixTypes/BooleanArray", PropertyValue.of(Datatype.BOOLEAN, "true"), "[1][0]");
->>>>>>> bdddfe70
     }
 
 
@@ -737,13 +664,8 @@
                                        Map<String, PropertyValue> inoutput,
                                        Map<String, PropertyValue> expectedInoutput,
                                        Map<String, PropertyValue> expectedOutput)
-<<<<<<< HEAD
-            throws AssetConnectionException, InterruptedException, ConfigurationInitializationException {
+            throws AssetConnectionException, InterruptedException, ConfigurationInitializationException, ConfigurationException {
         assertInvokeOperation(server, nodeId, sync, input, inoutput, expectedInoutput, expectedOutput, null, null);
-=======
-            throws AssetConnectionException, InterruptedException, ConfigurationInitializationException, ConfigurationException {
-        assertInvokeOperation(nodeId, sync, input, inoutput, expectedInoutput, expectedOutput, null, null);
->>>>>>> bdddfe70
     }
 
 
@@ -842,12 +764,9 @@
 
 
     @Test
-<<<<<<< HEAD
-    public void testOperationProvider() throws Exception {
+    public void testOperationProvider()
+            throws AssetConnectionException, InterruptedException, ValueFormatException, ConfigurationInitializationException, ConfigurationException, Exception {
         EmbeddedOpcUaServer server = startDefaultServer();
-=======
-    public void testOperationProvider() throws AssetConnectionException, InterruptedException, ValueFormatException, ConfigurationInitializationException, ConfigurationException {
->>>>>>> bdddfe70
         String nodeIdSqrt = "ns=2;s=HelloWorld/sqrt(x)";
         assertInvokeOperation(server,
                 nodeIdSqrt,
@@ -886,13 +805,9 @@
 
 
     @Test
-<<<<<<< HEAD
-    public void testOperationProviderMapping() throws Exception {
+    public void testOperationProviderMapping()
+            throws AssetConnectionException, InterruptedException, ValueFormatException, ConfigurationInitializationException, ConfigurationException, Exception {
         EmbeddedOpcUaServer server = startDefaultServer();
-=======
-    public void testOperationProviderMapping()
-            throws AssetConnectionException, InterruptedException, ValueFormatException, ConfigurationInitializationException, ConfigurationException {
->>>>>>> bdddfe70
         String nodeIdSqrt = "ns=2;s=HelloWorld/sqrt(x)";
         assertInvokeOperation(server,
                 nodeIdSqrt,
