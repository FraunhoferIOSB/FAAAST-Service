/*
 * Copyright (c) 2021 Fraunhofer IOSB, eine rechtlich nicht selbstaendige
 * Einrichtung der Fraunhofer-Gesellschaft zur Foerderung der angewandten
 * Forschung e.V.
 * Licensed under the Apache License, Version 2.0 (the "License");
 * you may not use this file except in compliance with the License.
 * You may obtain a copy of the License at
 * http://www.apache.org/licenses/LICENSE-2.0
 * Unless required by applicable law or agreed to in writing, software
 * distributed under the License is distributed on an "AS IS" BASIS,
 * WITHOUT WARRANTIES OR CONDITIONS OF ANY KIND, either express or implied.
 * See the License for the specific language governing permissions and
 * limitations under the License.
 */
package de.fraunhofer.iosb.ilt.faaast.service.assetconnection.opcua;

import static org.awaitility.Awaitility.await;
import static org.mockito.Mockito.doReturn;
import static org.mockito.Mockito.mock;

import de.fraunhofer.iosb.ilt.faaast.service.ServiceContext;
import de.fraunhofer.iosb.ilt.faaast.service.assetconnection.AssetConnection;
import de.fraunhofer.iosb.ilt.faaast.service.assetconnection.AssetConnectionException;
import de.fraunhofer.iosb.ilt.faaast.service.assetconnection.NewDataListener;
import de.fraunhofer.iosb.ilt.faaast.service.assetconnection.opcua.provider.config.ArgumentMapping;
import de.fraunhofer.iosb.ilt.faaast.service.assetconnection.opcua.provider.config.OpcUaOperationProviderConfig;
import de.fraunhofer.iosb.ilt.faaast.service.assetconnection.opcua.provider.config.OpcUaSubscriptionProviderConfig;
import de.fraunhofer.iosb.ilt.faaast.service.assetconnection.opcua.provider.config.OpcUaValueProviderConfig;
import de.fraunhofer.iosb.ilt.faaast.service.assetconnection.opcua.server.EmbeddedOpcUaServer;
import de.fraunhofer.iosb.ilt.faaast.service.assetconnection.opcua.server.EmbeddedOpcUaServerConfig;
import de.fraunhofer.iosb.ilt.faaast.service.assetconnection.opcua.server.EndpointSecurityConfiguration;
import de.fraunhofer.iosb.ilt.faaast.service.assetconnection.opcua.server.Protocol;
import de.fraunhofer.iosb.ilt.faaast.service.assetconnection.opcua.util.OpcUaConstants;
import de.fraunhofer.iosb.ilt.faaast.service.assetconnection.opcua.util.OpcUaHelper;
import de.fraunhofer.iosb.ilt.faaast.service.assetconnection.opcua.util.SecurityPathHelper;
import de.fraunhofer.iosb.ilt.faaast.service.certificate.CertificateData;
import de.fraunhofer.iosb.ilt.faaast.service.certificate.CertificateInformation;
import de.fraunhofer.iosb.ilt.faaast.service.certificate.util.KeyStoreHelper;
import de.fraunhofer.iosb.ilt.faaast.service.config.CertificateConfig;
import de.fraunhofer.iosb.ilt.faaast.service.config.CoreConfig;
import de.fraunhofer.iosb.ilt.faaast.service.exception.ConfigurationException;
import de.fraunhofer.iosb.ilt.faaast.service.exception.ConfigurationInitializationException;
import de.fraunhofer.iosb.ilt.faaast.service.model.exception.ResourceNotFoundException;
import de.fraunhofer.iosb.ilt.faaast.service.model.exception.ValueFormatException;
import de.fraunhofer.iosb.ilt.faaast.service.model.exception.ValueMappingException;
import de.fraunhofer.iosb.ilt.faaast.service.model.value.DataElementValue;
import de.fraunhofer.iosb.ilt.faaast.service.model.value.Datatype;
import de.fraunhofer.iosb.ilt.faaast.service.model.value.PropertyValue;
import de.fraunhofer.iosb.ilt.faaast.service.model.value.mapper.ElementValueMapper;
import de.fraunhofer.iosb.ilt.faaast.service.typing.ElementValueTypeInfo;
import de.fraunhofer.iosb.ilt.faaast.service.typing.TypeInfo;
import de.fraunhofer.iosb.ilt.faaast.service.util.LambdaExceptionHelper;
import de.fraunhofer.iosb.ilt.faaast.service.util.ReferenceHelper;
import java.io.File;
import java.io.IOException;
import java.lang.management.ManagementFactory;
import java.net.URISyntaxException;
import java.nio.file.Files;
import java.nio.file.Path;
import java.nio.file.Paths;
import java.nio.file.StandardCopyOption;
import java.security.GeneralSecurityException;
import java.security.cert.X509Certificate;
<<<<<<< HEAD
import java.time.ZonedDateTime;
=======
>>>>>>> fd61e73a
import java.util.ArrayList;
import java.util.Arrays;
import java.util.Comparator;
import java.util.HashSet;
import java.util.List;
import java.util.Map;
import java.util.Objects;
import java.util.concurrent.CountDownLatch;
import java.util.concurrent.ExecutionException;
import java.util.concurrent.TimeUnit;
import java.util.concurrent.atomic.AtomicReference;
import java.util.function.Consumer;
import java.util.stream.Collectors;
import org.eclipse.digitaltwin.aas4j.v3.model.OperationVariable;
import org.eclipse.digitaltwin.aas4j.v3.model.Property;
import org.eclipse.digitaltwin.aas4j.v3.model.Reference;
import org.eclipse.digitaltwin.aas4j.v3.model.impl.DefaultOperationVariable;
import org.eclipse.digitaltwin.aas4j.v3.model.impl.DefaultProperty;
import org.eclipse.milo.opcua.sdk.client.OpcUaClient;
import org.eclipse.milo.opcua.stack.core.UaException;
import org.eclipse.milo.opcua.stack.core.types.builtin.DataValue;
import org.eclipse.milo.opcua.stack.core.types.builtin.StatusCode;
import org.eclipse.milo.opcua.stack.core.types.enumerated.UserTokenType;
import org.junit.Assert;
import org.junit.Ignore;
import org.junit.Test;


public class OpcUaAssetConnectionTest {

    public static final String DEFAULT_KEY_STORE_TYPE = "PKCS12";
    public static final String CLIENT_APPLICATION_CERTIFICATE_FILE = "client-application.p12";
    public static final String CLIENT_APPLICATION_CERTIFICATE_PASSWORD = "";
    public static final String CLIENT_AUTHENTICATION_CERTIFICATE_FILE = "client-authentication.p12";
    public static final String CLIENT_AUTHENTICATION_CERTIFICATE_PASSWORD = "";

    public static final String SERVER_APPLICATION_CERTIFICATE_FILE = "server-application.p12";
    public static final String SERVER_APPLICATION_CERTIFICATE_PASSWORD = "";
    private static final long WAITTIME_MS = 100000;

    @Test
    public void testConnectAnonymous() throws Exception {
        EmbeddedOpcUaServer server = startServer(
                EmbeddedOpcUaServerConfig.builder()
                        .endpointSecurityConfigurations(withTokenPolicy(EndpointSecurityConfiguration.ALL, UserTokenType.Anonymous))
                        .applicationCertificate(loadServerApplicationCertificate())
                        .build());
        try {
            EndpointSecurityConfiguration.ALL.forEach(
                    LambdaExceptionHelper.rethrowConsumer(
                            x -> assertConnectSecure(
                                    server,
                                    x,
                                    OpcUaAssetConnectionConfig.builder().build(),
                                    null)));
        }
        finally {
            server.shutdown();
        }
    }


    @Test
    public void testConnectCertificate() throws Exception {
        EmbeddedOpcUaServer server = startServer(
                EmbeddedOpcUaServerConfig.builder()
                        .endpointSecurityConfigurations(withTokenPolicy(EndpointSecurityConfiguration.ALL, UserTokenType.Certificate))
                        .applicationCertificate(loadServerApplicationCertificate())
                        .build());
        try {
            EndpointSecurityConfiguration.ALL.forEach(
                    LambdaExceptionHelper.rethrowConsumer(
                            x -> assertConnectSecureCertificate(
                                    server,
                                    x)));
        }
        finally {
            server.shutdown();
        }
    }


    @Test
    public void testConnectInvalidUsernamePassword() throws Exception {
        final String username = "username-test";
        final String password = "password-test";
        EmbeddedOpcUaServer server = startServer(
                EmbeddedOpcUaServerConfig.builder()
                        .endpointSecurityConfigurations(withTokenPolicy(EndpointSecurityConfiguration.ALL, UserTokenType.UserName))
                        .applicationCertificate(loadServerApplicationCertificate())
                        .allowedCredential(username, password)
                        .build());
        try {
            EndpointSecurityConfiguration.ALL.forEach(x -> Assert.assertThrows(IllegalArgumentException.class,
                    () -> assertConnectSecureUsernamePassword(
                            server,
                            x,
                            username,
                            "the wrong password")));
        }
        finally {
            server.shutdown();
        }
    }


    @Test
    public void testConnectUsernamePassword() throws Exception {
        final String username = "username-test";
        final String password = "password-test";
        EmbeddedOpcUaServer server = startServer(
                EmbeddedOpcUaServerConfig.builder()
                        .endpointSecurityConfigurations(withTokenPolicy(EndpointSecurityConfiguration.ALL, UserTokenType.UserName))
                        .applicationCertificate(loadServerApplicationCertificate())
                        .allowedCredential(username, password)
                        .build());
        try {
            EndpointSecurityConfiguration.ALL.forEach(
                    LambdaExceptionHelper.rethrowConsumer(
                            x -> assertConnectSecureUsernamePassword(
                                    server,
                                    x,
                                    username,
                                    password)));
        }
        finally {
            server.shutdown();
        }
    }


    @Test
    public void testOperationProvider()
            throws AssetConnectionException, InterruptedException, ValueFormatException, ConfigurationInitializationException, ConfigurationException, Exception {
        EmbeddedOpcUaServer server = startDefaultServer();
        String nodeIdSqrt = "ns=2;s=HelloWorld/sqrt(x)";
        assertInvokeOperation(server,
                nodeIdSqrt,
                true,
                Map.of("x", PropertyValue.of(Datatype.DOUBLE, "9.0")),
                null,
                null,
                Map.of("x_sqrt", PropertyValue.of(Datatype.DOUBLE, "3.0")));
        assertInvokeOperation(server,
                nodeIdSqrt,
                false,
                Map.of("x", PropertyValue.of(Datatype.DOUBLE, "9.0")),
                null,
                null,
                Map.of("x_sqrt", PropertyValue.of(Datatype.DOUBLE, "3.0")));
        assertInvokeOperation(server,
                nodeIdSqrt,
                true,
                null,
                Map.of("x", PropertyValue.of(Datatype.DOUBLE, "4.0"),
                        "x_sqrt", PropertyValue.of(Datatype.DOUBLE, "4.0")),
                Map.of("x", PropertyValue.of(Datatype.DOUBLE, "4.0"),
                        "x_sqrt", PropertyValue.of(Datatype.DOUBLE, "2.0")),
                Map.of("x_sqrt", PropertyValue.of(Datatype.DOUBLE, "2.0")));
        assertInvokeOperation(server,
                nodeIdSqrt,
                false,
                null,
                Map.of("x", PropertyValue.of(Datatype.DOUBLE, "4.0"),
                        "x_sqrt", PropertyValue.of(Datatype.DOUBLE, "4.0")),
                Map.of("x", PropertyValue.of(Datatype.DOUBLE, "4.0"),
                        "x_sqrt", PropertyValue.of(Datatype.DOUBLE, "2.0")),
                Map.of("x_sqrt", PropertyValue.of(Datatype.DOUBLE, "2.0")));
        server.shutdown();
    }


    @Test
    public void testOperationProviderMapping()
            throws AssetConnectionException, InterruptedException, ValueFormatException, ConfigurationInitializationException, ConfigurationException, Exception {
        EmbeddedOpcUaServer server = startDefaultServer();
        String nodeIdSqrt = "ns=2;s=HelloWorld/sqrt(x)";
        assertInvokeOperation(server,
                nodeIdSqrt,
                true,
                Map.of("x_aas", PropertyValue.of(Datatype.DOUBLE, "4.0")),
                null,
                null,
                Map.of("x_sqrt", PropertyValue.of(Datatype.DOUBLE, "2.0")),
                List.of(ArgumentMapping.builder()
                        .idShort("x_aas")
                        .argumentName("x")
                        .build()),
                null);
        assertInvokeOperation(server,
                nodeIdSqrt,
                false,
                Map.of("x", PropertyValue.of(Datatype.DOUBLE, "4.0")),
                null,
                null,
                Map.of("x_sqrt_aas", PropertyValue.of(Datatype.DOUBLE, "2.0")),
                null,
                List.of(ArgumentMapping.builder()
                        .idShort("x_sqrt_aas")
                        .argumentName("x_sqrt")
                        .build()));
        assertInvokeOperation(server,
                nodeIdSqrt,
                true,
                null,
                Map.of("x_aas", PropertyValue.of(Datatype.DOUBLE, "4.0"),
                        "x_sqrt_aas", PropertyValue.of(Datatype.DOUBLE, "4.0")),
                Map.of("x_aas", PropertyValue.of(Datatype.DOUBLE, "4.0"),
                        "x_sqrt_aas", PropertyValue.of(Datatype.DOUBLE, "2.0")),
                Map.of("x_sqrt_aas", PropertyValue.of(Datatype.DOUBLE, "2.0")),
                List.of(ArgumentMapping.builder()
                        .idShort("x_aas")
                        .argumentName("x")
                        .build()),
                List.of(ArgumentMapping.builder()
                        .idShort("x_sqrt_aas")
                        .argumentName("x_sqrt")
                        .build()));
        assertInvokeOperation(server,
                nodeIdSqrt,
                false,
                null,
                Map.of("x_aas", PropertyValue.of(Datatype.DOUBLE, "4.0"),
                        "x_sqrt_aas", PropertyValue.of(Datatype.DOUBLE, "4.0")),
                Map.of("x_aas", PropertyValue.of(Datatype.DOUBLE, "4.0"),
                        "x_sqrt_aas", PropertyValue.of(Datatype.DOUBLE, "2.0")),
                Map.of("x_sqrt_aas", PropertyValue.of(Datatype.DOUBLE, "2.0")),
                List.of(ArgumentMapping.builder()
                        .idShort("x_aas")
                        .argumentName("x")
                        .build()),
                List.of(ArgumentMapping.builder()
                        .idShort("x_sqrt_aas")
                        .argumentName("x_sqrt")
                        .build()));
        server.shutdown();
    }


    @Test
    public void testReconnect() throws Exception {
        EmbeddedOpcUaServer server = startDefaultServer();
        var serverConfig = server.getConfig();
        double initialValue = 1.0;
        double updatedValue = 2.2;
        String nodeId = "ns=2;s=HelloWorld/ScalarTypes/Double";
        PropertyValue expectedInitial = PropertyValue.of(Datatype.DOUBLE, Double.toString(initialValue));
        PropertyValue expectedUpdated = PropertyValue.of(Datatype.DOUBLE, Double.toString(updatedValue));
        Reference reference = ReferenceHelper.parseReference("(Property)[ID_SHORT]Temperature");
        ServiceContext serviceContext = mock(ServiceContext.class);
        TypeInfo infoExample = ElementValueTypeInfo.builder()
                .type(PropertyValue.class)
                .datatype(Datatype.DOUBLE)
                .build();
        doReturn(infoExample).when(serviceContext).getTypeInfo(reference);
        OpcUaAssetConnectionConfig config = OpcUaAssetConnectionConfig.builder()
                .host(server.getEndpoint(Protocol.TCP))
                .securityBaseDir(Files.createTempDirectory("asset-connection"))
                .subscriptionProvider(reference, OpcUaSubscriptionProviderConfig.builder()
                        .nodeId(nodeId)
                        .build())
                .build();
        // set asset value to initial value
        setOpcUaValue(config, nodeId, initialValue);
        // start asset connection & wait for initial value
        OpcUaAssetConnection connection = config.newInstance(CoreConfig.DEFAULT, serviceContext);
        connection.connect();
        final AtomicReference<DataElementValue> initialResponse = new AtomicReference<>();
        CountDownLatch conditionOriginalValue = new CountDownLatch(1);
        NewDataListener initialListener = (DataElementValue data) -> {
            initialResponse.set(data);
            conditionOriginalValue.countDown();
        };
        connection.getSubscriptionProviders().get(reference).addNewDataListener(initialListener);
        Assert.assertTrue(String.format("test failed because there was no response within defined time (%d %s)", getWaitTime(), TimeUnit.MILLISECONDS),
                conditionOriginalValue.await(getWaitTime(), TimeUnit.MILLISECONDS));
        Assert.assertEquals(expectedInitial, initialResponse.get());
        connection.getSubscriptionProviders().get(reference).removeNewDataListener(initialListener);
        // stop asset
        server.shutdown();
        await().atMost(10, TimeUnit.SECONDS)
                .until(() -> !connection.isConnected());
        // restart asset
        server = new EmbeddedOpcUaServer(serverConfig);
        server.startup();
        await().atMost(30, TimeUnit.SECONDS)
                .until(() -> connection.isConnected());
        // set value on asset to updated value
        setOpcUaValue(config, nodeId, updatedValue);
        // wait for updated value from asset connection
        final AtomicReference<DataElementValue> updatedResponse = new AtomicReference<>();
        CountDownLatch conditionUpdated = new CountDownLatch(1);
        NewDataListener updatedListener = (DataElementValue data) -> {
            updatedResponse.set(data);
            conditionUpdated.countDown();
        };
        connection.getSubscriptionProviders().get(reference).addNewDataListener(updatedListener);
        Assert.assertTrue(String.format("test failed because there was no response within defined time (%d %s)", getWaitTime(), TimeUnit.MILLISECONDS),
                conditionUpdated.await(getWaitTime(), TimeUnit.MILLISECONDS));
        Assert.assertEquals(expectedUpdated, updatedResponse.get());
        server.shutdown();
    }


    @Test
    public void testSubscriptionProviderWithArrayValues()
            throws AssetConnectionException, InterruptedException, ValueFormatException, ExecutionException, UaException, ConfigurationInitializationException, Exception {
        EmbeddedOpcUaServer server = startDefaultServer();
        assertSubscribe(server, "ns=2;s=HelloWorld/MatrixTypes/DoubleArray", PropertyValue.of(Datatype.DOUBLE, "5.3"), "[3][2]");
        server.shutdown();
    }


    @Test
    public void testSubscriptionProviderWithScalarValues()
            throws AssetConnectionException, InterruptedException, ValueFormatException, ExecutionException, UaException, ConfigurationInitializationException, Exception {
        EmbeddedOpcUaServer server = startDefaultServer();
        assertSubscribe(server, "ns=2;s=HelloWorld/ScalarTypes/Double", PropertyValue.of(Datatype.DOUBLE, "0.1"), null);
        server.shutdown();
    }


    @Test
    public void testValueProviderWithArrayValues()
            throws AssetConnectionException, InterruptedException, ValueFormatException, ConfigurationInitializationException, ConfigurationException, Exception {
        EmbeddedOpcUaServer server = startDefaultServer();
        assertWriteReadValue(server, "ns=2;s=HelloWorld/ArrayTypes/Int32Array", PropertyValue.of(Datatype.INT, "78"), "[2]");
        assertWriteReadValue(server, "ns=2;s=HelloWorld/ArrayTypes/FloatArray", PropertyValue.of(Datatype.FLOAT, "24.5"), "[1]");
        assertWriteReadValue(server, "ns=2;s=HelloWorld/ArrayTypes/StringArray", PropertyValue.of(Datatype.STRING, "new test value"), "[3]");
        assertWriteReadValue(server, "ns=2;s=HelloWorld/MatrixTypes/DoubleArray", PropertyValue.of(Datatype.DOUBLE, "789.5"), "[2][4]");
        assertWriteReadValue(server, "ns=2;s=HelloWorld/MatrixTypes/BooleanArray", PropertyValue.of(Datatype.BOOLEAN, "true"), "[1][0]");
        server.shutdown();
    }


    @Test
    public void testValueProviderWithScalarValues()
            throws AssetConnectionException, InterruptedException, ValueFormatException, ConfigurationInitializationException, ConfigurationException, Exception {
        EmbeddedOpcUaServer server = startDefaultServer();
<<<<<<< HEAD
        assertWriteReadValue(server, "ns=2;s=HelloWorld/ScalarTypes/Double", PropertyValue.of(Datatype.DOUBLE, "3.3"), null);
        assertWriteReadValue(server, "ns=2;s=HelloWorld/ScalarTypes/String", PropertyValue.of(Datatype.STRING, "hello world!"), null);
        assertWriteReadValue(server, "ns=2;s=HelloWorld/ScalarTypes/Integer", PropertyValue.of(Datatype.INTEGER, "42"), null);
        assertWriteReadValue(server, "ns=2;s=HelloWorld/ScalarTypes/Boolean", PropertyValue.of(Datatype.BOOLEAN, "true"), null);
        assertWriteReadValue(server, "ns=2;s=HelloWorld/ScalarTypes/DateTime",
                PropertyValue.of(Datatype.DATE_TIME, ZonedDateTime.of(2022, 11, 28, 14, 12, 35, 0, DateTimeValue.DEFAULT_TIMEZONE).toString()), null);
=======
        //        assertWriteReadValue(server, "ns=2;s=HelloWorld/ScalarTypes/Double", PropertyValue.of(Datatype.DOUBLE, "3.3"), null);
        //        assertWriteReadValue(server, "ns=2;s=HelloWorld/ScalarTypes/String", PropertyValue.of(Datatype.STRING, "hello world!"), null);
        //        assertWriteReadValue(server, "ns=2;s=HelloWorld/ScalarTypes/Integer", PropertyValue.of(Datatype.INTEGER, "42"), null);
        //        assertWriteReadValue(server, "ns=2;s=HelloWorld/ScalarTypes/Boolean", PropertyValue.of(Datatype.BOOLEAN, "true"), null);
        //        assertWriteReadValue(server, "ns=2;s=HelloWorld/ScalarTypes/DateTime",
        //                PropertyValue.of(Datatype.DATE_TIME, OffsetDateTime.of(2022, 11, 28, 14, 12, 35, 0, OffsetDateTime.now(ZoneId.systemDefault()).getOffset()).toString()), null);
        //        assertWriteReadValue(server, "ns=2;s=HelloWorld/ScalarTypes/DateString",
        //                PropertyValue.of(Datatype.DATE, "2001-01-01+12:05"), null);
        //        assertWriteReadValue(server, "ns=2;s=HelloWorld/ScalarTypes/TimeString",
        //                PropertyValue.of(Datatype.TIME, "14:23:00.527634+03:00"), null);
        //        assertWriteReadValue(server, "ns=2;s=HelloWorld/ScalarTypes/DateTimeString",
        //                PropertyValue.of(Datatype.DATE_TIME, "2000-01-01T14:23:00.66372+14:00"), null);
        //        assertWriteReadValue(server, "ns=2;s=HelloWorld/ScalarTypes/YearString",
        //                PropertyValue.of(Datatype.GYEAR, "2000+03:00"), null);
        //        assertWriteReadValue(server, "ns=2;s=HelloWorld/ScalarTypes/MonthString",
        //                PropertyValue.of(Datatype.GMONTH, "--02+03:00"), null);
        //        assertWriteReadValue(server, "ns=2;s=HelloWorld/ScalarTypes/DayString",
        //                PropertyValue.of(Datatype.GDAY, "---04+03:00"), null);
        //        assertWriteReadValue(server, "ns=2;s=HelloWorld/ScalarTypes/YearMonthString",
        //                PropertyValue.of(Datatype.GYEAR_MONTH, "2000-02+03:00"), null);
        //        assertWriteReadValue(server, "ns=2;s=HelloWorld/ScalarTypes/MonthDayString",
        //                PropertyValue.of(Datatype.GMONTH_DAY, "--02-04+03:00"), null);
        //        assertWriteReadValue(server, "ns=2;s=HelloWorld/ScalarTypes/DurationString",
        //                PropertyValue.of(Datatype.DURATION, "-P1Y2M3DT1H"), null);

        assertWriteReadValue(server, "ns=2;s=HelloWorld/ScalarTypes/Duration",
                PropertyValue.of(Datatype.DURATION, "PT0.01S"), null);

>>>>>>> fd61e73a
        server.shutdown();
    }


    @Test
    @Ignore("Helper method for generating resources")
    public void generateClientApplicationCertificateStoreForTesting() throws IOException, GeneralSecurityException, URISyntaxException {
        generateCertificateStoreForTesting(
                CLIENT_APPLICATION_CERTIFICATE_FILE,
                OpcUaConstants.DEFAULT_APPLICATION_CERTIFICATE_INFO,
                CLIENT_APPLICATION_CERTIFICATE_PASSWORD);
    }


    @Test
    @Ignore("Helper method for generating resources")
    public void generateClientAuthenticationCertificateStoreForTesting() throws IOException, GeneralSecurityException, URISyntaxException {
        generateCertificateStoreForTesting(
                CLIENT_AUTHENTICATION_CERTIFICATE_FILE,
                OpcUaConstants.DEFAULT_APPLICATION_CERTIFICATE_INFO,
                CLIENT_AUTHENTICATION_CERTIFICATE_PASSWORD);
    }


    @Test
    @Ignore("Helper method for generating resources")
    public void generateServerCertificateStoreForTesting() throws IOException, GeneralSecurityException, URISyntaxException {
        generateCertificateStoreForTesting(EmbeddedOpcUaServer.DEFAULT_APPLICATION_CERTIFICATE_FILE,
                OpcUaConstants.DEFAULT_APPLICATION_CERTIFICATE_INFO,
                EmbeddedOpcUaServer.DEFAULT_APPLICATION_CERTIFICATE_PASSWORD);
    }


    private static long getWaitTime() {
        return WAITTIME_MS * (isDebugging() ? 1000 : 1);
    }


    private static boolean isDebugging() {
        return ManagementFactory.getRuntimeMXBean().getInputArguments().toString().indexOf("-agentlib:jdwp") > 0;
    }


    private static CertificateData loadServerApplicationCertificate() throws IOException, GeneralSecurityException {
        return KeyStoreHelper.loadCertificateData(
                Thread.currentThread().getContextClassLoader().getResourceAsStream(SERVER_APPLICATION_CERTIFICATE_FILE),
                DEFAULT_KEY_STORE_TYPE,
                null,
                SERVER_APPLICATION_CERTIFICATE_PASSWORD,
                SERVER_APPLICATION_CERTIFICATE_PASSWORD);
    }


    private static void removeDir(Path dir) {
        try {
            Files.walk(dir)
                    .sorted(Comparator.reverseOrder())
                    .map(Path::toFile)
                    .forEach(File::delete);
        }
        catch (IOException ex) {
            // ignore
        }
    }


    private static EmbeddedOpcUaServer startDefaultServer() throws Exception {
        return startServer(EmbeddedOpcUaServerConfig.builder()
                .endpointSecurityConfiguration(EndpointSecurityConfiguration.NO_SECURITY_ANONYMOUS)
                .build());
    }


    private static EmbeddedOpcUaServer startServer(EmbeddedOpcUaServerConfig config) throws Exception {
        EmbeddedOpcUaServer result = new EmbeddedOpcUaServer(config);
        result.startup();
        return result;
    }


    private void assertConnect(EmbeddedOpcUaServer server, OpcUaAssetConnectionConfig config)
            throws ValueFormatException, AssetConnectionException, ConfigurationException, ResourceNotFoundException {
        String nodeId = "ns=2;s=HelloWorld/ScalarTypes/Double";
        PropertyValue expected = PropertyValue.of(Datatype.DOUBLE, "3.3");
        Reference reference = ReferenceHelper.parseReference("(Property)[ID_SHORT]Temperature");
        ServiceContext serviceContext = mock(ServiceContext.class);
        doReturn(ElementValueTypeInfo.builder()
                .type(expected.getClass())
                .datatype(expected.getValue().getDataType())
                .build())
                        .when(serviceContext)
                        .getTypeInfo(reference);
        OpcUaAssetConnectionConfig assetConnConfig = OpcUaAssetConnectionConfig.builder()
                .of(config)
                .valueProvider(reference,
                        OpcUaValueProviderConfig.builder()
                                .nodeId(nodeId)
                                .build())
                .host(server.getEndpoint(config.getTransportProfile()))
                .build();
        OpcUaAssetConnection connection = assetConnConfig.newInstance(CoreConfig.DEFAULT, serviceContext);
        awaitConnection(connection);
        connection.getValueProviders().get(reference).setValue(expected);
        DataElementValue actual = connection.getValueProviders().get(reference).getValue();
        connection.disconnect();
        Assert.assertEquals(expected, actual);
    }


    private void assertConnectSecure(
                                     EmbeddedOpcUaServer server,
                                     EndpointSecurityConfiguration securityConfiguration,
                                     OpcUaAssetConnectionConfig config,
                                     Consumer<OpcUaAssetConnectionConfig> beforeConnect)
            throws ValueFormatException, AssetConnectionException, IOException, GeneralSecurityException, ConfigurationException, ResourceNotFoundException {

        Path clientBaseSecurityDir = Paths.get(Files.createTempDirectory("client").toString(), "client");
        try {
            Files.createDirectories(clientBaseSecurityDir);
            Files.copy(
                    Thread.currentThread().getContextClassLoader().getResourceAsStream(CLIENT_APPLICATION_CERTIFICATE_FILE),
                    clientBaseSecurityDir.resolve(CLIENT_APPLICATION_CERTIFICATE_FILE),
                    StandardCopyOption.REPLACE_EXISTING);
            Files.copy(
                    Thread.currentThread().getContextClassLoader().getResourceAsStream(CLIENT_AUTHENTICATION_CERTIFICATE_FILE),
                    clientBaseSecurityDir.resolve(CLIENT_AUTHENTICATION_CERTIFICATE_FILE),
                    StandardCopyOption.REPLACE_EXISTING);
            exchangeCertificates(server, clientBaseSecurityDir);
            OpcUaAssetConnectionConfig actualConfig = OpcUaAssetConnectionConfig.builder()
                    .of(config)
                    .securityBaseDir(clientBaseSecurityDir)
                    .applicationCertificate(
                            CertificateConfig.builder()
                                    .keyStoreType(DEFAULT_KEY_STORE_TYPE)
                                    .keyStorePath(clientBaseSecurityDir.resolve(CLIENT_APPLICATION_CERTIFICATE_FILE).toFile())
                                    .keyStorePassword(CLIENT_APPLICATION_CERTIFICATE_PASSWORD)
                                    .keyPassword(CLIENT_APPLICATION_CERTIFICATE_PASSWORD)
                                    .build())
                    .authenticationCertificate(CertificateConfig.builder()
                            .keyStoreType(DEFAULT_KEY_STORE_TYPE)
                            .keyStorePath(clientBaseSecurityDir.resolve(CLIENT_AUTHENTICATION_CERTIFICATE_FILE).toFile())
                            .keyStorePassword(CLIENT_AUTHENTICATION_CERTIFICATE_PASSWORD)
                            .keyPassword(CLIENT_AUTHENTICATION_CERTIFICATE_PASSWORD)
                            .build())
                    .securityMode(securityConfiguration.getSecurityMode())
                    .securityPolicy(securityConfiguration.getPolicy())
                    .transportProfile(EmbeddedOpcUaServer.getTransportProfile(securityConfiguration.getProtocol()))
                    .host(server.getEndpoint(securityConfiguration.getProtocol()))
                    .build();
            if (Objects.nonNull(beforeConnect)) {
                beforeConnect.accept(actualConfig);
            }
            assertConnect(server, actualConfig);
        }
        finally {
            removeDir(clientBaseSecurityDir);
        }
    }


    private void assertConnectSecureCertificate(
                                                EmbeddedOpcUaServer server,
                                                EndpointSecurityConfiguration securityConfiguration)
            throws ValueFormatException, ConfigurationInitializationException, AssetConnectionException, IOException, GeneralSecurityException, ConfigurationException,
            ResourceNotFoundException {
        List<X509Certificate> clientCertificate = new ArrayList<>();
        try {
            assertConnectSecure(server,
                    securityConfiguration,
                    OpcUaAssetConnectionConfig.builder().build(),
                    LambdaExceptionHelper.rethrowConsumer(x -> {
                        X509Certificate certificate = OpcUaHelper.loadAuthenticationCertificate(
                                x.getSecurityBaseDir(),
                                new File(CLIENT_AUTHENTICATION_CERTIFICATE_FILE),
                                DEFAULT_KEY_STORE_TYPE,
                                null,
                                CLIENT_AUTHENTICATION_CERTIFICATE_PASSWORD,
                                CLIENT_AUTHENTICATION_CERTIFICATE_PASSWORD)
                                .getCertificate();
                        server.allowClient(certificate);
                        clientCertificate.add(certificate);
                        x.setUserTokenType(UserTokenType.Certificate);
                        x.setAuthenticationCertificate(
                                CertificateConfig.builder()
                                        .keyStoreType(DEFAULT_KEY_STORE_TYPE)
                                        .keyStorePath(CLIENT_AUTHENTICATION_CERTIFICATE_FILE)
                                        .keyStorePassword(CLIENT_AUTHENTICATION_CERTIFICATE_PASSWORD)
                                        .keyPassword(CLIENT_AUTHENTICATION_CERTIFICATE_PASSWORD)
                                        .build());
                    }));
        }
        finally {
            if (!clientCertificate.isEmpty()) {
                server.disallowClient(clientCertificate.get(0));
            }
        }
    }


    private void assertConnectSecureUsernamePassword(
                                                     EmbeddedOpcUaServer server,
                                                     EndpointSecurityConfiguration securityConfiguration,
                                                     String username,
                                                     String password)
            throws ValueFormatException, AssetConnectionException, IOException, GeneralSecurityException, ConfigurationException, ResourceNotFoundException {
        assertConnectSecure(
                server,
                securityConfiguration,
                OpcUaAssetConnectionConfig.builder()
                        .userTokenType(UserTokenType.UserName)
                        .username(username)
                        .password(password)
                        .build(),
                null);
    }


    private void assertInvokeOperation(
                                       EmbeddedOpcUaServer server,
                                       String nodeId,
                                       boolean sync,
                                       Map<String, PropertyValue> input,
                                       Map<String, PropertyValue> inoutput,
                                       Map<String, PropertyValue> expectedInoutput,
                                       Map<String, PropertyValue> expectedOutput)
            throws AssetConnectionException, InterruptedException, ConfigurationInitializationException, ConfigurationException, IOException, ResourceNotFoundException {
        assertInvokeOperation(server, nodeId, sync, input, inoutput, expectedInoutput, expectedOutput, null, null);
    }


    private void assertInvokeOperation(
                                       EmbeddedOpcUaServer server,
                                       String nodeId,
                                       boolean sync,
                                       Map<String, PropertyValue> input,
                                       Map<String, PropertyValue> inoutput,
                                       Map<String, PropertyValue> expectedInoutput,
                                       Map<String, PropertyValue> expectedOutput,
                                       List<ArgumentMapping> inputMapping,
                                       List<ArgumentMapping> outputMapping)
            throws AssetConnectionException, InterruptedException, ConfigurationInitializationException, ConfigurationException, IOException, ResourceNotFoundException {
        Reference reference = ReferenceHelper.parseReference("(Property)[ID_SHORT]Temperature");
        OpcUaAssetConnectionConfig config = OpcUaAssetConnectionConfig.builder()
                .host(server.getEndpoint(Protocol.TCP))
                .securityBaseDir(Files.createTempDirectory("asset-connection"))
                .operationProvider(reference,
                        OpcUaOperationProviderConfig.builder()
                                .nodeId(nodeId)
                                .inputArgumentMappings(inputMapping)
                                .outputArgumentMappings(outputMapping)
                                .build())
                .build();
        OperationVariable[] inputVariables = input == null
                ? new OperationVariable[0]
                : input.entrySet().stream().map(x -> {
                    Property property = new DefaultProperty.Builder()
                            .idShort(x.getKey())
                            .build();
                    try {
                        ElementValueMapper.setValue(property, x.getValue());
                    }
                    catch (ValueMappingException ex) {
                        Assert.fail();
                    }
                    return new DefaultOperationVariable.Builder()
                            .value(property)
                            .build();
                }).toArray(OperationVariable[]::new);
        OperationVariable[] inoutputVariables = inoutput == null
                ? new OperationVariable[0]
                : inoutput.entrySet().stream().map(x -> {
                    Property property = new DefaultProperty.Builder()
                            .idShort(x.getKey())
                            .build();
                    try {
                        ElementValueMapper.setValue(property, x.getValue());
                    }
                    catch (ValueMappingException ex) {
                        Assert.fail();
                    }
                    return new DefaultOperationVariable.Builder()
                            .value(property)
                            .build();
                }).toArray(OperationVariable[]::new);
        OperationVariable[] expectedInOut = expectedInoutput == null
                ? new OperationVariable[0]
                : expectedInoutput.entrySet().stream().map(x -> {
                    Property property = new DefaultProperty.Builder()
                            .idShort(x.getKey())
                            .build();
                    try {
                        ElementValueMapper.setValue(property, x.getValue());
                    }
                    catch (ValueMappingException ex) {
                        Assert.fail();
                    }
                    return new DefaultOperationVariable.Builder()
                            .value(property)
                            .build();
                }).toArray(OperationVariable[]::new);
        OperationVariable[] expectedOut = expectedOutput == null
                ? new OperationVariable[0]
                : expectedOutput.entrySet().stream().map(x -> {
                    Property property = new DefaultProperty.Builder()
                            .idShort(x.getKey())
                            .build();
                    try {
                        ElementValueMapper.setValue(property, x.getValue());
                    }
                    catch (ValueMappingException ex) {
                        Assert.fail();
                    }
                    return new DefaultOperationVariable.Builder()
                            .value(property)
                            .build();
                }).toArray(OperationVariable[]::new);
        ServiceContext serviceContext = mock(ServiceContext.class);
        doReturn(expectedOut)
                .when(serviceContext)
                .getOperationOutputVariables(reference);
        OpcUaAssetConnection connection = config.newInstance(CoreConfig.DEFAULT, serviceContext);
        awaitConnection(connection);
        OperationVariable[] actual;
        if (sync) {
            actual = connection.getOperationProviders().get(reference).invoke(inputVariables, inoutputVariables);
        }
        else {
            final AtomicReference<OperationVariable[]> operationResult = new AtomicReference<>();
            final AtomicReference<OperationVariable[]> operationInout = new AtomicReference<>();
            CountDownLatch condition = new CountDownLatch(1);
            connection.getOperationProviders().get(reference).invokeAsync(
                    inputVariables,
                    inoutputVariables,
                    (res, inout) -> {
                        operationResult.set(res);
                        operationInout.set(inout);
                        condition.countDown();
                    },
                    error -> Assert.fail(error.getMessage()));
            condition.await(getWaitTime(), TimeUnit.MILLISECONDS);
            actual = operationResult.get();
            inoutputVariables = operationInout.get();
        }
        connection.disconnect();
        Assert.assertArrayEquals(expectedOut, actual);
        Assert.assertArrayEquals(expectedInOut, inoutputVariables);
    }


    private void assertSubscribe(EmbeddedOpcUaServer server, String nodeId, PropertyValue expected, String elementIndex)
            throws AssetConnectionException, InterruptedException, ExecutionException, UaException, ConfigurationInitializationException, Exception {
        Reference reference = ReferenceHelper.parseReference("(Property)[ID_SHORT]Temperature");
        long interval = 1000;
        ServiceContext serviceContext = mock(ServiceContext.class);
        TypeInfo infoExample = ElementValueTypeInfo.builder()
                .type(PropertyValue.class)
                .datatype(expected.getValue().getDataType())
                .build();
        doReturn(infoExample).when(serviceContext).getTypeInfo(reference);

        OpcUaAssetConnectionConfig config = OpcUaAssetConnectionConfig.builder()
                .host(server.getEndpoint(Protocol.TCP))
                .securityBaseDir(Files.createTempDirectory("asset-connection"))
                .subscriptionProvider(reference, OpcUaSubscriptionProviderConfig.builder()
                        .nodeId(nodeId)
                        .interval(interval)
                        .arrayIndex(elementIndex)
                        .build())
                .valueProvider(reference,
                        OpcUaValueProviderConfig.builder()
                                .nodeId(nodeId)
                                .arrayIndex(elementIndex)
                                .build())
                .build();
        OpcUaAssetConnection connection = config.newInstance(
                CoreConfig.builder()
                        .build(),
                serviceContext);
        awaitConnection(connection);
        // first value should always be the current value
        OpcUaClient client = OpcUaHelper.connect(config);
        DataValue originalValue = OpcUaHelper.readValue(client, nodeId);
        client.disconnect().get();
        final AtomicReference<DataElementValue> originalValueResponse = new AtomicReference<>();
        CountDownLatch conditionOriginalValue = new CountDownLatch(1);
        connection.getSubscriptionProviders().get(reference).addNewDataListener((DataElementValue data) -> {
            originalValueResponse.set(data);
            conditionOriginalValue.countDown();
        });
        Assert.assertTrue(String.format("test failed because there was no response within defined time (%d %s)", getWaitTime(), TimeUnit.MILLISECONDS),
                conditionOriginalValue.await(getWaitTime(), TimeUnit.MILLISECONDS));
        if ((elementIndex == null) || elementIndex.equals("")) {
            Assert.assertEquals(
                    PropertyValue.of(expected.getValue().getDataType(), originalValue.getValue().getValue().toString()),
                    originalValueResponse.get());
        }
        // second value should be new value
        final AtomicReference<DataElementValue> newValueResponse = new AtomicReference<>();
        CountDownLatch conditionNewValue = new CountDownLatch(1);
        connection.getSubscriptionProviders().get(reference).addNewDataListener((DataElementValue data) -> {
            newValueResponse.set(data);
            conditionNewValue.countDown();
        });
        connection.getValueProviders().get(reference).setValue(expected);
        Assert.assertTrue(String.format("test failed because there was no response within defined time (%d %s)", getWaitTime(), TimeUnit.MILLISECONDS),
                conditionNewValue.await(getWaitTime(), TimeUnit.MILLISECONDS));
        Assert.assertEquals(expected, newValueResponse.get());
    }


    private void assertWriteReadValue(
                                      EmbeddedOpcUaServer server,
                                      String nodeId,
                                      PropertyValue expected,
                                      String arrayIndex)
            throws AssetConnectionException, InterruptedException, ConfigurationInitializationException, ConfigurationException, IOException, ResourceNotFoundException {
        Reference reference = ReferenceHelper.parseReference("(Property)[ID_SHORT]Temperature");
        ServiceContext serviceContext = mock(ServiceContext.class);
        doReturn(ElementValueTypeInfo.builder()
                .type(expected.getClass())
                .datatype(expected.getValue().getDataType())
                .build())
                        .when(serviceContext)
                        .getTypeInfo(reference);
        OpcUaAssetConnectionConfig config = OpcUaAssetConnectionConfig.builder()
                .securityBaseDir(Files.createTempDirectory("asset-connection"))
                .valueProvider(reference,
                        OpcUaValueProviderConfig.builder()
                                .nodeId(nodeId)
                                .arrayIndex(arrayIndex)
                                .build())
                .host(server.getEndpoint(Protocol.TCP))
                .build();
        OpcUaAssetConnection connection = config.newInstance(CoreConfig.DEFAULT, serviceContext);
        awaitConnection(connection);
        connection.getValueProviders().get(reference).setValue(expected);
        DataElementValue actual = connection.getValueProviders().get(reference).getValue();
        connection.disconnect();
        Assert.assertEquals(expected, actual);
    }


    private void awaitConnection(AssetConnection connection) {
        await().atMost(90, TimeUnit.SECONDS)
                .with()
                .pollInterval(1, TimeUnit.SECONDS)
                .until(() -> {
                    try {
                        connection.connect();
                    }
                    catch (AssetConnectionException e) {
                        // do nothing
                    }
                    return connection.isConnected();
                });
    }


    private void exchangeCertificates(EmbeddedOpcUaServer server, Path clientSecurityBaseDir) throws IOException, GeneralSecurityException {
        // copy server certificate to client
        Files.createDirectories(SecurityPathHelper.trustedAllowed(clientSecurityBaseDir));
        Files.write(
                SecurityPathHelper.trustedAllowed(clientSecurityBaseDir).resolve("server.cer"),
                server.getConfig().getApplicationCertificate()
                        .getCertificate()
                        .getEncoded());

        // copy client certificate to server
        Files.createDirectories(SecurityPathHelper.trustedAllowed(server.getConfig().getSecurityBaseDir()));
        Files.write(SecurityPathHelper.trustedAllowed(server.getConfig().getSecurityBaseDir()).resolve("client.cer"),
                KeyStoreHelper
                        .loadOrDefaultCertificateData(
                                Thread.currentThread().getContextClassLoader().getResourceAsStream(CLIENT_APPLICATION_CERTIFICATE_FILE),
                                DEFAULT_KEY_STORE_TYPE,
                                null,
                                CLIENT_APPLICATION_CERTIFICATE_PASSWORD,
                                CLIENT_APPLICATION_CERTIFICATE_PASSWORD,
                                CertificateInformation.builder().build())
                        .getCertificate()
                        .getEncoded());
    }


    private void generateCertificateStoreForTesting(String filename, CertificateInformation certificateInformation, String password)
            throws IOException, GeneralSecurityException, URISyntaxException {
        File file = Path.of(Thread.currentThread().getContextClassLoader().getResource("").toURI())
                .resolve("../../src/test/resources/")
                .resolve(filename)
                .toFile();
        KeyStoreHelper.save(KeyStoreHelper.generateSelfSigned(certificateInformation),
                file,
                DEFAULT_KEY_STORE_TYPE,
                null,
                password,
                password);
        Assert.assertTrue(file.exists());
    }


    private void setOpcUaValue(OpcUaAssetConnectionConfig config, String nodeId, Object value) throws Exception {
        OpcUaClient client = OpcUaHelper.connect(config);
        client.connect().get();
        StatusCode statusCode = OpcUaHelper.writeValue(client, nodeId, value);
        Assert.assertTrue(statusCode.isGood());
        client.disconnect().get();
    }


    private List<EndpointSecurityConfiguration> withTokenPolicy(List<EndpointSecurityConfiguration> securityConfigurations, UserTokenType... tokenPolicies) {
        return securityConfigurations.stream()
                .map(x -> EndpointSecurityConfiguration.builder()
                        .policy(x.getPolicy())
                        .protocol(x.getProtocol())
                        .securityMode(x.getSecurityMode())
                        .tokenPolicies(new HashSet<>(Arrays.asList(tokenPolicies)))
                        .build())
                .collect(Collectors.toList());
    }

}<|MERGE_RESOLUTION|>--- conflicted
+++ resolved
@@ -61,10 +61,6 @@
 import java.nio.file.StandardCopyOption;
 import java.security.GeneralSecurityException;
 import java.security.cert.X509Certificate;
-<<<<<<< HEAD
-import java.time.ZonedDateTime;
-=======
->>>>>>> fd61e73a
 import java.util.ArrayList;
 import java.util.Arrays;
 import java.util.Comparator;
@@ -404,14 +400,6 @@
     public void testValueProviderWithScalarValues()
             throws AssetConnectionException, InterruptedException, ValueFormatException, ConfigurationInitializationException, ConfigurationException, Exception {
         EmbeddedOpcUaServer server = startDefaultServer();
-<<<<<<< HEAD
-        assertWriteReadValue(server, "ns=2;s=HelloWorld/ScalarTypes/Double", PropertyValue.of(Datatype.DOUBLE, "3.3"), null);
-        assertWriteReadValue(server, "ns=2;s=HelloWorld/ScalarTypes/String", PropertyValue.of(Datatype.STRING, "hello world!"), null);
-        assertWriteReadValue(server, "ns=2;s=HelloWorld/ScalarTypes/Integer", PropertyValue.of(Datatype.INTEGER, "42"), null);
-        assertWriteReadValue(server, "ns=2;s=HelloWorld/ScalarTypes/Boolean", PropertyValue.of(Datatype.BOOLEAN, "true"), null);
-        assertWriteReadValue(server, "ns=2;s=HelloWorld/ScalarTypes/DateTime",
-                PropertyValue.of(Datatype.DATE_TIME, ZonedDateTime.of(2022, 11, 28, 14, 12, 35, 0, DateTimeValue.DEFAULT_TIMEZONE).toString()), null);
-=======
         //        assertWriteReadValue(server, "ns=2;s=HelloWorld/ScalarTypes/Double", PropertyValue.of(Datatype.DOUBLE, "3.3"), null);
         //        assertWriteReadValue(server, "ns=2;s=HelloWorld/ScalarTypes/String", PropertyValue.of(Datatype.STRING, "hello world!"), null);
         //        assertWriteReadValue(server, "ns=2;s=HelloWorld/ScalarTypes/Integer", PropertyValue.of(Datatype.INTEGER, "42"), null);
@@ -440,7 +428,6 @@
         assertWriteReadValue(server, "ns=2;s=HelloWorld/ScalarTypes/Duration",
                 PropertyValue.of(Datatype.DURATION, "PT0.01S"), null);
 
->>>>>>> fd61e73a
         server.shutdown();
     }
 
