--- conflicted
+++ resolved
@@ -42,6 +42,7 @@
 import org.eclipse.milo.opcua.stack.client.security.DefaultClientCertificateValidator;
 import org.eclipse.milo.opcua.stack.core.StatusCodes;
 import org.eclipse.milo.opcua.stack.core.UaException;
+import org.eclipse.milo.opcua.stack.core.UaServiceFaultException;
 import org.eclipse.milo.opcua.stack.core.security.DefaultTrustListManager;
 import org.eclipse.milo.opcua.stack.core.transport.TransportProfile;
 import org.eclipse.milo.opcua.stack.core.types.builtin.DataValue;
@@ -51,12 +52,9 @@
 import org.eclipse.milo.opcua.stack.core.types.builtin.StatusCode;
 import org.eclipse.milo.opcua.stack.core.types.builtin.Variant;
 import org.eclipse.milo.opcua.stack.core.types.enumerated.TimestampsToReturn;
-<<<<<<< HEAD
 import org.eclipse.milo.opcua.stack.core.util.CertificateUtil;
 import org.slf4j.Logger;
 import org.slf4j.LoggerFactory;
-=======
->>>>>>> bdddfe70
 
 
 /**
@@ -64,17 +62,14 @@
  */
 public class OpcUaHelper {
 
-<<<<<<< HEAD
+    public static final String NODE_ID_SEPARATOR = ";";
+    public static final String APPLICATION_URI = "urn:de:fraunhofer:iosb:ilt:faaast:service:assetconnection:opcua";
+    public static final String APPLICATION_NAME = "FA³ST Asset Connection";
     private static final Logger LOGGER = LoggerFactory.getLogger(OpcUaHelper.class);
     private static final List<TransportProfile> SUPPORTED_TRANSPORT_SCHEMES = List.of(
             TransportProfile.TCP_UASC_UABINARY,
             TransportProfile.HTTPS_UABINARY,
             TransportProfile.WSS_UASC_UABINARY);
-=======
-    public static final String NODE_ID_SEPARATOR = ";";
-    public static final String APPLICATION_URI = "urn:de:fraunhofer:iosb:ilt:faaast:service:assetconnection:opcua";
-    public static final String APPLICATION_NAME = "FA³ST Asset Connection";
->>>>>>> bdddfe70
 
     private OpcUaHelper() {}
 
@@ -171,8 +166,7 @@
      * @param clientModifier optional way to modify client before connecting, e.g. for adding listeners
      * @return new OPC UA client instance that is already connected to the server
      * @throws AssetConnectionException if connecting fails
-     * @throws de.fraunhofer.iosb.ilt.faaast.service.exception.ConfigurationInitializationException if configuration is
-     *             invalid
+     * @throws ConfigurationInitializationException if configuration is invalid
      */
     public static OpcUaClient connect(OpcUaAssetConnectionConfig config, Consumer<OpcUaClient> clientModifier)
             throws AssetConnectionException, ConfigurationInitializationException {
@@ -185,12 +179,7 @@
 
 
     /**
-<<<<<<< HEAD
-     * Connect to a OPC UA server.This method already respects all configuration properties like credentials and numbers
-     * of retries.
-=======
      * Connect to a OPC UA server. This method already respects all configuration properties.
->>>>>>> bdddfe70
      *
      * @param config the configuration to use
      * @return new OPC UA client instance that is already connected to the server
@@ -198,13 +187,8 @@
      * @throws de.fraunhofer.iosb.ilt.faaast.service.exception.ConfigurationInitializationException if configuration is
      *             invalid
      */
-<<<<<<< HEAD
     public static OpcUaClient connect(OpcUaAssetConnectionConfig config) throws AssetConnectionException, ConfigurationInitializationException {
-        return connect(createClient(config), config.getRetries());
-=======
-    public static OpcUaClient connect(OpcUaAssetConnectionConfig config) throws AssetConnectionException {
         return connect(createClient(config));
->>>>>>> bdddfe70
     }
 
 
@@ -389,7 +373,8 @@
 
         IdentityProvider identityProvider = getIdentityProvider(config);
         try {
-            return OpcUaClient.create(
+            long time = System.currentTimeMillis();
+            OpcUaClient retval = OpcUaClient.create(
                     config.getHost(),
                     endpoints -> endpoints.stream()
                             .filter(e -> e.getSecurityPolicyUri().equals(config.getSecurityPolicy().getUri()))
@@ -409,6 +394,11 @@
                             .setCertificateChain(applicationCertificate.getCertificateChain())
                             .setCertificateValidator(certificateValidator)
                             .build());
+            time = System.currentTimeMillis() - time;
+            if (time >= 1000) {
+                LOGGER.info("create Client Dauer: {} sec", time / 1000);
+            }
+            return retval;
         }
         catch (UaException e) {
             throw new AssetConnectionException(String.format("error creating OPC UA client (host: %s)", config.getHost()), e);
@@ -417,10 +407,23 @@
 
 
     private static OpcUaClient connect(OpcUaClient client) throws AssetConnectionException {
+        long time = System.currentTimeMillis();
         try {
+            LOGGER.info("connect Start: EndpointUrl: {}; SecurityMode: {}; SecurityPolicyUri: {}", client.getConfig().getEndpoint().getEndpointUrl(),
+                    client.getConfig().getEndpoint().getSecurityMode(), client.getConfig().getEndpoint().getSecurityPolicyUri());
             client.connect().get();
+            time = System.currentTimeMillis() - time;
+            LOGGER.info("connect Dauer: {} msec", time);
         }
         catch (InterruptedException | ExecutionException e) {
+            time = System.currentTimeMillis() - time;
+            LOGGER.error("error in connect; Dauer: " + time, e);
+            if (e instanceof UaServiceFaultException) {
+                checkUserIdentityError((UaServiceFaultException) e, client.getConfig().getEndpoint().getEndpointUrl());
+            }
+            else if (e.getCause() instanceof UaServiceFaultException) {
+                checkUserIdentityError((UaServiceFaultException) e.getCause(), client.getConfig().getEndpoint().getEndpointUrl());
+            }
             throw new AssetConnectionException(String.format(
                     "error opening OPC UA connection (host: %s)",
                     client.getConfig().getEndpoint().getEndpointUrl()),
@@ -428,4 +431,12 @@
         }
         return client;
     }
+
+
+    private static void checkUserIdentityError(UaServiceFaultException exception, String endpointUrl) {
+        if ((exception.getStatusCode().getValue() == StatusCodes.Bad_IdentityTokenRejected)
+                || (exception.getStatusCode().getValue() == StatusCodes.Bad_IdentityTokenInvalid)) {
+            throw new IllegalArgumentException(String.format("Identity Token invalid (host: %s)", endpointUrl));
+        }
+    }
 }