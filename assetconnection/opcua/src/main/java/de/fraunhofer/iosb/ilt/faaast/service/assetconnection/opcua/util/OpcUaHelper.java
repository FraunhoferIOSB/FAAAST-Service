--- conflicted
+++ resolved
@@ -425,14 +425,6 @@
         try {
             return OpcUaClient.create(
                     config.getHost(),
-<<<<<<< HEAD
-                    endpoints -> endpoints.stream()
-                            .filter(e -> e.getSecurityPolicyUri().equals(config.getSecurityPolicy().getUri()))
-                            .filter(e -> e.getSecurityMode() == config.getSecurityMode())
-                            .filter(e -> Objects.equals(config.getTransportProfile().getUri(), e.getTransportProfileUri()))
-                            .findFirst(),
-                    transportConfigBuilder -> {},
-=======
                     endpoints -> {
                         var filteredEndpoints = endpoints.stream()
                                 .filter(e -> e.getSecurityPolicyUri().equals(config.getSecurityPolicy().getUri()))
@@ -447,7 +439,7 @@
                         }
                         return filteredEndpoints.stream().findFirst();
                     },
->>>>>>> 79588494
+                    transportConfigBuilder -> {},
                     configBuilder -> configBuilder
                             .setApplicationName(LocalizedText.english(OpcUaConstants.CERTIFICATE_APPLICATION_NAME))
                             .setApplicationUri(CertificateUtil.getSanUri(applicationCertificate.getCertificate())
