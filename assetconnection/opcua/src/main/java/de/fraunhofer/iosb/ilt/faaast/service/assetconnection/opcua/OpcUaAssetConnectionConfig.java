--- conflicted
+++ resolved
@@ -23,6 +23,7 @@
 import de.fraunhofer.iosb.ilt.faaast.service.assetconnection.opcua.provider.config.OpcUaValueProviderConfig;
 import java.util.Objects;
 import org.eclipse.milo.opcua.stack.core.security.SecurityPolicy;
+import org.eclipse.milo.opcua.stack.core.types.enumerated.MessageSecurityMode;
 
 
 /**
@@ -34,24 +35,29 @@
     public static final int DEFAULT_REQUEST_TIMEOUT = 3000;
     public static final int DEFAULT_ACKNOWLEDGE_TIMEOUT = 10000;
     public static final int DEFAULT_RETRIES = 1;
+    public static final String DEFAULT_SECURITY_BASEDIR = ".";
+    public static final SecurityPolicy DEFAULT_SECURITY_POLICY = SecurityPolicy.None;
+    public static final MessageSecurityMode DEFAULT_SECURITY_MODE = MessageSecurityMode.None;
 
     private String host;
     private String username;
     private String password;
-<<<<<<< HEAD
-    private SecurityPolicy securityPolicy;
-=======
     private int requestTimeout;
     private int acknowledgeTimeout;
     private int retries;
+    private String securityBaseDir;
+    private SecurityPolicy securityPolicy;
+    private MessageSecurityMode securityMode;
 
     public OpcUaAssetConnectionConfig() {
         this.requestTimeout = DEFAULT_REQUEST_TIMEOUT;
         this.acknowledgeTimeout = DEFAULT_ACKNOWLEDGE_TIMEOUT;
         this.retries = DEFAULT_RETRIES;
-    }
-
->>>>>>> d28cfbda
+        this.securityBaseDir = DEFAULT_SECURITY_BASEDIR;
+        this.securityPolicy = DEFAULT_SECURITY_POLICY;
+        this.securityMode = DEFAULT_SECURITY_MODE;
+    }
+
 
     @Override
     public boolean equals(Object o) {
@@ -66,13 +72,12 @@
                 && Objects.equals(host, that.host)
                 && Objects.equals(username, that.username)
                 && Objects.equals(password, that.password)
-<<<<<<< HEAD
-                && Objects.equals(securityPolicy, that.securityPolicy);
-=======
                 && Objects.equals(requestTimeout, that.requestTimeout)
                 && Objects.equals(acknowledgeTimeout, that.acknowledgeTimeout)
-                && Objects.equals(retries, that.retries);
->>>>>>> d28cfbda
+                && Objects.equals(retries, that.retries)
+                && Objects.equals(securityBaseDir, that.securityBaseDir)
+                && Objects.equals(securityPolicy, that.securityPolicy)
+                && Objects.equals(securityMode, that.securityMode);
     }
 
 
@@ -106,7 +111,46 @@
     }
 
 
-<<<<<<< HEAD
+    public int getRequestTimeout() {
+        return requestTimeout;
+    }
+
+
+    public void setRequestTimeout(int requestTimeout) {
+        this.requestTimeout = requestTimeout;
+    }
+
+
+    public int getAcknowledgeTimeout() {
+        return acknowledgeTimeout;
+    }
+
+
+    public void setAcknowledgeTimeout(int acknowledgeTimeout) {
+        this.acknowledgeTimeout = acknowledgeTimeout;
+    }
+
+
+    public int getRetries() {
+        return retries;
+    }
+
+
+    public void setRetries(int retries) {
+        this.retries = retries;
+    }
+
+
+    public String getSecurityBaseDir() {
+        return securityBaseDir;
+    }
+
+
+    public void setSecurityBaseDir(String securityBaseDir) {
+        this.securityBaseDir = securityBaseDir;
+    }
+
+
     public SecurityPolicy getSecurityPolicy() {
         return securityPolicy;
     }
@@ -114,45 +158,31 @@
 
     public void setSecurityPolicy(SecurityPolicy securityPolicy) {
         this.securityPolicy = securityPolicy;
-=======
-    public int getRequestTimeout() {
-        return requestTimeout;
-    }
-
-
-    public void setRequestTimeout(int requestTimeout) {
-        this.requestTimeout = requestTimeout;
-    }
-
-
-    public int getAcknowledgeTimeout() {
-        return acknowledgeTimeout;
-    }
-
-
-    public void setAcknowledgeTimeout(int acknowledgeTimeout) {
-        this.acknowledgeTimeout = acknowledgeTimeout;
-    }
-
-
-    public int getRetries() {
-        return retries;
-    }
-
-
-    public void setRetries(int retries) {
-        this.retries = retries;
->>>>>>> d28cfbda
+    }
+
+
+    public MessageSecurityMode getSecurityMode() {
+        return securityMode;
+    }
+
+
+    public void setSecurityMode(MessageSecurityMode securityMode) {
+        this.securityMode = securityMode;
     }
 
 
     @Override
     public int hashCode() {
-<<<<<<< HEAD
-        return Objects.hash(super.hashCode(), host, username, password, securityPolicy);
-=======
-        return Objects.hash(super.hashCode(), host, username, password, requestTimeout, acknowledgeTimeout, retries);
->>>>>>> d28cfbda
+        return Objects.hash(super.hashCode(),
+                host,
+                username,
+                password,
+                requestTimeout,
+                acknowledgeTimeout,
+                retries,
+                securityBaseDir,
+                securityPolicy,
+                securityMode);
     }
 
 
@@ -182,12 +212,6 @@
         }
 
 
-<<<<<<< HEAD
-        public B securityPolicy(SecurityPolicy securityPolicy) {
-            getBuildingInstance().setSecurityPolicy(securityPolicy);
-            return getSelf();
-        }
-=======
         public B requestTimeout(int value) {
             getBuildingInstance().setRequestTimeout(value);
             return getSelf();
@@ -205,7 +229,24 @@
             return getSelf();
         }
 
->>>>>>> d28cfbda
+
+        public B securityBaseDir(String value) {
+            getBuildingInstance().setSecurityBaseDir(value);
+            return getSelf();
+        }
+
+
+        public B securityPolicy(SecurityPolicy value) {
+            getBuildingInstance().setSecurityPolicy(value);
+            return getSelf();
+        }
+
+
+        public B securityMode(MessageSecurityMode value) {
+            getBuildingInstance().setSecurityMode(value);
+            return getSelf();
+        }
+
     }
 
     public static class Builder extends AbstractBuilder<OpcUaAssetConnectionConfig, Builder> {
