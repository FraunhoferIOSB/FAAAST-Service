--- conflicted
+++ resolved
@@ -130,18 +130,6 @@
                         e);
             }
         }
-<<<<<<< HEAD
-        catch (AssetConnectionException e) {
-            throw new ConfigurationInitializationException("initializing OPC UA asset connection failed", e);
-        }
-    }
-
-
-    @Override
-    public void registerOperationProvider(Reference reference, OpcUaOperationProviderConfig providerConfig) throws AssetConnectionException {
-        this.operationProviders.put(reference, new OpcUaOperationProvider(serviceContext, client, reference, providerConfig, valueConverter));
-=======
->>>>>>> 26d2c241
     }
 
 
