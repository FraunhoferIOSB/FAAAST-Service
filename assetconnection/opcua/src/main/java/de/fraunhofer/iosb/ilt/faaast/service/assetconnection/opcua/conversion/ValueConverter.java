--- conflicted
+++ resolved
@@ -21,13 +21,9 @@
 import de.fraunhofer.iosb.ilt.faaast.service.model.value.primitive.DurationValue;
 import de.fraunhofer.iosb.ilt.faaast.service.util.Ensure;
 import java.math.BigInteger;
-<<<<<<< HEAD
-import java.time.ZonedDateTime;
-=======
 import java.time.OffsetDateTime;
 import java.time.ZoneId;
 import java.util.Date;
->>>>>>> fd61e73a
 import java.util.HashMap;
 import java.util.Map;
 import java.util.Objects;
@@ -183,11 +179,7 @@
             try {
                 if ((targetType == Datatype.DATE_TIME) && (value.getValue() instanceof DateTime)) {
                     return TypedValueFactory.create(targetType,
-<<<<<<< HEAD
-                            ZonedDateTime.ofInstant(((DateTime) value.getValue()).getJavaInstant(), DateTimeValue.DEFAULT_TIMEZONE).toString());
-=======
                             OffsetDateTime.ofInstant(((DateTime) value.getValue()).getJavaInstant(), ZoneId.systemDefault()).toString());
->>>>>>> fd61e73a
                 }
                 else {
                     return TypedValueFactory.create(targetType, value.getValue().toString());
