/*
 * Copyright (c) 2021 Fraunhofer IOSB, eine rechtlich nicht selbstaendige
 * Einrichtung der Fraunhofer-Gesellschaft zur Foerderung der angewandten
 * Forschung e.V.
 * Licensed under the Apache License, Version 2.0 (the "License");
 * you may not use this file except in compliance with the License.
 * You may obtain a copy of the License at
 * http://www.apache.org/licenses/LICENSE-2.0
 * Unless required by applicable law or agreed to in writing, software
 * distributed under the License is distributed on an "AS IS" BASIS,
 * WITHOUT WARRANTIES OR CONDITIONS OF ANY KIND, either express or implied.
 * See the License for the specific language governing permissions and
 * limitations under the License.
 */
package de.fraunhofer.iosb.ilt.faaast.service.assetconnection.mqtt;

import de.fraunhofer.iosb.ilt.faaast.service.ServiceContext;
import de.fraunhofer.iosb.ilt.faaast.service.assetconnection.*;
<<<<<<< HEAD
import de.fraunhofer.iosb.ilt.faaast.service.assetconnection.mqtt.content.ContentParserFactory;
=======
import de.fraunhofer.iosb.ilt.faaast.service.assetconnection.mqtt.content.ContentDeserializerFactory;
import de.fraunhofer.iosb.ilt.faaast.service.assetconnection.mqtt.content.ContentSerializerFactory;
>>>>>>> 970419ab
import de.fraunhofer.iosb.ilt.faaast.service.config.CoreConfig;
import de.fraunhofer.iosb.ilt.faaast.service.model.v3.valuedata.DataElementValue;
import de.fraunhofer.iosb.ilt.faaast.service.model.v3.valuedata.PropertyValue;
import io.adminshell.aas.v3.model.DataElement;
import io.adminshell.aas.v3.model.Reference;
import java.util.HashMap;
import java.util.Map;
import org.eclipse.paho.client.mqttv3.*;
import org.eclipse.paho.client.mqttv3.persist.MemoryPersistence;


/**
 * Implementation of MQTT Asset Connection
 */
public class MqttAssetConnection
        implements AssetConnection<MqttAssetConnectionConfig, MqttValueProviderConfig, MqttOperationProviderConfig, MqttSubscriptionProviderConfig> {

    private MqttAssetConnectionConfig config;
    private final Map<Reference, AssetValueProvider> valueProviders;
    private final Map<Reference, AssetOperationProvider> operationProviders;
    private final Map<Reference, AssetSubscriptionProvider> subscriptionProviders;
    private MqttClient client;
    private ServiceContext context;

    public MqttAssetConnection() {
        this.valueProviders = new HashMap<>();
        this.operationProviders = new HashMap<>();
        this.subscriptionProviders = new HashMap<>();
    }

<<<<<<< HEAD

    @Override
    public void close() {
        if (client != null && client.isConnected()) {
            try {
                client.disconnect();
            }
            catch (MqttException ex) {}
            try {
                client.close(true);
            }
            catch (MqttException ex) {}
        }
    }


    @Override
=======

    @Override
    public void close() {
        if (client != null && client.isConnected()) {
            try {
                client.disconnect();
            }
            catch (MqttException ex) {}
            try {
                client.close(true);
            }
            catch (MqttException ex) {}
        }
    }


    @Override
>>>>>>> 970419ab
    public void init(CoreConfig coreConfig, MqttAssetConnectionConfig config, ServiceContext context) throws AssetConnectionException {
        this.config = config;
        this.context = context;
        try {
            client = new MqttClient(config.getServerUri(), config.getClientId(), new MemoryPersistence());
            MqttConnectOptions options = new MqttConnectOptions();
            options.setCleanSession(true);

            //todo: add SSL
            //options.setUserName("");
            //options.setPassword("".toCharArray());
            //SSLSocketFactory ssf = configureSSLSocketFactory();
            //options.setSocketFactory(ssf);
            client.connect(options);

        }
        catch (MqttException ex) {
            throw new AssetConnectionException("initializaing MQTT asset connection failed", ex);
        }
        config.getValueProviders().forEach((k, v) -> {
            try {
                registerValueProvider(k, v);
            }
            catch (AssetConnectionException ex) {
                // TODO rethrow
            }
        });
        config.getOperationProviders().forEach((k, v) -> {
            try {
                registerOperationProvider(k, v);
            }
            catch (AssetConnectionException ex) {
                // TODO rethrow
            }
        });
        config.getSubscriptionProviders().forEach((k, v) -> {
            try {
                registerSubscriptionProvider(k, v);
            }
            catch (AssetConnectionException ex) {
                // TODO rethrow
            }
        });
    }


    @Override
    public MqttAssetConnectionConfig asConfig() {
        return config;
    }


    @Override
    public void registerValueProvider(Reference reference, MqttValueProviderConfig valueProviderConfig) throws AssetConnectionException {
        this.valueProviders.put(reference, new AssetValueProvider() {
            @Override
            public DataElementValue getValue() throws AssetConnectionException {
                throw new UnsupportedOperationException("Not supported.");
            }


            @Override
            public void setValue(DataElementValue value) throws AssetConnectionException {
                try {
                    //check that provided value is a PropertyValue
<<<<<<< HEAD
                    if(!(value instanceof PropertyValue)) {
                        throw new AssetConnectionException(String.format("unsupported value (%s)", value.getClass().getSimpleName()));
                    }
                    client.publish(valueProviderConfig.getTopic(), new MqttMessage(
                            (((PropertyValue) value).getValue().getBytes())
                    ));
=======
                    if (!(value instanceof PropertyValue)) {
                        throw new AssetConnectionException(String.format("unsupported value (%s)", value.getClass().getSimpleName()));
                    }
                    client.publish(
                            valueProviderConfig.getTopic(),
                            new MqttMessage(ContentSerializerFactory
                                    .create(valueProviderConfig.getContentFormat())
                                    .write(value, valueProviderConfig.getQuery())
                                    .getBytes()));
>>>>>>> 970419ab
                }
                catch (MqttException ex) {
                    throw new AssetConnectionException("writing value via MQTT asset connection failed", ex);
                }
            }
        });
    }


    @Override
    public void registerOperationProvider(Reference reference, MqttOperationProviderConfig operationProviderConfig) throws AssetConnectionException {
        throw new UnsupportedOperationException("Not supported.");
    }


    @Override
    public void registerSubscriptionProvider(Reference reference, MqttSubscriptionProviderConfig subscriptionProviderConfig) throws AssetConnectionException {
        this.subscriptionProviders.put(reference, new AssetSubscriptionProvider() {
            @Override
            public void addNewDataListener(NewDataListener listener) {
                client.setCallback(new MqttCallback() {
                    @Override
                    public void connectionLost(Throwable throwable) {}


                    @Override
                    public void messageArrived(String topic, MqttMessage mqttMessage) throws Exception {
<<<<<<< HEAD
                        String mqttValue = new String(mqttMessage.getPayload());
                        Class elementType = context.getElementType(reference);
                        if (!DataElement.class.isAssignableFrom(elementType)) {
                            throw new AssetConnectionException(String.format("unsupported submodel element type (%s)", elementType.getSimpleName()));
                        }

                        DataElementValue newValue;
                        if(subscriptionProviderConfig.getQuery().isBlank()) {
                            newValue = ContentParserFactory
                                    .create(subscriptionProviderConfig.getContentFormat())
                                    .parseValue(mqttValue, elementType);
                        } else {
                            newValue = ContentParserFactory
                                    .create(subscriptionProviderConfig.getContentFormat())
                                    .parseValueWithQuery(mqttValue, elementType, subscriptionProviderConfig.getQuery());
                        }

                        listener.newDataReceived(newValue);
=======
                        listener.newDataReceived(ContentDeserializerFactory
                                .create(subscriptionProviderConfig.getContentFormat())
                                .read(new String(mqttMessage.getPayload()),
                                        subscriptionProviderConfig.getQuery(),
                                        context.getTypeInfo(reference)));
>>>>>>> 970419ab
                    }


                    @Override
                    public void deliveryComplete(IMqttDeliveryToken iMqttDeliveryToken) {}
                });
                //subscribe to topic
                try {
                    client.subscribe(subscriptionProviderConfig.getTopic());
                }
                catch (MqttException ex) {
                    // throw runtime exception??
                    ex.printStackTrace();
                }
            }


            @Override
            public void removeNewDataListener(NewDataListener listener) {
                //unsubscribe from topic
                try {
                    client.unsubscribe(subscriptionProviderConfig.getTopic());
                }
                catch (MqttException ex) {
                    // throw runtime exception??
                    ex.printStackTrace();
                }
            }
        });
    }


    @Override
    public void unregisterValueProvider(Reference reference) {
        this.valueProviders.remove(reference);
    }


    @Override
    public void unregisterOperationProvider(Reference reference) {
        this.operationProviders.remove(reference);
    }


    @Override
    public void unregisterSubscriptionProvider(Reference reference) {
        this.subscriptionProviders.remove(reference);
    }


    @Override
    public Map<Reference, AssetValueProvider> getValueProviders() {
        return this.valueProviders;
    }


    @Override
    public Map<Reference, AssetOperationProvider> getOperationProviders() {
        return this.operationProviders;
    }


    @Override
    public Map<Reference, AssetSubscriptionProvider> getSubscriptionProviders() {
        return this.subscriptionProviders;
    }


    @Override
    public boolean sameAs(AssetConnection other) {
        return false;
    }
}<|MERGE_RESOLUTION|>--- conflicted
+++ resolved
@@ -16,16 +16,11 @@
 
 import de.fraunhofer.iosb.ilt.faaast.service.ServiceContext;
 import de.fraunhofer.iosb.ilt.faaast.service.assetconnection.*;
-<<<<<<< HEAD
-import de.fraunhofer.iosb.ilt.faaast.service.assetconnection.mqtt.content.ContentParserFactory;
-=======
 import de.fraunhofer.iosb.ilt.faaast.service.assetconnection.mqtt.content.ContentDeserializerFactory;
 import de.fraunhofer.iosb.ilt.faaast.service.assetconnection.mqtt.content.ContentSerializerFactory;
->>>>>>> 970419ab
 import de.fraunhofer.iosb.ilt.faaast.service.config.CoreConfig;
 import de.fraunhofer.iosb.ilt.faaast.service.model.v3.valuedata.DataElementValue;
 import de.fraunhofer.iosb.ilt.faaast.service.model.v3.valuedata.PropertyValue;
-import io.adminshell.aas.v3.model.DataElement;
 import io.adminshell.aas.v3.model.Reference;
 import java.util.HashMap;
 import java.util.Map;
@@ -52,7 +47,6 @@
         this.subscriptionProviders = new HashMap<>();
     }
 
-<<<<<<< HEAD
 
     @Override
     public void close() {
@@ -70,25 +64,6 @@
 
 
     @Override
-=======
-
-    @Override
-    public void close() {
-        if (client != null && client.isConnected()) {
-            try {
-                client.disconnect();
-            }
-            catch (MqttException ex) {}
-            try {
-                client.close(true);
-            }
-            catch (MqttException ex) {}
-        }
-    }
-
-
-    @Override
->>>>>>> 970419ab
     public void init(CoreConfig coreConfig, MqttAssetConnectionConfig config, ServiceContext context) throws AssetConnectionException {
         this.config = config;
         this.context = context;
@@ -154,14 +129,6 @@
             public void setValue(DataElementValue value) throws AssetConnectionException {
                 try {
                     //check that provided value is a PropertyValue
-<<<<<<< HEAD
-                    if(!(value instanceof PropertyValue)) {
-                        throw new AssetConnectionException(String.format("unsupported value (%s)", value.getClass().getSimpleName()));
-                    }
-                    client.publish(valueProviderConfig.getTopic(), new MqttMessage(
-                            (((PropertyValue) value).getValue().getBytes())
-                    ));
-=======
                     if (!(value instanceof PropertyValue)) {
                         throw new AssetConnectionException(String.format("unsupported value (%s)", value.getClass().getSimpleName()));
                     }
@@ -171,7 +138,6 @@
                                     .create(valueProviderConfig.getContentFormat())
                                     .write(value, valueProviderConfig.getQuery())
                                     .getBytes()));
->>>>>>> 970419ab
                 }
                 catch (MqttException ex) {
                     throw new AssetConnectionException("writing value via MQTT asset connection failed", ex);
@@ -199,32 +165,11 @@
 
                     @Override
                     public void messageArrived(String topic, MqttMessage mqttMessage) throws Exception {
-<<<<<<< HEAD
-                        String mqttValue = new String(mqttMessage.getPayload());
-                        Class elementType = context.getElementType(reference);
-                        if (!DataElement.class.isAssignableFrom(elementType)) {
-                            throw new AssetConnectionException(String.format("unsupported submodel element type (%s)", elementType.getSimpleName()));
-                        }
-
-                        DataElementValue newValue;
-                        if(subscriptionProviderConfig.getQuery().isBlank()) {
-                            newValue = ContentParserFactory
-                                    .create(subscriptionProviderConfig.getContentFormat())
-                                    .parseValue(mqttValue, elementType);
-                        } else {
-                            newValue = ContentParserFactory
-                                    .create(subscriptionProviderConfig.getContentFormat())
-                                    .parseValueWithQuery(mqttValue, elementType, subscriptionProviderConfig.getQuery());
-                        }
-
-                        listener.newDataReceived(newValue);
-=======
                         listener.newDataReceived(ContentDeserializerFactory
                                 .create(subscriptionProviderConfig.getContentFormat())
                                 .read(new String(mqttMessage.getPayload()),
                                         subscriptionProviderConfig.getQuery(),
                                         context.getTypeInfo(reference)));
->>>>>>> 970419ab
                     }
 
 
