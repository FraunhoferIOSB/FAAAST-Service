/*
 * Copyright (c) 2021 Fraunhofer IOSB, eine rechtlich nicht selbstaendige
 * Einrichtung der Fraunhofer-Gesellschaft zur Foerderung der angewandten
 * Forschung e.V.
 * Licensed under the Apache License, Version 2.0 (the "License");
 * you may not use this file except in compliance with the License.
 * You may obtain a copy of the License at
 * http://www.apache.org/licenses/LICENSE-2.0
 * Unless required by applicable law or agreed to in writing, software
 * distributed under the License is distributed on an "AS IS" BASIS,
 * WITHOUT WARRANTIES OR CONDITIONS OF ANY KIND, either express or implied.
 * See the License for the specific language governing permissions and
 * limitations under the License.
 */
package de.fraunhofer.iosb.ilt.faaast.service.assetconnection.mqtt;

import de.fraunhofer.iosb.ilt.faaast.service.ServiceContext;
import de.fraunhofer.iosb.ilt.faaast.service.assetconnection.AssetConnection;
import de.fraunhofer.iosb.ilt.faaast.service.assetconnection.AssetConnectionException;
import de.fraunhofer.iosb.ilt.faaast.service.assetconnection.AssetOperationProvider;
import de.fraunhofer.iosb.ilt.faaast.service.assetconnection.AssetSubscriptionProvider;
import de.fraunhofer.iosb.ilt.faaast.service.assetconnection.AssetValueProvider;
import de.fraunhofer.iosb.ilt.faaast.service.assetconnection.NewDataListener;
import de.fraunhofer.iosb.ilt.faaast.service.assetconnection.mqtt.content.ContentDeserializerFactory;
import de.fraunhofer.iosb.ilt.faaast.service.assetconnection.mqtt.content.ContentSerializerFactory;
import de.fraunhofer.iosb.ilt.faaast.service.config.CoreConfig;
import de.fraunhofer.iosb.ilt.faaast.service.model.value.DataElementValue;
import de.fraunhofer.iosb.ilt.faaast.service.model.value.PropertyValue;
import io.adminshell.aas.v3.dataformat.core.util.AasUtils;
import io.adminshell.aas.v3.model.Reference;
import java.util.HashMap;
import java.util.Map;
import org.eclipse.paho.client.mqttv3.IMqttDeliveryToken;
import org.eclipse.paho.client.mqttv3.MqttCallback;
import org.eclipse.paho.client.mqttv3.MqttClient;
import org.eclipse.paho.client.mqttv3.MqttConnectOptions;
import org.eclipse.paho.client.mqttv3.MqttException;
import org.eclipse.paho.client.mqttv3.MqttMessage;
import org.eclipse.paho.client.mqttv3.persist.MemoryPersistence;
import org.slf4j.Logger;
import org.slf4j.LoggerFactory;


/**
 * Implementation of
 * {@link de.fraunhofer.iosb.ilt.faaast.service.assetconnection.AssetConnection}
 * for the MQTT protocol.
 * <p>
 * Following asset connection operations are supported:
 * <p>
 * <ul>
 * <li>setting values (via MQTT publish)
 * <li>subscribing to values (via MQTT subscribe)
 * </ul>
 * <p>
 * Following asset connection operations are not supported:
 * <p>
 * <ul>
 * <li>reading values
 * <li>executing operations
 * </ul>
 * <p>
 * This implementation currently only supports submodel elements of type
 * {@link io.adminshell.aas.v3.model.Property} resp.
 * {@link de.fraunhofer.iosb.ilt.faaast.service.model.value.PropertyValue}.
 * <p>
 * This class uses a single underlying MQTT connection.
 */
public class MqttAssetConnection
        implements AssetConnection<MqttAssetConnectionConfig, MqttValueProviderConfig, MqttOperationProviderConfig, MqttSubscriptionProviderConfig> {

    private static Logger logger = LoggerFactory.getLogger(MqttAssetConnection.class);
    private MqttClient client;
    private MqttAssetConnectionConfig config;
    private ServiceContext context;
    private final Map<Reference, AssetOperationProvider> operationProviders;
    private final Map<Reference, AssetSubscriptionProvider> subscriptionProviders;
<<<<<<< HEAD
    private final Map<Reference, AssetValueProvider> valueProviders;
=======
    private MqttClient client;
    private ServiceContext serviceContext;
>>>>>>> 6516512d

    public MqttAssetConnection() {
        this.valueProviders = new HashMap<>();
        this.operationProviders = new HashMap<>();
        this.subscriptionProviders = new HashMap<>();
    }


    @Override
    public MqttAssetConnectionConfig asConfig() {
        return config;
    }


    @Override
    public void close() {
        if (client != null && client.isConnected()) {
            try {
                client.disconnect();
            }
            catch (MqttException ex) {
                logger.debug("MQTT connection could not be properly closed", ex);
            }
            try {
                client.close(true);
            }
            catch (MqttException ex) {
                logger.debug("MQTT connection could not be properly closed", ex);
            }
        }
    }


    @Override
<<<<<<< HEAD
    public Map<Reference, AssetOperationProvider> getOperationProviders() {
        return this.operationProviders;
    }


    @Override
    public Map<Reference, AssetSubscriptionProvider> getSubscriptionProviders() {
        return this.subscriptionProviders;
    }


    @Override
    public Map<Reference, AssetValueProvider> getValueProviders() {
        return this.valueProviders;
    }


    @Override
    public void init(CoreConfig coreConfig, MqttAssetConnectionConfig config, ServiceContext context) throws AssetConnectionException {
=======
    public void init(CoreConfig coreConfig, MqttAssetConnectionConfig config, ServiceContext serviceContext) throws AssetConnectionException {
        if (config == null) {
            throw new IllegalArgumentException("config must be non-null");
        }
        if (serviceContext == null) {
            throw new IllegalArgumentException("serviceContext must be non-null");
        }
>>>>>>> 6516512d
        this.config = config;
        this.serviceContext = serviceContext;
        try {
            client = new MqttClient(config.getServerUri(), config.getClientId(), new MemoryPersistence());
            MqttConnectOptions options = new MqttConnectOptions();
            options.setCleanSession(true);

            //todo: add SSL
            //options.setUserName("");
            //options.setPassword("".toCharArray());
            //SSLSocketFactory ssf = configureSSLSocketFactory();
            //options.setSocketFactory(ssf);
            client.connect(options);

        }
        catch (MqttException ex) {
            throw new AssetConnectionException("initializaing MQTT asset connection failed", ex);
        }
        for (var providerConfig: config.getValueProviders().entrySet()) {
            registerValueProvider(providerConfig.getKey(), providerConfig.getValue());
        }
        for (var providerConfig: config.getOperationProviders().entrySet()) {
            registerOperationProvider(providerConfig.getKey(), providerConfig.getValue());
        }
        for (var providerConfig: config.getSubscriptionProviders().entrySet()) {
            registerSubscriptionProvider(providerConfig.getKey(), providerConfig.getValue());
        }
    }


    /**
     * {@inheritdoc}
     *
     * @throws UnsupportedOperationException as this operation is not supported
     */
    @Override
    public void registerOperationProvider(Reference reference, MqttOperationProviderConfig operationProviderConfig) throws AssetConnectionException {
        throw new UnsupportedOperationException("executing operations via MQTT not supported.");
    }


    @Override
    public void registerSubscriptionProvider(Reference reference, MqttSubscriptionProviderConfig subscriptionProviderConfig) throws AssetConnectionException {
        this.subscriptionProviders.put(reference, new AssetSubscriptionProvider() {
            @Override
            public void addNewDataListener(NewDataListener listener) throws AssetConnectionException {
                client.setCallback(new MqttCallback() {
                    @Override
                    public void connectionLost(Throwable throwable) {
                        // TODO how to forward exception?
                        logger.debug("MQTT asset connection lost (reference: {}, url: {})",
                                AasUtils.asString(reference),
                                config.getServerUri(),
                                throwable);
                    }


                    @Override
                    public void messageArrived(String topic, MqttMessage mqttMessage) throws Exception {
                        listener.newDataReceived(ContentDeserializerFactory
                                .create(subscriptionProviderConfig.getContentFormat())
                                .read(new String(mqttMessage.getPayload()),
                                        subscriptionProviderConfig.getQuery(),
                                        serviceContext.getTypeInfo(reference)));
                    }


                    @Override
                    public void deliveryComplete(IMqttDeliveryToken iMqttDeliveryToken) {}
                });
                try {
                    client.subscribe(subscriptionProviderConfig.getTopic());
                }
                catch (MqttException ex) {
                    // TODO how to forward exception?
                    logger.error("error subscribing to MQTT asset connection (reference: {}, topic: {})",
                            AasUtils.asString(reference),
                            subscriptionProviderConfig.getTopic(),
                            ex);
                }
            }


            @Override
            public void removeNewDataListener(NewDataListener listener) {
                try {
                    client.unsubscribe(subscriptionProviderConfig.getTopic());
                }
                catch (MqttException ex) {
                    // TODO how to forward exception?
                    logger.error("error unsubscribing from MQTT asset connection (reference: {}, topic: {})",
                            AasUtils.asString(reference),
                            subscriptionProviderConfig.getTopic(),
                            ex);
                }
            }
        });
    }


    @Override
    public void registerValueProvider(Reference reference, MqttValueProviderConfig valueProviderConfig) throws AssetConnectionException {
        this.valueProviders.put(reference, new AssetValueProvider() {
            @Override
            public DataElementValue getValue() throws AssetConnectionException {
                throw new UnsupportedOperationException("Not supported.");
            }


            @Override
            public void setValue(DataElementValue value) throws AssetConnectionException {
                try {
                    if (!(value instanceof PropertyValue)) {
                        throw new AssetConnectionException(String.format("unsupported value (%s)", value.getClass().getSimpleName()));
                    }
                    client.publish(
                            valueProviderConfig.getTopic(),
                            new MqttMessage(ContentSerializerFactory
                                    .create(valueProviderConfig.getContentFormat())
                                    .write(value, valueProviderConfig.getQuery())
                                    .getBytes()));
                }
                catch (MqttException ex) {
                    throw new AssetConnectionException("writing value via MQTT asset connection failed", ex);
                }
            }
        });
    }


    @Override
    public boolean sameAs(AssetConnection other) {
        return false;
    }


    @Override
    public void unregisterOperationProvider(Reference reference) {
        this.operationProviders.remove(reference);
    }


    @Override
    public void unregisterSubscriptionProvider(Reference reference) {
        this.subscriptionProviders.remove(reference);
    }


    @Override
    public void unregisterValueProvider(Reference reference) {
        this.valueProviders.remove(reference);
    }

}<|MERGE_RESOLUTION|>--- conflicted
+++ resolved
@@ -75,12 +75,9 @@
     private ServiceContext context;
     private final Map<Reference, AssetOperationProvider> operationProviders;
     private final Map<Reference, AssetSubscriptionProvider> subscriptionProviders;
-<<<<<<< HEAD
-    private final Map<Reference, AssetValueProvider> valueProviders;
-=======
     private MqttClient client;
     private ServiceContext serviceContext;
->>>>>>> 6516512d
+
 
     public MqttAssetConnection() {
         this.valueProviders = new HashMap<>();
@@ -115,27 +112,6 @@
 
 
     @Override
-<<<<<<< HEAD
-    public Map<Reference, AssetOperationProvider> getOperationProviders() {
-        return this.operationProviders;
-    }
-
-
-    @Override
-    public Map<Reference, AssetSubscriptionProvider> getSubscriptionProviders() {
-        return this.subscriptionProviders;
-    }
-
-
-    @Override
-    public Map<Reference, AssetValueProvider> getValueProviders() {
-        return this.valueProviders;
-    }
-
-
-    @Override
-    public void init(CoreConfig coreConfig, MqttAssetConnectionConfig config, ServiceContext context) throws AssetConnectionException {
-=======
     public void init(CoreConfig coreConfig, MqttAssetConnectionConfig config, ServiceContext serviceContext) throws AssetConnectionException {
         if (config == null) {
             throw new IllegalArgumentException("config must be non-null");
@@ -143,7 +119,7 @@
         if (serviceContext == null) {
             throw new IllegalArgumentException("serviceContext must be non-null");
         }
->>>>>>> 6516512d
+
         this.config = config;
         this.serviceContext = serviceContext;
         try {
