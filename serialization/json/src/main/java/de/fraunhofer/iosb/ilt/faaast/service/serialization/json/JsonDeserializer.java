/*
 * Copyright (c) 2021 Fraunhofer IOSB, eine rechtlich nicht selbstaendige
 * Einrichtung der Fraunhofer-Gesellschaft zur Foerderung der angewandten
 * Forschung e.V.
 * Licensed under the Apache License, Version 2.0 (the "License");
 * you may not use this file except in compliance with the License.
 * You may obtain a copy of the License at
 * http://www.apache.org/licenses/LICENSE-2.0
 * Unless required by applicable law or agreed to in writing, software
 * distributed under the License is distributed on an "AS IS" BASIS,
 * WITHOUT WARRANTIES OR CONDITIONS OF ANY KIND, either express or implied.
 * See the License for the specific language governing permissions and
 * limitations under the License.
 */
package de.fraunhofer.iosb.ilt.faaast.service.serialization.json;

import com.fasterxml.jackson.core.JsonProcessingException;
import com.fasterxml.jackson.databind.BeanDescription;
import com.fasterxml.jackson.databind.DeserializationConfig;
import com.fasterxml.jackson.databind.deser.BeanDeserializerModifier;
import com.fasterxml.jackson.databind.deser.std.CollectionDeserializer;
import com.fasterxml.jackson.databind.deser.std.MapDeserializer;
import com.fasterxml.jackson.databind.deser.std.ObjectArrayDeserializer;
import com.fasterxml.jackson.databind.json.JsonMapper;
import com.fasterxml.jackson.databind.module.SimpleModule;
import com.fasterxml.jackson.databind.type.ArrayType;
import com.fasterxml.jackson.databind.type.CollectionType;
import com.fasterxml.jackson.databind.type.MapType;
import de.fraunhofer.iosb.ilt.faaast.service.model.v3.valuedata.AnnotatedRelationshipElementValue;
import de.fraunhofer.iosb.ilt.faaast.service.model.v3.valuedata.ElementCollectionValue;
import de.fraunhofer.iosb.ilt.faaast.service.model.v3.valuedata.ElementValue;
import de.fraunhofer.iosb.ilt.faaast.service.model.v3.valuedata.EntityValue;
import de.fraunhofer.iosb.ilt.faaast.service.model.v3.valuedata.MultiLanguagePropertyValue;
import de.fraunhofer.iosb.ilt.faaast.service.model.v3.valuedata.PropertyValue;
import de.fraunhofer.iosb.ilt.faaast.service.model.v3.valuedata.RangeValue;
import de.fraunhofer.iosb.ilt.faaast.service.model.v3.valuedata.ReferenceElementValue;
import de.fraunhofer.iosb.ilt.faaast.service.model.v3.valuedata.RelationshipElementValue;
import de.fraunhofer.iosb.ilt.faaast.service.model.v3.valuedata.values.TypedValue;
import de.fraunhofer.iosb.ilt.faaast.service.serialization.core.DeserializationException;
import de.fraunhofer.iosb.ilt.faaast.service.serialization.core.Deserializer;
import de.fraunhofer.iosb.ilt.faaast.service.serialization.json.deserializer.AnnotatedRelationshipElementValueDeserializer;
import de.fraunhofer.iosb.ilt.faaast.service.serialization.json.deserializer.ContextAwareElementValueDeserializer;
import de.fraunhofer.iosb.ilt.faaast.service.serialization.json.deserializer.ElementValueDeserializer;
import de.fraunhofer.iosb.ilt.faaast.service.serialization.json.deserializer.EntityValueDeserializer;
import de.fraunhofer.iosb.ilt.faaast.service.serialization.json.deserializer.MultiLanguagePropertyValueDeserializer;
import de.fraunhofer.iosb.ilt.faaast.service.serialization.json.deserializer.PropertyValueDeserializer;
import de.fraunhofer.iosb.ilt.faaast.service.serialization.json.deserializer.RangeValueDeserializer;
import de.fraunhofer.iosb.ilt.faaast.service.serialization.json.deserializer.ReferenceElementValueDeserializer;
import de.fraunhofer.iosb.ilt.faaast.service.serialization.json.deserializer.RelationshipElementValueDeserializer;
import de.fraunhofer.iosb.ilt.faaast.service.serialization.json.deserializer.SubmodelElementCollectionValueDeserializer;
import de.fraunhofer.iosb.ilt.faaast.service.serialization.json.deserializer.TypedValueDeserializer;
import de.fraunhofer.iosb.ilt.faaast.service.serialization.json.deserializer.ValueArrayDeserializer;
import de.fraunhofer.iosb.ilt.faaast.service.serialization.json.deserializer.ValueCollectionDeserializer;
import de.fraunhofer.iosb.ilt.faaast.service.serialization.json.deserializer.ValueMapDeserializer;
import de.fraunhofer.iosb.ilt.faaast.service.serialization.json.mixins.PropertyValueMixin;
<<<<<<< HEAD
import de.fraunhofer.iosb.ilt.faaast.service.typing.TypeContext;
=======
import de.fraunhofer.iosb.ilt.faaast.service.typing.ContainerTypeInfo;
import de.fraunhofer.iosb.ilt.faaast.service.typing.TypeInfo;
>>>>>>> 6955bbff
import io.adminshell.aas.v3.dataformat.json.modeltype.ModelTypeProcessor;
import java.io.IOException;
import java.util.List;
import java.util.Map;


public class JsonDeserializer implements Deserializer {

    private final DeserializerWrapper wrapper;

    public JsonDeserializer() {
        this.wrapper = new DeserializerWrapper(x -> modifyMapper(x));
    }


    @Override
    public <T> T read(String json, Class<T> type) throws DeserializationException {
        try {
<<<<<<< HEAD
            String parsed = wrapper.getMapper().writeValueAsString(ModelTypeProcessor.preprocess(json));
            return wrapper.getMapper().readValue(parsed, type);
=======
            return wrapper.getMapper().treeToValue(ModelTypeProcessor.preprocess(json), type);
>>>>>>> 6955bbff
        }
        catch (JsonProcessingException ex) {
            throw new DeserializationException("deserialization failed", ex);
        }
    }


    @Override
    public <T> List<T> readList(String json, Class<T> type) throws DeserializationException {
        try {
<<<<<<< HEAD
            String parsed = wrapper.getMapper().writeValueAsString(ModelTypeProcessor.preprocess(json));
            return wrapper.getMapper().readValue(parsed, wrapper.getMapper().getTypeFactory().constructCollectionType(List.class, type));
=======
            return wrapper.getMapper().treeToValue(ModelTypeProcessor.preprocess(json), wrapper.getMapper().getTypeFactory().constructCollectionType(List.class, type));
>>>>>>> 6955bbff
        }
        catch (JsonProcessingException ex) {
            throw new DeserializationException("deserialization failed", ex);
        }
    }


    @Override
    public <T extends ElementValue> T readValue(String json, TypeInfo typeInfo) throws DeserializationException {
        if (typeInfo == null) {
            throw new IllegalArgumentException("context must be non-null");
        }
        if (typeInfo.getType() == null) {
            throw new DeserializationException("missing root type information");
        }
        try {
            return (T) wrapper.getMapper().reader()
                    .withAttribute(ContextAwareElementValueDeserializer.VALUE_TYPE_CONTEXT, typeInfo)
                    .treeToValue(ModelTypeProcessor.preprocess(json), typeInfo.getType());
        }
        catch (IOException ex) {
            throw new DeserializationException("deserialization failed", ex);
        }
    }


    @Override
    public <T extends ElementValue> T readValue(String json, Class<T> type) throws DeserializationException {
        try {
            return wrapper.getMapper().treeToValue(ModelTypeProcessor.preprocess(json), type);
        }
        catch (JsonProcessingException ex) {
            throw new DeserializationException("deserialization failed", ex);
        }
    }


    @Override
    public ElementValue[] readValueArray(String json, TypeInfo typeInfo) throws DeserializationException {
        if (typeInfo == null) {
            throw new IllegalArgumentException("context must be non-null");
        }
        if (!ContainerTypeInfo.class.isAssignableFrom(typeInfo.getClass())) {
            throw new DeserializationException("typeInfo must be of type ContainerTypeInfo");
        }
        if (typeInfo.getType() == null) {
            throw new DeserializationException("root type information must be non-null");
        }
        ContainerTypeInfo containerTypeInfo = (ContainerTypeInfo) typeInfo;
        if (containerTypeInfo.getContentType() == null) {
            throw new DeserializationException("content type must be non-null");
        }
        try {
            return (ElementValue[]) wrapper.getMapper().reader()
                    .withAttribute(ContextAwareElementValueDeserializer.VALUE_TYPE_CONTEXT, typeInfo)
                    .forType(wrapper.getMapper().getTypeFactory().constructArrayType(containerTypeInfo.getContentType()))
                    .treeToValue(ModelTypeProcessor.preprocess(json), wrapper.getMapper().getTypeFactory().constructArrayType(containerTypeInfo.getContentType()));
        }
        catch (IOException ex) {
            throw new DeserializationException("deserialization failed", ex);
        }
    }


    @Override
    public <T extends ElementValue> List<T> readValueList(String json, TypeInfo typeInfo) throws DeserializationException {
        if (typeInfo == null) {
            throw new IllegalArgumentException("context must be non-null");
        }
        if (!ContainerTypeInfo.class.isAssignableFrom(typeInfo.getClass())) {
            throw new DeserializationException("typeInfo must be of type ContainerTypeInfo");
        }
        if (typeInfo.getType() == null) {
            throw new DeserializationException("root type information must be non-null");
        }
        ContainerTypeInfo containerTypeInfo = (ContainerTypeInfo) typeInfo;
        if (containerTypeInfo.getContentType() == null) {
            throw new DeserializationException("content type must be non-null");
        }
        try {
            return (List<T>) wrapper.getMapper().reader()
                    .withAttribute(ContextAwareElementValueDeserializer.VALUE_TYPE_CONTEXT, typeInfo)
                    .forType(wrapper.getMapper().getTypeFactory().constructCollectionType(List.class, containerTypeInfo.getContentType()))
                    .readValue(json);
        }
        catch (IOException ex) {
            throw new DeserializationException("deserialization failed", ex);
        }
    }


    @Override
    public <K, V extends ElementValue> Map<K, V> readValueMap(String json, TypeInfo typeInfo) throws DeserializationException {
        if (typeInfo == null) {
            throw new IllegalArgumentException("context must be non-null");
        }
        if (!ContainerTypeInfo.class.isAssignableFrom(typeInfo.getClass())) {
            throw new DeserializationException("typeInfo must be of type ContainerTypeInfo");
        }
        if (typeInfo.getType() == null) {
            throw new DeserializationException("root type information must be non-null");
        }
        ContainerTypeInfo containerTypeInfo = (ContainerTypeInfo) typeInfo;
        if (containerTypeInfo.getContentType() == null) {
            throw new DeserializationException("content type must be non-null");
        }
        try {
            return (Map<K, V>) wrapper.getMapper().reader()
                    .withAttribute(ContextAwareElementValueDeserializer.VALUE_TYPE_CONTEXT, typeInfo)
                    .forType(wrapper.getMapper().getTypeFactory().constructMapType(Map.class, Object.class, Object.class))
                    .readValue(json);
        }
        catch (IOException ex) {
            throw new DeserializationException("deserialization failed", ex);
        }
    }


    @Override
    public <T> void useImplementation(Class<T> interfaceType, Class<? extends T> implementationType) {
        wrapper.useImplementation(interfaceType, implementationType);
    }


    protected void modifyMapper(JsonMapper mapper) {
        mapper.addMixIn(PropertyValue.class, PropertyValueMixin.class);
        SimpleModule module = new SimpleModule() {
            @Override
            public void setupModule(SetupContext context) {
                super.setupModule(context);
                context.addBeanDeserializerModifier(new BeanDeserializerModifier() {
                    @Override
                    public com.fasterxml.jackson.databind.JsonDeserializer<?> modifyMapDeserializer(DeserializationConfig config,
                                                                                                    MapType type, BeanDescription beanDesc,
                                                                                                    com.fasterxml.jackson.databind.JsonDeserializer<?> deserializer) {
                        if (deserializer instanceof MapDeserializer) {
                            return new ValueMapDeserializer((MapDeserializer) deserializer);
                        }
                        return super.modifyMapDeserializer(config, type, beanDesc, deserializer);
                    }


                    @Override
                    public com.fasterxml.jackson.databind.JsonDeserializer<?> modifyArrayDeserializer(DeserializationConfig config,
                                                                                                      ArrayType valueType, BeanDescription beanDesc,
                                                                                                      com.fasterxml.jackson.databind.JsonDeserializer<?> deserializer) {
                        if (deserializer instanceof ObjectArrayDeserializer) {
                            return new ValueArrayDeserializer((ObjectArrayDeserializer) deserializer);
                        }
                        return super.modifyArrayDeserializer(config, valueType, beanDesc, deserializer);
                    }


                    @Override
                    public com.fasterxml.jackson.databind.JsonDeserializer<?> modifyCollectionDeserializer(DeserializationConfig config,
                                                                                                           CollectionType type, BeanDescription beanDesc,
                                                                                                           com.fasterxml.jackson.databind.JsonDeserializer<?> deserializer) {
                        if (deserializer instanceof CollectionDeserializer) {
                            return new ValueCollectionDeserializer((CollectionDeserializer) deserializer);
                        }
                        return super.modifyCollectionDeserializer(config, type, beanDesc, deserializer);
                    }
                });
            }
        };
        module.addDeserializer(TypedValue.class, new TypedValueDeserializer());
        module.addDeserializer(PropertyValue.class, new PropertyValueDeserializer());
        module.addDeserializer(AnnotatedRelationshipElementValue.class, new AnnotatedRelationshipElementValueDeserializer());
        module.addDeserializer(RelationshipElementValue.class, new RelationshipElementValueDeserializer());
        module.addDeserializer(ElementCollectionValue.class, new SubmodelElementCollectionValueDeserializer());
        module.addDeserializer(MultiLanguagePropertyValue.class, new MultiLanguagePropertyValueDeserializer());
        module.addDeserializer(ReferenceElementValue.class, new ReferenceElementValueDeserializer());
        module.addDeserializer(EntityValue.class, new EntityValueDeserializer());
        module.addDeserializer(ElementValue.class, new ElementValueDeserializer());
        module.addDeserializer(RangeValue.class, new RangeValueDeserializer());
        mapper.registerModule(module);
    }

}<|MERGE_RESOLUTION|>--- conflicted
+++ resolved
@@ -53,12 +53,8 @@
 import de.fraunhofer.iosb.ilt.faaast.service.serialization.json.deserializer.ValueCollectionDeserializer;
 import de.fraunhofer.iosb.ilt.faaast.service.serialization.json.deserializer.ValueMapDeserializer;
 import de.fraunhofer.iosb.ilt.faaast.service.serialization.json.mixins.PropertyValueMixin;
-<<<<<<< HEAD
-import de.fraunhofer.iosb.ilt.faaast.service.typing.TypeContext;
-=======
 import de.fraunhofer.iosb.ilt.faaast.service.typing.ContainerTypeInfo;
 import de.fraunhofer.iosb.ilt.faaast.service.typing.TypeInfo;
->>>>>>> 6955bbff
 import io.adminshell.aas.v3.dataformat.json.modeltype.ModelTypeProcessor;
 import java.io.IOException;
 import java.util.List;
@@ -77,12 +73,7 @@
     @Override
     public <T> T read(String json, Class<T> type) throws DeserializationException {
         try {
-<<<<<<< HEAD
-            String parsed = wrapper.getMapper().writeValueAsString(ModelTypeProcessor.preprocess(json));
-            return wrapper.getMapper().readValue(parsed, type);
-=======
             return wrapper.getMapper().treeToValue(ModelTypeProcessor.preprocess(json), type);
->>>>>>> 6955bbff
         }
         catch (JsonProcessingException ex) {
             throw new DeserializationException("deserialization failed", ex);
@@ -93,12 +84,7 @@
     @Override
     public <T> List<T> readList(String json, Class<T> type) throws DeserializationException {
         try {
-<<<<<<< HEAD
-            String parsed = wrapper.getMapper().writeValueAsString(ModelTypeProcessor.preprocess(json));
-            return wrapper.getMapper().readValue(parsed, wrapper.getMapper().getTypeFactory().constructCollectionType(List.class, type));
-=======
             return wrapper.getMapper().treeToValue(ModelTypeProcessor.preprocess(json), wrapper.getMapper().getTypeFactory().constructCollectionType(List.class, type));
->>>>>>> 6955bbff
         }
         catch (JsonProcessingException ex) {
             throw new DeserializationException("deserialization failed", ex);
