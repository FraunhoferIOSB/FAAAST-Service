--- conflicted
+++ resolved
@@ -61,15 +61,8 @@
             return false;
         }
         final DummySubscriptionBasedProviderConfig other = (DummySubscriptionBasedProviderConfig) obj;
-<<<<<<< HEAD
-        if (this.interval != other.interval) {
-            return false;
-        }
-        return !Objects.equals(this.nodeId, other.nodeId);
-=======
         return Objects.equals(interval, other.interval)
                 && Objects.equals(this.nodeId, other.nodeId);
->>>>>>> ee0e5555
     }
 
 }