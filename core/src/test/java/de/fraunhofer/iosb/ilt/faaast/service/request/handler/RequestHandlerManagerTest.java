--- conflicted
+++ resolved
@@ -165,12 +165,8 @@
 import java.util.function.BiConsumer;
 import org.eclipse.digitaltwin.aas4j.v3.dataformat.core.util.AasUtils;
 import org.eclipse.digitaltwin.aas4j.v3.model.AssetAdministrationShell;
-<<<<<<< HEAD
 import org.eclipse.digitaltwin.aas4j.v3.model.ConceptDescription;
-import org.eclipse.digitaltwin.aas4j.v3.model.DataTypeDefXSD;
-=======
 import org.eclipse.digitaltwin.aas4j.v3.model.DataTypeDefXsd;
->>>>>>> be21ac4d
 import org.eclipse.digitaltwin.aas4j.v3.model.Environment;
 import org.eclipse.digitaltwin.aas4j.v3.model.Operation;
 import org.eclipse.digitaltwin.aas4j.v3.model.OperationVariable;
@@ -199,7 +195,6 @@
 import org.junit.Before;
 import org.junit.Ignore;
 import org.junit.Test;
-import org.mockito.Mockito;
 
 
 public class RequestHandlerManagerTest {
@@ -967,7 +962,7 @@
     @Test
     public void testPostSubmodelElementByPathRequestAlreadyExists() throws ResourceNotFoundException, Exception {
         Property property1 = new DefaultProperty.Builder()
-                .valueType(DataTypeDefXSD.STRING)
+                .valueType(DataTypeDefXsd.STRING)
                 .value("first")
                 .build();
         SubmodelElementList list = new DefaultSubmodelElementList.Builder()
@@ -984,7 +979,7 @@
         when(persistence.getSubmodelElement((SubmodelElementIdentifier) any(), eq(QueryModifier.DEFAULT)))
                 .thenReturn(list);
         Property newProperty = new DefaultProperty.Builder()
-                .valueType(DataTypeDefXSD.STRING)
+                .valueType(DataTypeDefXsd.STRING)
                 .value("new")
                 .build();
 
