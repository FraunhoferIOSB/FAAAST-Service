/*
 * Copyright (c) 2021 Fraunhofer IOSB, eine rechtlich nicht selbstaendige
 * Einrichtung der Fraunhofer-Gesellschaft zur Foerderung der angewandten
 * Forschung e.V.
 * Licensed under the Apache License, Version 2.0 (the "License");
 * you may not use this file except in compliance with the License.
 * You may obtain a copy of the License at
 * http://www.apache.org/licenses/LICENSE-2.0
 * Unless required by applicable law or agreed to in writing, software
 * distributed under the License is distributed on an "AS IS" BASIS,
 * WITHOUT WARRANTIES OR CONDITIONS OF ANY KIND, either express or implied.
 * See the License for the specific language governing permissions and
 * limitations under the License.
 */
package de.fraunhofer.iosb.ilt.faaast.service.request.handler;

import static org.mockito.ArgumentMatchers.any;
import static org.mockito.ArgumentMatchers.eq;
import static org.mockito.Mockito.doThrow;
import static org.mockito.Mockito.mock;
import static org.mockito.Mockito.spy;
import static org.mockito.Mockito.times;
import static org.mockito.Mockito.verify;
import static org.mockito.Mockito.when;

import de.fraunhofer.iosb.ilt.faaast.service.ServiceContext;
import de.fraunhofer.iosb.ilt.faaast.service.assetconnection.AssetConnectionException;
import de.fraunhofer.iosb.ilt.faaast.service.assetconnection.AssetConnectionManager;
import de.fraunhofer.iosb.ilt.faaast.service.assetconnection.AssetOperationProvider;
import de.fraunhofer.iosb.ilt.faaast.service.assetconnection.AssetValueProvider;
import de.fraunhofer.iosb.ilt.faaast.service.config.CoreConfig;
import de.fraunhofer.iosb.ilt.faaast.service.exception.ConfigurationException;
import de.fraunhofer.iosb.ilt.faaast.service.exception.MessageBusException;
import de.fraunhofer.iosb.ilt.faaast.service.filestorage.FileStorage;
import de.fraunhofer.iosb.ilt.faaast.service.messagebus.MessageBus;
import de.fraunhofer.iosb.ilt.faaast.service.model.AASFull;
import de.fraunhofer.iosb.ilt.faaast.service.model.FileContent;
import de.fraunhofer.iosb.ilt.faaast.service.model.IdShortPath;
import de.fraunhofer.iosb.ilt.faaast.service.model.InMemoryFile;
import de.fraunhofer.iosb.ilt.faaast.service.model.SubmodelElementIdentifier;
import de.fraunhofer.iosb.ilt.faaast.service.model.api.Response;
import de.fraunhofer.iosb.ilt.faaast.service.model.api.Result;
import de.fraunhofer.iosb.ilt.faaast.service.model.api.StatusCode;
import de.fraunhofer.iosb.ilt.faaast.service.model.api.modifier.OutputModifier;
import de.fraunhofer.iosb.ilt.faaast.service.model.api.modifier.QueryModifier;
import de.fraunhofer.iosb.ilt.faaast.service.model.api.operation.ExecutionState;
import de.fraunhofer.iosb.ilt.faaast.service.model.api.operation.OperationHandle;
import de.fraunhofer.iosb.ilt.faaast.service.model.api.operation.OperationResult;
import de.fraunhofer.iosb.ilt.faaast.service.model.api.request.SetSubmodelElementValueByPathRequest;
import de.fraunhofer.iosb.ilt.faaast.service.model.api.request.aas.*;
import de.fraunhofer.iosb.ilt.faaast.service.model.api.request.aasrepository.DeleteAssetAdministrationShellByIdRequest;
import de.fraunhofer.iosb.ilt.faaast.service.model.api.request.aasrepository.GetAllAssetAdministrationShellsByAssetIdRequest;
import de.fraunhofer.iosb.ilt.faaast.service.model.api.request.aasrepository.GetAllAssetAdministrationShellsByIdShortRequest;
import de.fraunhofer.iosb.ilt.faaast.service.model.api.request.aasrepository.GetAllAssetAdministrationShellsRequest;
import de.fraunhofer.iosb.ilt.faaast.service.model.api.request.aasrepository.GetAssetAdministrationShellByIdRequest;
import de.fraunhofer.iosb.ilt.faaast.service.model.api.request.aasrepository.PostAssetAdministrationShellRequest;
import de.fraunhofer.iosb.ilt.faaast.service.model.api.request.aasrepository.PutAssetAdministrationShellByIdRequest;
import de.fraunhofer.iosb.ilt.faaast.service.model.api.request.conceptdescription.DeleteConceptDescriptionByIdRequest;
import de.fraunhofer.iosb.ilt.faaast.service.model.api.request.conceptdescription.GetAllConceptDescriptionsByDataSpecificationReferenceRequest;
import de.fraunhofer.iosb.ilt.faaast.service.model.api.request.conceptdescription.GetAllConceptDescriptionsByIdShortRequest;
import de.fraunhofer.iosb.ilt.faaast.service.model.api.request.conceptdescription.GetAllConceptDescriptionsByIsCaseOfRequest;
import de.fraunhofer.iosb.ilt.faaast.service.model.api.request.conceptdescription.GetAllConceptDescriptionsRequest;
import de.fraunhofer.iosb.ilt.faaast.service.model.api.request.conceptdescription.GetConceptDescriptionByIdRequest;
import de.fraunhofer.iosb.ilt.faaast.service.model.api.request.conceptdescription.PostConceptDescriptionRequest;
import de.fraunhofer.iosb.ilt.faaast.service.model.api.request.conceptdescription.PutConceptDescriptionByIdRequest;
import de.fraunhofer.iosb.ilt.faaast.service.model.api.request.submodel.*;
import de.fraunhofer.iosb.ilt.faaast.service.model.api.request.submodelrepository.DeleteSubmodelByIdRequest;
import de.fraunhofer.iosb.ilt.faaast.service.model.api.request.submodelrepository.GetAllSubmodelsByIdShortRequest;
import de.fraunhofer.iosb.ilt.faaast.service.model.api.request.submodelrepository.GetAllSubmodelsBySemanticIdRequest;
import de.fraunhofer.iosb.ilt.faaast.service.model.api.request.submodelrepository.GetAllSubmodelsRequest;
import de.fraunhofer.iosb.ilt.faaast.service.model.api.request.submodelrepository.GetSubmodelByIdRequest;
import de.fraunhofer.iosb.ilt.faaast.service.model.api.request.submodelrepository.PostSubmodelRequest;
import de.fraunhofer.iosb.ilt.faaast.service.model.api.request.submodelrepository.PutSubmodelByIdRequest;
import de.fraunhofer.iosb.ilt.faaast.service.model.api.response.SetSubmodelElementValueByPathResponse;
import de.fraunhofer.iosb.ilt.faaast.service.model.api.response.aas.*;
import de.fraunhofer.iosb.ilt.faaast.service.model.api.response.aasrepository.DeleteAssetAdministrationShellByIdResponse;
import de.fraunhofer.iosb.ilt.faaast.service.model.api.response.aasrepository.GetAllAssetAdministrationShellsByAssetIdResponse;
import de.fraunhofer.iosb.ilt.faaast.service.model.api.response.aasrepository.GetAllAssetAdministrationShellsByIdShortResponse;
import de.fraunhofer.iosb.ilt.faaast.service.model.api.response.aasrepository.GetAllAssetAdministrationShellsResponse;
import de.fraunhofer.iosb.ilt.faaast.service.model.api.response.aasrepository.GetAssetAdministrationShellByIdResponse;
import de.fraunhofer.iosb.ilt.faaast.service.model.api.response.aasrepository.PostAssetAdministrationShellResponse;
import de.fraunhofer.iosb.ilt.faaast.service.model.api.response.aasrepository.PutAssetAdministrationShellByIdResponse;
import de.fraunhofer.iosb.ilt.faaast.service.model.api.response.conceptdescription.DeleteConceptDescriptionByIdResponse;
import de.fraunhofer.iosb.ilt.faaast.service.model.api.response.conceptdescription.GetAllConceptDescriptionsByDataSpecificationReferenceResponse;
import de.fraunhofer.iosb.ilt.faaast.service.model.api.response.conceptdescription.GetAllConceptDescriptionsByIdShortResponse;
import de.fraunhofer.iosb.ilt.faaast.service.model.api.response.conceptdescription.GetAllConceptDescriptionsByIsCaseOfResponse;
import de.fraunhofer.iosb.ilt.faaast.service.model.api.response.conceptdescription.GetAllConceptDescriptionsResponse;
import de.fraunhofer.iosb.ilt.faaast.service.model.api.response.conceptdescription.GetConceptDescriptionByIdResponse;
import de.fraunhofer.iosb.ilt.faaast.service.model.api.response.conceptdescription.PostConceptDescriptionResponse;
import de.fraunhofer.iosb.ilt.faaast.service.model.api.response.conceptdescription.PutConceptDescriptionByIdResponse;
import de.fraunhofer.iosb.ilt.faaast.service.model.api.response.submodel.*;
import de.fraunhofer.iosb.ilt.faaast.service.model.api.response.submodelrepository.DeleteSubmodelByIdResponse;
import de.fraunhofer.iosb.ilt.faaast.service.model.api.response.submodelrepository.GetAllSubmodelsByIdShortResponse;
import de.fraunhofer.iosb.ilt.faaast.service.model.api.response.submodelrepository.GetAllSubmodelsBySemanticIdResponse;
import de.fraunhofer.iosb.ilt.faaast.service.model.api.response.submodelrepository.GetAllSubmodelsResponse;
import de.fraunhofer.iosb.ilt.faaast.service.model.api.response.submodelrepository.GetSubmodelByIdResponse;
import de.fraunhofer.iosb.ilt.faaast.service.model.api.response.submodelrepository.PostSubmodelResponse;
import de.fraunhofer.iosb.ilt.faaast.service.model.api.response.submodelrepository.PutSubmodelByIdResponse;
import de.fraunhofer.iosb.ilt.faaast.service.model.asset.GlobalAssetIdentification;
import de.fraunhofer.iosb.ilt.faaast.service.model.asset.SpecificAssetIdentification;
import de.fraunhofer.iosb.ilt.faaast.service.model.exception.ResourceNotAContainerElementException;
import de.fraunhofer.iosb.ilt.faaast.service.model.exception.ResourceNotFoundException;
import de.fraunhofer.iosb.ilt.faaast.service.model.exception.ValueMappingException;
import de.fraunhofer.iosb.ilt.faaast.service.model.value.ElementValue;
import de.fraunhofer.iosb.ilt.faaast.service.model.value.ElementValueParser;
import de.fraunhofer.iosb.ilt.faaast.service.model.value.PropertyValue;
import de.fraunhofer.iosb.ilt.faaast.service.model.value.mapper.ElementValueMapper;
import de.fraunhofer.iosb.ilt.faaast.service.model.value.primitive.StringValue;
import de.fraunhofer.iosb.ilt.faaast.service.persistence.AssetAdministrationShellSearchCriteria;
import de.fraunhofer.iosb.ilt.faaast.service.persistence.ConceptDescriptionSearchCriteria;
import de.fraunhofer.iosb.ilt.faaast.service.persistence.Persistence;
import de.fraunhofer.iosb.ilt.faaast.service.persistence.SubmodelSearchCriteria;
import de.fraunhofer.iosb.ilt.faaast.service.request.RequestHandlerManager;
import de.fraunhofer.iosb.ilt.faaast.service.request.handler.submodelrepository.DeleteSubmodelByIdRequestHandler;
import de.fraunhofer.iosb.ilt.faaast.service.util.ReferenceBuilder;
import de.fraunhofer.iosb.ilt.faaast.service.util.ReferenceHelper;
import de.fraunhofer.iosb.ilt.faaast.service.util.ResponseHelper;
import java.util.ArrayList;
import java.util.List;
import java.util.concurrent.CountDownLatch;
import java.util.concurrent.TimeUnit;
import java.util.concurrent.atomic.AtomicReference;
import java.util.function.BiConsumer;
import org.eclipse.digitaltwin.aas4j.v3.dataformat.core.util.AasUtils;
import org.eclipse.digitaltwin.aas4j.v3.model.AssetAdministrationShell;
import org.eclipse.digitaltwin.aas4j.v3.model.DataTypeDefXSD;
import org.eclipse.digitaltwin.aas4j.v3.model.Environment;
import org.eclipse.digitaltwin.aas4j.v3.model.Operation;
import org.eclipse.digitaltwin.aas4j.v3.model.OperationVariable;
import org.eclipse.digitaltwin.aas4j.v3.model.Property;
import org.eclipse.digitaltwin.aas4j.v3.model.Reference;
import org.eclipse.digitaltwin.aas4j.v3.model.SpecificAssetID;
import org.eclipse.digitaltwin.aas4j.v3.model.Submodel;
import org.eclipse.digitaltwin.aas4j.v3.model.SubmodelElement;
import org.eclipse.digitaltwin.aas4j.v3.model.SubmodelElementCollection;
<<<<<<< HEAD
import org.eclipse.digitaltwin.aas4j.v3.model.impl.*;
=======
import org.eclipse.digitaltwin.aas4j.v3.model.SubmodelElementList;
import org.eclipse.digitaltwin.aas4j.v3.model.impl.DefaultAssetAdministrationShell;
import org.eclipse.digitaltwin.aas4j.v3.model.impl.DefaultAssetInformation;
import org.eclipse.digitaltwin.aas4j.v3.model.impl.DefaultConceptDescription;
import org.eclipse.digitaltwin.aas4j.v3.model.impl.DefaultOperation;
import org.eclipse.digitaltwin.aas4j.v3.model.impl.DefaultOperationVariable;
import org.eclipse.digitaltwin.aas4j.v3.model.impl.DefaultProperty;
import org.eclipse.digitaltwin.aas4j.v3.model.impl.DefaultRange;
import org.eclipse.digitaltwin.aas4j.v3.model.impl.DefaultReference;
import org.eclipse.digitaltwin.aas4j.v3.model.impl.DefaultResource;
import org.eclipse.digitaltwin.aas4j.v3.model.impl.DefaultSpecificAssetID;
import org.eclipse.digitaltwin.aas4j.v3.model.impl.DefaultSubmodel;
import org.eclipse.digitaltwin.aas4j.v3.model.impl.DefaultSubmodelElementCollection;
import org.eclipse.digitaltwin.aas4j.v3.model.impl.DefaultSubmodelElementList;
>>>>>>> 3627134a
import org.junit.Assert;
import org.junit.Before;
import org.junit.Ignore;
import org.junit.Test;


public class RequestHandlerManagerTest {

    private static final long DEFAULT_TIMEOUT = 1000;
    private static final AssetAdministrationShell AAS = AASFull.AAS_1;
    private static final Submodel SUBMODEL = AASFull.SUBMODEL_1;
    private static final SubmodelElement SUBMODEL_ELEMENT = AASFull.SUBMODEL_1.getSubmodelElements().get(0);
    private static final Reference SUBMODEL_ELEMENT_REF = ReferenceBuilder.forSubmodel(SUBMODEL, SUBMODEL_ELEMENT);

    private static final CoreConfig coreConfigWithConstraintValidation = CoreConfig.builder()
            .validateConstraints(true)
            .build();
    private static CoreConfig coreConfig;
    private static Environment environment;
    private static MessageBus messageBus;
    private static Persistence persistence;
    private static AssetConnectionManager assetConnectionManager;
    private static FileStorage fileStorage;
    private static RequestHandlerManager manager;
    private static AssetValueProvider assetValueProvider;
    private static ServiceContext serviceContext;
    private static RequestExecutionContext context;

    @Before
    public void createRequestHandlerManager() throws ConfigurationException, AssetConnectionException {
        environment = AASFull.createEnvironment();
        coreConfig = CoreConfig.DEFAULT;
        messageBus = mock(MessageBus.class);
        persistence = spy(Persistence.class);
        serviceContext = mock(ServiceContext.class);
        assetConnectionManager = spy(new AssetConnectionManager(coreConfig, List.of(), serviceContext));
        fileStorage = mock(FileStorage.class);
        context = new RequestExecutionContext(
                coreConfig,
                persistence,
                fileStorage,
                messageBus,
                assetConnectionManager);
        manager = new RequestHandlerManager(context);
        assetValueProvider = mock(AssetValueProvider.class);
        when(assetConnectionManager.getValueProvider(any())).thenReturn(assetValueProvider);
    }


    @Test
    public void testGetAllAssetAdministrationShellRequest() throws Exception {
        when(persistence.findAssetAdministrationShells(any(), any(), any()))
                .thenReturn(environment.getAssetAdministrationShells());
        GetAllAssetAdministrationShellsRequest request = new GetAllAssetAdministrationShellsRequest();
        GetAllAssetAdministrationShellsResponse actual = manager.execute(request);
        GetAllAssetAdministrationShellsResponse expected = new GetAllAssetAdministrationShellsResponse.Builder()
                .payload(environment.getAssetAdministrationShells())
                .statusCode(StatusCode.SUCCESS)
                .build();
        Assert.assertTrue(ResponseHelper.equalsIgnoringTime(expected, actual));
    }


    @Test
    public void testGetAllAssetAdministrationShellsByAssetIdRequest() throws Exception {
        GlobalAssetIdentification globalAssetIdentification = new GlobalAssetIdentification.Builder()
                .value("TestValue")
                .build();
        SpecificAssetIdentification specificAssetIdentification = new SpecificAssetIdentification.Builder()
                .value("TestValue")
                .key("TestKey")
                .build();

        when(persistence.findAssetAdministrationShells(eq(
                AssetAdministrationShellSearchCriteria.builder()
                        .assetIds(List.of(globalAssetIdentification, specificAssetIdentification))
                        .build()),
                any(),
                any()))
                        .thenReturn(List.of(
                                environment.getAssetAdministrationShells().get(0),
                                environment.getAssetAdministrationShells().get(1)));

        List<SpecificAssetID> assetIds = List.of(
                new DefaultSpecificAssetID.Builder()
                        .name("globalAssetId")
                        .value("TestValue")
                        .externalSubjectID(new DefaultReference.Builder().build())
                        .build(),
                new DefaultSpecificAssetID.Builder()
                        .name("TestKey")
                        .value("TestValue")
                        .build());
        GetAllAssetAdministrationShellsByAssetIdRequest request = new GetAllAssetAdministrationShellsByAssetIdRequest.Builder()
                .assetIds(assetIds)
                .build();
        GetAllAssetAdministrationShellsByAssetIdResponse actual = manager.execute(request);
        GetAllAssetAdministrationShellsByAssetIdResponse expected = new GetAllAssetAdministrationShellsByAssetIdResponse.Builder()
                .payload(List.of(environment.getAssetAdministrationShells().get(0), environment.getAssetAdministrationShells().get(1)))
                .statusCode(StatusCode.SUCCESS)
                .build();
        Assert.assertTrue(ResponseHelper.equalsIgnoringTime(expected, actual));
    }


    @Test
    public void testGetAllAssetAdministrationShellsByIdShortRequest() throws Exception {
        when(persistence.findAssetAdministrationShells(eq(
                AssetAdministrationShellSearchCriteria.builder()
                        .idShort("Test")
                        .build()),
                any(),
                any()))
                        .thenReturn(environment.getAssetAdministrationShells());

        GetAllAssetAdministrationShellsByIdShortRequest request = new GetAllAssetAdministrationShellsByIdShortRequest.Builder()
                .idShort("Test")
                .build();
        GetAllAssetAdministrationShellsByIdShortResponse actual = manager.execute(request);
        GetAllAssetAdministrationShellsByIdShortResponse expected = new GetAllAssetAdministrationShellsByIdShortResponse.Builder()
                .payload(environment.getAssetAdministrationShells())
                .statusCode(StatusCode.SUCCESS)
                .build();
        Assert.assertTrue(ResponseHelper.equalsIgnoringTime(expected, actual));
    }


    @Test
    public void testPostAssetAdministrationShellRequest() throws Exception {
        PostAssetAdministrationShellRequest request = new PostAssetAdministrationShellRequest.Builder()
                .aas(environment.getAssetAdministrationShells().get(0))
                .build();
        PostAssetAdministrationShellResponse actual = manager.execute(request);
        PostAssetAdministrationShellResponse expected = new PostAssetAdministrationShellResponse.Builder()
                .payload(environment.getAssetAdministrationShells().get(0))
                .statusCode(StatusCode.SUCCESS_CREATED)
                .build();
        Assert.assertTrue(ResponseHelper.equalsIgnoringTime(expected, actual));
        verify(persistence, times(1)).save(eq(environment.getAssetAdministrationShells().get(0)));
    }


    @Test
    @Ignore("Currently not working because AAS4j does not provide validation which is required to produce the expected error")
    public void testPostAssetAdministrationShellRequestEmptyAas() throws Exception {
        PostAssetAdministrationShellResponse actual = new RequestHandlerManager(
                new RequestExecutionContext(coreConfigWithConstraintValidation, persistence, fileStorage, messageBus, assetConnectionManager))
                        .execute(new PostAssetAdministrationShellRequest.Builder()
                                .aas(new DefaultAssetAdministrationShell.Builder()
                                        .build())
                                .build());
        Assert.assertEquals(StatusCode.CLIENT_ERROR_BAD_REQUEST, actual.getStatusCode());
    }


    @Test
    public void testGetAssetAdministrationShellByIdRequest() throws ResourceNotFoundException, Exception {
        when(persistence.getAssetAdministrationShell(eq(environment.getAssetAdministrationShells().get(0).getId()), any()))
                .thenReturn(environment.getAssetAdministrationShells().get(0));
        GetAssetAdministrationShellByIdRequest request = GetAssetAdministrationShellByIdRequest.builder()
                .id(environment.getAssetAdministrationShells().get(0).getId())
                .outputModifier(OutputModifier.DEFAULT)
                .build();
        GetAssetAdministrationShellByIdResponse actual = manager.execute(request);
        GetAssetAdministrationShellByIdResponse expected = new GetAssetAdministrationShellByIdResponse.Builder()
                .payload(environment.getAssetAdministrationShells().get(0))
                .statusCode(StatusCode.SUCCESS)
                .build();
        Assert.assertTrue(ResponseHelper.equalsIgnoringTime(expected, actual));
    }


    @Test
    public void testPutAssetAdministrationShellByIdRequest() throws Exception {
        PutAssetAdministrationShellByIdRequest request = new PutAssetAdministrationShellByIdRequest.Builder()
                .aas(environment.getAssetAdministrationShells().get(0))
                .build();
        PutAssetAdministrationShellByIdResponse actual = manager.execute(request);
        PutAssetAdministrationShellByIdResponse expected = new PutAssetAdministrationShellByIdResponse.Builder()
                .payload(environment.getAssetAdministrationShells().get(0))
                .statusCode(StatusCode.SUCCESS)
                .build();
        Assert.assertTrue(ResponseHelper.equalsIgnoringTime(expected, actual));
        verify(persistence, times(1)).save(eq(environment.getAssetAdministrationShells().get(0)));
    }


    @Test
    public void testDeleteAssetAdministrationShellByIdRequest() throws ResourceNotFoundException, Exception {
        when(persistence.getAssetAdministrationShell(eq(environment.getAssetAdministrationShells().get(0).getId()), any()))
                .thenReturn(environment.getAssetAdministrationShells().get(0));
        DeleteAssetAdministrationShellByIdRequest request = new DeleteAssetAdministrationShellByIdRequest().builder()
                .id(environment.getAssetAdministrationShells().get(0).getId())
                .build();
        DeleteAssetAdministrationShellByIdResponse actual = manager.execute(request);
        DeleteAssetAdministrationShellByIdResponse expected = new DeleteAssetAdministrationShellByIdResponse.Builder()
                .statusCode(StatusCode.SUCCESS_NO_CONTENT)
                .build();
        Assert.assertTrue(ResponseHelper.equalsIgnoringTime(expected, actual));
        verify(persistence).deleteAssetAdministrationShell(environment.getAssetAdministrationShells().get(0).getId());
    }


    @Test
    public void testGetAssetAdministrationShellRequest() throws ResourceNotFoundException, Exception {
        when(persistence.getAssetAdministrationShell(eq(environment.getAssetAdministrationShells().get(0).getId()), any()))
                .thenReturn(environment.getAssetAdministrationShells().get(0));
        GetAssetAdministrationShellRequest request = new GetAssetAdministrationShellRequest.Builder()
                .id(AAS.getId())
                .build();
        GetAssetAdministrationShellResponse actual = manager.execute(request);
        GetAssetAdministrationShellResponse expected = new GetAssetAdministrationShellResponse.Builder()
                .payload(environment.getAssetAdministrationShells().get(0))
                .statusCode(StatusCode.SUCCESS)
                .build();
        Assert.assertTrue(ResponseHelper.equalsIgnoringTime(expected, actual));
    }


    @Test
    public void testPutAssetAdministrationShellRequest() throws ResourceNotFoundException, Exception {
        // @TODO: open/unclear
        // expected Identifiable
        PutAssetAdministrationShellRequest request = new PutAssetAdministrationShellRequest.Builder()
                .aas(environment.getAssetAdministrationShells().get(0))
                .id(AAS.getId())
                .build();
        PutAssetAdministrationShellResponse actual = manager.execute(request);
        PutAssetAdministrationShellResponse expected = new PutAssetAdministrationShellResponse.Builder()
                .payload(environment.getAssetAdministrationShells().get(0))
                .statusCode(StatusCode.SUCCESS)
                .build();
        Assert.assertTrue(ResponseHelper.equalsIgnoringTime(expected, actual));
        verify(persistence).save(environment.getAssetAdministrationShells().get(0));
    }


    @Test
    @Ignore("Currently not working because AAS4j does not provide validation which is required to produce the expected error")
    public void testPutAssetAdministrationShellRequestEmptyAas() throws ResourceNotFoundException, Exception {
        PutAssetAdministrationShellResponse actual = new RequestHandlerManager(
                new RequestExecutionContext(coreConfigWithConstraintValidation, persistence, fileStorage, messageBus, assetConnectionManager))
                        .execute(new PutAssetAdministrationShellRequest.Builder()
                                .aas(new DefaultAssetAdministrationShell.Builder().build())
                                .build());
        Assert.assertEquals(StatusCode.CLIENT_ERROR_BAD_REQUEST, actual.getStatusCode());
    }


    @Test
    public void testGetAssetInformationRequest() throws ResourceNotFoundException, Exception {
        when(persistence.getAssetAdministrationShell(eq(environment.getAssetAdministrationShells().get(0).getId()), any()))
                .thenReturn(environment.getAssetAdministrationShells().get(0));
        GetAssetInformationRequest request = new GetAssetInformationRequest.Builder()
                .id(environment.getAssetAdministrationShells().get(0).getId())
                .build();
        GetAssetInformationResponse actual = manager.execute(request);
        GetAssetInformationResponse expected = new GetAssetInformationResponse.Builder()
                .payload(environment.getAssetAdministrationShells().get(0).getAssetInformation())
                .statusCode(StatusCode.SUCCESS)
                .build();
        Assert.assertTrue(ResponseHelper.equalsIgnoringTime(expected, actual));
    }


    @Test
    public void testGetThumbnailRequest() throws ResourceNotFoundException, Exception {
        InMemoryFile file = InMemoryFile.builder()
                .path("my/path/image.png")
                .content("foo".getBytes())
                .build();
        String aasId = "aasid";
        when(persistence.getAssetAdministrationShell(eq(aasId), any()))
                .thenReturn(new DefaultAssetAdministrationShell.Builder()
                        .id(aasId)
                        .assetInformation(new DefaultAssetInformation.Builder()
                                .defaultThumbnail(new DefaultResource.Builder()
                                        .path(file.getPath())
                                        .build())
                                .build())
                        .build());
        when(fileStorage.get(file.getPath())).thenReturn(
                FileContent.builder()
                        .content(file.getContent())
                        .build());
        GetThumbnailRequest request = new GetThumbnailRequest.Builder()
                .id(aasId)
                .build();
        GetThumbnailResponse actual = manager.execute(request);
        GetThumbnailResponse expected = new GetThumbnailResponse.Builder()
                .payload(file.asFileContent())
                .statusCode(StatusCode.SUCCESS)
                .build();
        Assert.assertTrue(ResponseHelper.equalsIgnoringTime(expected, actual));
    }


    @Test
    public void testPutDeleteThumbnailRequest() throws ResourceNotFoundException, Exception {
        InMemoryFile file = InMemoryFile.builder()
                .path("my/path/image.png")
                .content("foo".getBytes())
                .build();
        String aasId = "aasid";
        when(persistence.getAssetAdministrationShell(eq(aasId), any()))
                .thenReturn(new DefaultAssetAdministrationShell.Builder()
                        .id(aasId)
                        .assetInformation(new DefaultAssetInformation.Builder()
                                .defaultThumbnail(new DefaultResource.Builder()
                                        .path(file.getPath())
                                        .build())
                                .build())
                        .build());
        when(fileStorage.get(file.getPath())).thenReturn(
                FileContent.builder()
                        .content(file.getContent())
                        .path(file.getPath())
                        .build());
        PutThumbnailRequest putThumbnailRequestRequest = new PutThumbnailRequest.Builder()
                .id(aasId)
                .content(file.asFileContent())
                .contentType("image/png")
                .fileName(file.getPath())
                .build();
        GetThumbnailRequest request = new GetThumbnailRequest.Builder()
                .id(aasId)
                .build();
        PutThumbnailResponse send = manager.execute(putThumbnailRequestRequest);
        Assert.assertTrue(send.getResult().getSuccess());
        GetThumbnailResponse actual = manager.execute(request);
        GetThumbnailResponse expected = new GetThumbnailResponse.Builder()
                .payload(file.asFileContent())
                .statusCode(StatusCode.SUCCESS)
                .build();
        Assert.assertTrue(ResponseHelper.equalsIgnoringTime(expected, actual));
        DeleteThumbnailRequest deleteThumbnailRequest = new DeleteThumbnailRequest.Builder()
                .id(aasId)
                .build();
        DeleteThumbnailResponse deleted = manager.execute(deleteThumbnailRequest);
        Assert.assertTrue(deleted.getResult().getSuccess());
        GetThumbnailResponse fail = manager.execute(request);
        Assert.assertFalse(fail.getResult().getSuccess());
    }


    @Test
    public void testPutGetFileRequest() throws ResourceNotFoundException, Exception {
        InMemoryFile file = InMemoryFile.builder()
                .path("file:///TestFile.pdf")
                .content("foo".getBytes())
                .build();
        SubmodelElement defaultFile = new DefaultFile.Builder()
                .idShort("ExampleFile")
                .value("file:///TestFile.pdf")
                .build();
        when(persistence.getSubmodelElement((Reference) any(), any(), any()))
                .thenReturn(defaultFile);
        PutFileByPathRequest putFileByPathRequest = new PutFileByPathRequest.Builder()
                .path("file:///TestFile.pdf")
                .submodelId(environment.getSubmodels().get(0).getId())
                .content(file.asFileContent())
                .contentType("application/pdf")
                .build();
        PutFileByPathResponse putFileByPathResponse = manager.execute(putFileByPathRequest);
        Assert.assertTrue(putFileByPathResponse.getResult().getSuccess());
        GetFileByPathRequest request = new GetFileByPathRequest.Builder()
                .submodelId(environment.getSubmodels().get(0).getId())
                .path("")
                .build();
        when(fileStorage.get(file.getPath()))
                .thenReturn(file.asFileContent());
        GetFileByPathResponse actual = manager.execute(request);
        GetFileByPathResponse expected = new GetFileByPathResponse.Builder()
                .payload(file.asFileContent())
                .statusCode(StatusCode.SUCCESS)
                .build();
        Assert.assertTrue(ResponseHelper.equalsIgnoringTime(expected, actual));
    }


    @Test
    public void testPutAssetInformationRequest() throws ResourceNotFoundException, Exception {
        when(persistence.getAssetAdministrationShell(eq(environment.getAssetAdministrationShells().get(0).getId()), any()))
                .thenReturn(environment.getAssetAdministrationShells().get(0));
        PutAssetInformationRequest request = new PutAssetInformationRequest.Builder()
                .id(environment.getAssetAdministrationShells().get(0).getId())
                .assetInformation(environment.getAssetAdministrationShells().get(0).getAssetInformation())
                .build();
        PutAssetInformationResponse actual = manager.execute(request);
        PutAssetInformationResponse expected = new PutAssetInformationResponse.Builder()
                .statusCode(StatusCode.SUCCESS_NO_CONTENT)
                .build();
        Assert.assertTrue(ResponseHelper.equalsIgnoringTime(expected, actual));
        verify(persistence).save(environment.getAssetAdministrationShells().get(0));
    }


    @Test
    public void testGetAllSubmodelReferencesRequest() throws ResourceNotFoundException, Exception {
        when(persistence.getAssetAdministrationShell(eq(environment.getAssetAdministrationShells().get(0).getId()), any()))
                .thenReturn(environment.getAssetAdministrationShells().get(0));
        GetAllSubmodelReferencesRequest request = new GetAllSubmodelReferencesRequest.Builder()
                .id(environment.getAssetAdministrationShells().get(0).getId())
                .outputModifier(OutputModifier.DEFAULT)
                .build();
        GetAllSubmodelReferencesResponse actual = manager.execute(request);
        GetAllSubmodelReferencesResponse expected = new GetAllSubmodelReferencesResponse.Builder()
                .statusCode(StatusCode.SUCCESS)
                .payload(environment.getAssetAdministrationShells().get(0).getSubmodels())
                .build();
        Assert.assertTrue(ResponseHelper.equalsIgnoringTime(expected, actual));
    }


    @Test
    public void testPostSubmodelReferenceRequest() throws ResourceNotFoundException, Exception {
        when(persistence.getAssetAdministrationShell(eq(environment.getAssetAdministrationShells().get(0).getId()), any()))
                .thenReturn(environment.getAssetAdministrationShells().get(0));
        PostSubmodelReferenceRequest request = new PostSubmodelReferenceRequest.Builder()
                .id(environment.getAssetAdministrationShells().get(0).getId())
                .submodelRef(SUBMODEL_ELEMENT_REF)
                .build();
        PostSubmodelReferenceResponse actual = manager.execute(request);
        PostSubmodelReferenceResponse expected = new PostSubmodelReferenceResponse.Builder()
                .statusCode(StatusCode.SUCCESS_CREATED)
                .payload(SUBMODEL_ELEMENT_REF)
                .build();
        Assert.assertTrue(ResponseHelper.equalsIgnoringTime(expected, actual));
        verify(persistence).save(environment.getAssetAdministrationShells().get(0));
    }


    @Test
    public void testDeleteSubmodelReferenceRequest() throws ResourceNotFoundException, Exception {
        when(persistence.getAssetAdministrationShell(eq(environment.getAssetAdministrationShells().get(0).getId()), any()))
                .thenReturn(environment.getAssetAdministrationShells().get(0));

        DeleteSubmodelReferenceRequest request = new DeleteSubmodelReferenceRequest.Builder()
                .id(environment.getAssetAdministrationShells().get(0).getId())
                .submodelRef(environment.getAssetAdministrationShells().get(0).getSubmodels().get(0))
                .build();
        DeleteSubmodelReferenceResponse actual = manager.execute(request);
        DeleteSubmodelReferenceResponse expected = new DeleteSubmodelReferenceResponse.Builder()
                .statusCode(StatusCode.SUCCESS_NO_CONTENT)
                .build();
        Assert.assertTrue(ResponseHelper.equalsIgnoringTime(expected, actual));
    }


    @Test
    public void testGetAllSubmodelsRequest() throws ResourceNotFoundException, Exception {
        when(persistence.findSubmodels(
                eq(SubmodelSearchCriteria.NONE),
                any(),
                any()))
                        .thenReturn(environment.getSubmodels());

        GetAllSubmodelsRequest request = new GetAllSubmodelsRequest.Builder()
                .outputModifier(OutputModifier.DEFAULT)
                .build();
        GetAllSubmodelsResponse actual = manager.execute(request);
        GetAllSubmodelsResponse expected = new GetAllSubmodelsResponse.Builder()
                .payload(environment.getSubmodels())
                .statusCode(StatusCode.SUCCESS)
                .build();
        Assert.assertTrue(ResponseHelper.equalsIgnoringTime(expected, actual));
    }


    @Test
    public void testGetAllSubmodelsBySemanticIdRequest() throws ResourceNotFoundException, Exception {
        when(persistence.findSubmodels(
                eq(SubmodelSearchCriteria.builder()
                        .semanticId(SUBMODEL_ELEMENT_REF)
                        .build()),
                any(),
                any()))
                        .thenReturn(environment.getSubmodels());
        GetAllSubmodelsBySemanticIdRequest request = new GetAllSubmodelsBySemanticIdRequest.Builder()
                .semanticId(SUBMODEL_ELEMENT_REF)
                .outputModifier(OutputModifier.DEFAULT)
                .build();
        GetAllSubmodelsBySemanticIdResponse actual = manager.execute(request);
        GetAllSubmodelsBySemanticIdResponse expected = new GetAllSubmodelsBySemanticIdResponse.Builder()
                .payload(environment.getSubmodels())
                .statusCode(StatusCode.SUCCESS)
                .build();
        Assert.assertTrue(ResponseHelper.equalsIgnoringTime(expected, actual));
    }


    @Test
    public void testGetAllSubmodelsByIdShortRequest() throws ResourceNotFoundException, Exception {
        when(persistence.findSubmodels(
                eq(SubmodelSearchCriteria.builder()
                        .idShort("Test")
                        .build()),
                any(),
                any()))
                        .thenReturn(environment.getSubmodels());
        GetAllSubmodelsByIdShortRequest request = new GetAllSubmodelsByIdShortRequest.Builder()
                .idShort("Test")
                .outputModifier(OutputModifier.DEFAULT)
                .build();
        GetAllSubmodelsByIdShortResponse actual = manager.execute(request);
        GetAllSubmodelsByIdShortResponse expected = new GetAllSubmodelsByIdShortResponse.Builder()
                .payload(environment.getSubmodels())
                .statusCode(StatusCode.SUCCESS)
                .build();
        Assert.assertTrue(ResponseHelper.equalsIgnoringTime(expected, actual));
    }


    @Test
    public void testPostSubmodelRequest() throws ResourceNotFoundException, Exception {
        PostSubmodelRequest request = new PostSubmodelRequest.Builder()
                .submodel(environment.getSubmodels().get(0))
                .build();
        PostSubmodelResponse actual = manager.execute(request);
        PostSubmodelResponse expected = new PostSubmodelResponse.Builder()
                .payload(environment.getSubmodels().get(0))
                .statusCode(StatusCode.SUCCESS_CREATED)
                .build();
        Assert.assertTrue(ResponseHelper.equalsIgnoringTime(expected, actual));
        verify(persistence).save(environment.getSubmodels().get(0));
    }


    public void testPostSubmodelRequestDuplicateIdShort() throws ResourceNotFoundException, Exception {
        PostSubmodelResponse actual = manager.execute(new PostSubmodelRequest.Builder()
                .submodel(new DefaultSubmodel.Builder()
                        .submodelElements(new DefaultProperty.Builder()
                                .idShort("foo")
                                .build())
                        .submodelElements(new DefaultProperty.Builder()
                                .idShort("foo")
                                .build())
                        .build())
                .build());
        Assert.assertEquals(StatusCode.CLIENT_ERROR_BAD_REQUEST, actual.getStatusCode());
    }


    @Test
    public void testGetSubmodelByIdRequest() throws ResourceNotFoundException, Exception {
        when(persistence.getSubmodel(eq(environment.getSubmodels().get(0).getId()), any()))
                .thenReturn(environment.getSubmodels().get(0));
        GetSubmodelByIdRequest request = new GetSubmodelByIdRequest.Builder()
                .id(environment.getSubmodels().get(0).getId())
                .outputModifier(OutputModifier.DEFAULT)
                .build();
        GetSubmodelByIdResponse actual = manager.execute(request);
        GetSubmodelByIdResponse expected = new GetSubmodelByIdResponse.Builder()
                .payload(environment.getSubmodels().get(0))
                .statusCode(StatusCode.SUCCESS)
                .build();
        Assert.assertTrue(ResponseHelper.equalsIgnoringTime(expected, actual));
    }


    @Test
    public void testPutSubmodelByIdRequest() throws ResourceNotFoundException, Exception {
        PutSubmodelByIdRequest request = new PutSubmodelByIdRequest.Builder()
                .id(environment.getSubmodels().get(0).getId())
                .submodel(environment.getSubmodels().get(0))
                .build();
        PutSubmodelByIdResponse actual = manager.execute(request);
        PutSubmodelByIdResponse expected = new PutSubmodelByIdResponse.Builder()
                .payload(environment.getSubmodels().get(0))
                .statusCode(StatusCode.SUCCESS)
                .build();
        Assert.assertTrue(ResponseHelper.equalsIgnoringTime(expected, actual));
        verify(persistence).save(environment.getSubmodels().get(0));
    }


    @Test
    public void testDeleteSubmodelByIdRequest() throws ResourceNotFoundException, Exception {
        when(persistence.getSubmodel(eq(environment.getSubmodels().get(0).getId()), any()))
                .thenReturn(environment.getSubmodels().get(0));
        DeleteSubmodelByIdRequest request = new DeleteSubmodelByIdRequest.Builder()
                .id(environment.getSubmodels().get(0).getId())
                .build();
        DeleteSubmodelByIdResponse actual = manager.execute(request);
        DeleteSubmodelByIdResponse expected = new DeleteSubmodelByIdResponse.Builder()
                .statusCode(StatusCode.SUCCESS_NO_CONTENT)
                .build();
        Assert.assertTrue(ResponseHelper.equalsIgnoringTime(expected, actual));
        verify(persistence).deleteSubmodel(environment.getSubmodels().get(0).getId());
    }


    @Test
    public void testGetSubmodelRequest() throws ResourceNotFoundException, Exception {
        when(persistence.getSubmodel(eq(environment.getSubmodels().get(0).getId()), any()))
                .thenReturn(environment.getSubmodels().get(0));
        GetSubmodelRequest request = new GetSubmodelRequest.Builder()
                .submodelId(environment.getSubmodels().get(0).getId())
                .outputModifier(OutputModifier.DEFAULT)
                .build();
        GetSubmodelResponse actual = manager.execute(request);
        GetSubmodelResponse expected = new GetSubmodelResponse.Builder()
                .payload(environment.getSubmodels().get(0))
                .statusCode(StatusCode.SUCCESS)
                .build();
        Assert.assertTrue(ResponseHelper.equalsIgnoringTime(expected, actual));
    }


    @Test
    public void testPutSubmodelRequest() throws ResourceNotFoundException, Exception {
        PutSubmodelRequest request = new PutSubmodelRequest.Builder()
                .submodelId(environment.getSubmodels().get(0).getId())
                .submodel(environment.getSubmodels().get(0))
                .outputModifier(OutputModifier.DEFAULT)
                .submodel(environment.getSubmodels().get(0))
                .build();
        PutSubmodelResponse actual = manager.execute(request);
        PutSubmodelResponse expected = new PutSubmodelResponse.Builder()
                .payload(environment.getSubmodels().get(0))
                .statusCode(StatusCode.SUCCESS)
                .build();
        Assert.assertTrue(ResponseHelper.equalsIgnoringTime(expected, actual));
        verify(persistence).save(environment.getSubmodels().get(0));
    }


    @Test
    public void testGetAllSubmodelElementsRequest() throws ResourceNotFoundException, Exception {
        Reference reference = ReferenceBuilder.forSubmodel(environment.getSubmodels().get(0));
        when(persistence.getSubmodelElements(eq(SubmodelElementIdentifier.fromReference(reference)), any()))
                .thenReturn(environment.getSubmodels().get(0).getSubmodelElements());
        GetAllSubmodelElementsRequest request = new GetAllSubmodelElementsRequest.Builder()
                .submodelId(environment.getSubmodels().get(0).getId())
                .outputModifier(OutputModifier.DEFAULT)
                .build();
        GetAllSubmodelElementsResponse actual = manager.execute(request);
        GetAllSubmodelElementsResponse expected = new GetAllSubmodelElementsResponse.Builder()
                .payload(environment.getSubmodels().get(0).getSubmodelElements())
                .statusCode(StatusCode.SUCCESS)
                .build();
        Assert.assertTrue(ResponseHelper.equalsIgnoringTime(expected, actual));
    }


    @Test
    public void testPostSubmodelElementRequest() throws ResourceNotFoundException, Exception {
        Reference reference = ReferenceBuilder.forSubmodel(environment.getSubmodels().get(0));
        PostSubmodelElementRequest request = new PostSubmodelElementRequest.Builder()
                .submodelId(environment.getSubmodels().get(0).getId())
                .submodelElement(environment.getSubmodels().get(0).getSubmodelElements().get(0))
                .build();
        PostSubmodelElementResponse actual = manager.execute(request);
        PostSubmodelElementResponse expected = new PostSubmodelElementResponse.Builder()
                .statusCode(StatusCode.SUCCESS_CREATED)
                .payload(environment.getSubmodels().get(0).getSubmodelElements().get(0))
                .build();
        Assert.assertTrue(ResponseHelper.equalsIgnoringTime(expected, actual));
        verify(persistence).insert(SubmodelElementIdentifier.fromReference(reference), environment.getSubmodels().get(0).getSubmodelElements().get(0));
    }


    @Test
    public void testGetSubmodelElementByPathRequest() throws ResourceNotFoundException, AssetConnectionException, Exception {
        Submodel submodel = environment.getSubmodels().get(0);
        SubmodelElement cur_submodelElement = new DefaultProperty.Builder()
                .idShort("testIdShort")
                .value("testValue")
                .build();
        PropertyValue propertyValue = new PropertyValue.Builder().value(new StringValue("test")).build();
        when(persistence.getSubmodelElement((SubmodelElementIdentifier) any(), eq(OutputModifier.DEFAULT)))
                .thenReturn(cur_submodelElement);
        when(assetConnectionManager.hasValueProvider(any())).thenReturn(true);
        when(assetValueProvider.getValue()).thenReturn(propertyValue);

        GetSubmodelElementByPathRequest request = new GetSubmodelElementByPathRequest.Builder()
                .submodelId(submodel.getId())
                .outputModifier(OutputModifier.DEFAULT)
                .path(ReferenceHelper.toPath(SUBMODEL_ELEMENT_REF))
                .build();
        GetSubmodelElementByPathResponse actual = manager.execute(request);

        SubmodelElement expected_submodelElement = new DefaultProperty.Builder()
                .idShort("testIdShort")
                .value("test")
                .valueType(DataTypeDefXSD.STRING)
                .build();
        GetSubmodelElementByPathResponse expected = new GetSubmodelElementByPathResponse.Builder()
                .payload(expected_submodelElement)
                .statusCode(StatusCode.SUCCESS)
                .build();
        Assert.assertTrue(ResponseHelper.equalsIgnoringTime(expected, actual));
    }


    @Test
    public void testPostSubmodelElementByPathRequest() throws ResourceNotFoundException, Exception {
        Property property1 = new DefaultProperty.Builder()
                .valueType(DataTypeDefXSD.STRING)
                .value("first")
                .build();
        SubmodelElementList list = new DefaultSubmodelElementList.Builder()
                .idShort("list")
                .value(property1)
                .build();
        Submodel submodel = new DefaultSubmodel.Builder()
                .id("submodel")
                .submodelElements(list)
                .build();
        IdShortPath listPath = IdShortPath.builder()
                .path(list.getIdShort())
                .build();
        SubmodelElementIdentifier listIdentifier = SubmodelElementIdentifier.builder()
                .submodelId(submodel.getId())
                .idShortPath(listPath)
                .build();
        when(persistence.getSubmodelElement((SubmodelElementIdentifier) any(), eq(QueryModifier.DEFAULT)))
                .thenReturn(list);
        Property newProperty = new DefaultProperty.Builder()
                .valueType(DataTypeDefXSD.STRING)
                .value("new")
                .build();
        PostSubmodelElementByPathRequest request = new PostSubmodelElementByPathRequest.Builder()
                .submodelId(submodel.getId())
                .submodelElement(newProperty)
                .path(listPath.toString())
                .build();
        PostSubmodelElementByPathResponse actual = manager.execute(request);
        PostSubmodelElementByPathResponse expected = new PostSubmodelElementByPathResponse.Builder()
                .payload(newProperty)
                .statusCode(StatusCode.SUCCESS_CREATED)
                .build();
        Assert.assertTrue(ResponseHelper.equalsIgnoringTime(expected, actual));
        verify(persistence).insert(listIdentifier, newProperty);
    }


    @Test
    public void testPutSubmodelElementByPathRequest() throws ResourceNotFoundException, AssetConnectionException, ValueMappingException, Exception {
        SubmodelElement currentSubmodelElement = new DefaultProperty.Builder()
                .idShort("TestIdshort")
                .valueType(DataTypeDefXSD.STRING)
                .value("TestValue")
                .build();
        SubmodelElement newSubmodelElement = new DefaultProperty.Builder()
                .idShort("TestIdshort")
                .valueType(DataTypeDefXSD.STRING)
                .value("NewTestValue")
                .build();
        when(persistence.getSubmodelElement((SubmodelElementIdentifier) any(), any()))
                .thenReturn(currentSubmodelElement);
        when(assetConnectionManager.hasValueProvider(any())).thenReturn(true);

        PutSubmodelElementByPathRequest request = new PutSubmodelElementByPathRequest.Builder()
                .submodelId(environment.getSubmodels().get(0).getId())
                .path(currentSubmodelElement.getIdShort())
                .submodelElement(newSubmodelElement)
                .build();
        PutSubmodelElementByPathResponse actual = manager.execute(request);
        PutSubmodelElementByPathResponse expected = new PutSubmodelElementByPathResponse.Builder()
                .payload(newSubmodelElement)
                .statusCode(StatusCode.SUCCESS)
                .build();
        Assert.assertTrue(ResponseHelper.equalsIgnoringTime(expected, actual));
        verify(assetValueProvider).setValue(ElementValueMapper.toValue(newSubmodelElement));
        verify(persistence).update(eq(ReferenceBuilder.forSubmodel(request.getSubmodelId(), request.getSubmodelElement().getIdShort())), eq(newSubmodelElement));
    }


    @Test
    public void testSetSubmodelElementValueByPathRequest() throws ResourceNotFoundException, AssetConnectionException, Exception {
        when(persistence.getSubmodelElement((SubmodelElementIdentifier) any(), any()))
                .thenReturn(environment.getSubmodels().get(0).getSubmodelElements().get(0));
        when(assetConnectionManager.hasValueProvider(any())).thenReturn(true);
        PropertyValue propertyValue = new PropertyValue.Builder()
                .value(new StringValue("Test"))
                .build();
        SetSubmodelElementValueByPathRequest request = new SetSubmodelElementValueByPathRequest.Builder<ElementValue>()
                .submodelId(environment.getSubmodels().get(0).getId())
                .value(propertyValue)
                .valueParser(new ElementValueParser<ElementValue>() {
                    @Override
                    public <U extends ElementValue> U parse(ElementValue raw, Class<U> type) {
                        return (U) raw;
                    }
                })
                .path(ReferenceHelper.toPath(SUBMODEL_ELEMENT_REF))
                .build();

        Response actual = manager.execute(request);
        SetSubmodelElementValueByPathResponse expected = new SetSubmodelElementValueByPathResponse.Builder()
                .statusCode(StatusCode.SUCCESS)
                .build();
        Assert.assertTrue(ResponseHelper.equalsIgnoringTime(expected, actual));
        verify(assetValueProvider).setValue(propertyValue);
    }


    @Test
    public void testDeleteSubmodelElementByPathRequest() throws ResourceNotFoundException, Exception {
        Submodel submodel = environment.getSubmodels().get(0);
        Reference reference = new ReferenceBuilder()
                .submodel(submodel)
                .idShortPath(ReferenceHelper.toPath(SUBMODEL_ELEMENT_REF))
                .build();
        when(persistence.getSubmodelElement(reference, QueryModifier.DEFAULT))
                .thenReturn(environment.getSubmodels().get(0).getSubmodelElements().get(0));
        DeleteSubmodelElementByPathRequest request = new DeleteSubmodelElementByPathRequest.Builder()
                .submodelId(submodel.getId())
                .path(ReferenceHelper.toPath(SUBMODEL_ELEMENT_REF))
                .build();
        DeleteSubmodelElementByPathResponse actual = manager.execute(request);
        DeleteSubmodelElementByPathResponse expected = new DeleteSubmodelElementByPathResponse.Builder()
                .statusCode(StatusCode.SUCCESS_NO_CONTENT)
                .build();
        Assert.assertTrue(ResponseHelper.equalsIgnoringTime(expected, actual));
        verify(persistence).deleteSubmodelElement(SubmodelElementIdentifier.fromReference(reference));
    }


    private Operation getTestOperation() {
        return new DefaultOperation.Builder()
                .category("Test")
                .idShort("TestOperation")
                .inoutputVariables(new DefaultOperationVariable.Builder()
                        .value(new DefaultProperty.Builder()
                                .idShort("TestProp")
                                .value("TestValue")
                                .build())
                        .build())
                .outputVariables(new DefaultOperationVariable.Builder()
                        .value(new DefaultProperty.Builder()
                                .idShort("TestPropOutput")
                                .value("TestValue")
                                .build())
                        .build())
                .inputVariables(new DefaultOperationVariable.Builder()
                        .value(new DefaultProperty.Builder()
                                .idShort("TestPropInput")
                                .value("TestValue")
                                .build())
                        .build())
                .build();
    }


    @Test
    public void testInvokeOperationAsyncRequest() throws Exception {
        CoreConfig coreConfig = CoreConfig.builder().build();
        Persistence persistence = mock(Persistence.class);
        MessageBus messageBus = mock(MessageBus.class);
        AssetConnectionManager assetConnectionManager = mock(AssetConnectionManager.class);
        AssetOperationProvider assetOperationProvider = mock(AssetOperationProvider.class);
        FileStorage fileStorage = mock(FileStorage.class);
        RequestExecutionContext requestExecutionContext = new RequestExecutionContext(coreConfig, persistence, fileStorage, messageBus, assetConnectionManager);
        RequestHandlerManager manager = new RequestHandlerManager(requestExecutionContext);

        Operation operation = getTestOperation();

        when(persistence.getOperationResult(any())).thenReturn(new OperationResult.Builder().build());
        when(assetConnectionManager.hasOperationProvider(any())).thenReturn(true);
        when(assetConnectionManager.getOperationProvider(any())).thenReturn(assetOperationProvider);

        InvokeOperationAsyncRequest invokeOperationAsyncRequest = new InvokeOperationAsyncRequest.Builder()
                .submodelId("http://example.org")
                .inoutputArguments(operation.getInoutputVariables())
                .inputArguments(operation.getInputVariables())
                .build();

        InvokeOperationAsyncResponse response = manager.execute(invokeOperationAsyncRequest);
        OperationHandle handle = response.getPayload();
        verify(persistence).save(
                eq(handle),
                any());
    }


    @Test
    public void testInvokeOperationSyncRequest() throws Exception {
        CoreConfig coreConfig = CoreConfig.builder().build();
        Persistence persistence = mock(Persistence.class);
        MessageBus messageBus = mock(MessageBus.class);
        AssetConnectionManager assetConnectionManager = mock(AssetConnectionManager.class);
        FileStorage fileStorage = mock(FileStorage.class);
        RequestExecutionContext requestExecutionContext = new RequestExecutionContext(coreConfig, persistence, fileStorage, messageBus, assetConnectionManager);
        when(assetConnectionManager.hasOperationProvider(any())).thenReturn(true);
        when(assetConnectionManager.getOperationProvider(any())).thenReturn(new CustomAssetOperationProvider());

        RequestHandlerManager manager = new RequestHandlerManager(requestExecutionContext);
        Operation operation = getTestOperation();

        InvokeOperationSyncRequest invokeOperationSyncRequest = new InvokeOperationSyncRequest.Builder()
                .inoutputArguments(operation.getInoutputVariables())
                .inputArguments(operation.getInputVariables())
                .submodelId("http://example.org")
                .build();

        InvokeOperationSyncResponse actual = manager.execute(invokeOperationSyncRequest);
        InvokeOperationSyncResponse expected = new InvokeOperationSyncResponse.Builder()
                .statusCode(StatusCode.SUCCESS)
                .payload(new OperationResult.Builder()
                        .inoutputArguments(List.of(new DefaultOperationVariable.Builder()
                                .value(new DefaultProperty.Builder()
                                        .idShort("TestProp")
                                        .value("TestOutput")
                                        .build())
                                .build()))
                        .outputArguments(operation.getInputVariables())
                        .executionState(ExecutionState.COMPLETED)
                        .build())
                .build();
        Assert.assertTrue(ResponseHelper.equalsIgnoringTime(expected, actual));
    }

    class CustomAssetOperationProvider implements AssetOperationProvider {

        @Override
        public OperationVariable[] invoke(OperationVariable[] input, OperationVariable[] inoutput) throws AssetConnectionException {
            Property property = (Property) inoutput[0].getValue();
            property.setValue("TestOutput");
            return input;
        }


        @Override
        public void invokeAsync(OperationVariable[] input, OperationVariable[] inoutput, BiConsumer<OperationVariable[], OperationVariable[]> callback)
                throws AssetConnectionException {
            // intentionally left empty
        }
    }

    @Test
    public void testGetAllConceptDescriptionsRequest() throws ResourceNotFoundException, Exception {
        when(persistence.findConceptDescriptions(
                eq(ConceptDescriptionSearchCriteria.NONE),
                any(),
                any()))
                        .thenReturn(environment.getConceptDescriptions());
        GetAllConceptDescriptionsRequest request = new GetAllConceptDescriptionsRequest.Builder()
                .outputModifier(OutputModifier.DEFAULT)
                .build();
        GetAllConceptDescriptionsResponse actual = manager.execute(request);
        GetAllConceptDescriptionsResponse expected = new GetAllConceptDescriptionsResponse.Builder()
                .payload(environment.getConceptDescriptions())
                .statusCode(StatusCode.SUCCESS)
                .build();
        Assert.assertTrue(ResponseHelper.equalsIgnoringTime(expected, actual));
    }


    @Test
    public void testGetAllConceptDescriptionsByIdShortRequest() throws ResourceNotFoundException, Exception {
        when(persistence.findConceptDescriptions(
                eq(ConceptDescriptionSearchCriteria.builder()
                        .idShort(environment.getConceptDescriptions().get(0).getIdShort())
                        .build()),
                any(),
                any()))
                        .thenReturn(environment.getConceptDescriptions());
        GetAllConceptDescriptionsByIdShortRequest request = new GetAllConceptDescriptionsByIdShortRequest.Builder()
                .outputModifier(OutputModifier.DEFAULT)
                .idShort(environment.getConceptDescriptions().get(0).getIdShort())
                .build();
        GetAllConceptDescriptionsByIdShortResponse actual = manager.execute(request);
        GetAllConceptDescriptionsByIdShortResponse expected = new GetAllConceptDescriptionsByIdShortResponse.Builder()
                .payload(environment.getConceptDescriptions())
                .statusCode(StatusCode.SUCCESS)
                .build();
        Assert.assertTrue(ResponseHelper.equalsIgnoringTime(expected, actual));
    }


    @Test
    public void testGetAllConceptDescriptionsByIsCaseOfRequest() throws ResourceNotFoundException, Exception {
        Reference reference = ReferenceBuilder.forConceptDescription(environment.getConceptDescriptions().get(0));
        when(persistence.findConceptDescriptions(
                eq(ConceptDescriptionSearchCriteria.builder()
                        .isCaseOf(reference)
                        .build()),
                any(),
                any()))
                        .thenReturn(environment.getConceptDescriptions());
        GetAllConceptDescriptionsByIsCaseOfRequest request = new GetAllConceptDescriptionsByIsCaseOfRequest.Builder()
                .outputModifier(OutputModifier.DEFAULT)
                .isCaseOf(reference)
                .build();
        GetAllConceptDescriptionsByIsCaseOfResponse actual = manager.execute(request);
        GetAllConceptDescriptionsByIsCaseOfResponse expected = new GetAllConceptDescriptionsByIsCaseOfResponse.Builder()
                .payload(environment.getConceptDescriptions())
                .statusCode(StatusCode.SUCCESS)
                .build();
        Assert.assertTrue(ResponseHelper.equalsIgnoringTime(expected, actual));
    }


    @Test
    public void testGetAllConceptDescriptionsByDataSpecificationReferenceRequest() throws ResourceNotFoundException, Exception {
        Reference reference = ReferenceBuilder.forConceptDescription(environment.getConceptDescriptions().get(0));
        when(persistence.findConceptDescriptions(
                eq(ConceptDescriptionSearchCriteria.builder()
                        .dataSpecification(reference)
                        .build()),
                any(),
                any()))
                        .thenReturn(environment.getConceptDescriptions());
        GetAllConceptDescriptionsByDataSpecificationReferenceRequest request = new GetAllConceptDescriptionsByDataSpecificationReferenceRequest.Builder()
                .outputModifier(OutputModifier.DEFAULT)
                .dataSpecification(reference)
                .build();
        GetAllConceptDescriptionsByDataSpecificationReferenceResponse actual = manager.execute(request);
        GetAllConceptDescriptionsByDataSpecificationReferenceResponse expected = new GetAllConceptDescriptionsByDataSpecificationReferenceResponse.Builder()
                .payload(environment.getConceptDescriptions())
                .statusCode(StatusCode.SUCCESS)
                .build();
        Assert.assertTrue(ResponseHelper.equalsIgnoringTime(expected, actual));
    }


    @Test
    public void testPostConceptDescriptionRequest() throws ResourceNotFoundException, Exception {
        PostConceptDescriptionRequest request = new PostConceptDescriptionRequest.Builder()
                .conceptDescription(environment.getConceptDescriptions().get(0))
                .build();
        PostConceptDescriptionResponse actual = manager.execute(request);
        PostConceptDescriptionResponse expected = new PostConceptDescriptionResponse.Builder()
                .payload(environment.getConceptDescriptions().get(0))
                .statusCode(StatusCode.SUCCESS_CREATED)
                .build();
        Assert.assertTrue(ResponseHelper.equalsIgnoringTime(expected, actual));
        verify(persistence).save(environment.getConceptDescriptions().get(0));
    }


    @Test
    @Ignore("Currently not working because AAS4j does not provide validation which is required to produce the expected error")
    public void testPostConceptDescriptionRequestEmptyConceptDescription() throws ResourceNotFoundException, Exception {
        PostConceptDescriptionResponse actual = new RequestHandlerManager(
                new RequestExecutionContext(coreConfigWithConstraintValidation, persistence, fileStorage, messageBus, assetConnectionManager))
                        .execute(new PostConceptDescriptionRequest.Builder()
                                .conceptDescription(new DefaultConceptDescription.Builder().build())
                                .build());
        Assert.assertEquals(StatusCode.CLIENT_ERROR_BAD_REQUEST, actual.getStatusCode());
    }


    @Test
    public void testGetConceptDescriptionByIdRequest() throws ResourceNotFoundException, Exception {
        when(persistence.getConceptDescription(eq(environment.getConceptDescriptions().get(0).getId()), any()))
                .thenReturn(environment.getConceptDescriptions().get(0));
        GetConceptDescriptionByIdRequest request = new GetConceptDescriptionByIdRequest.Builder()
                .outputModifier(OutputModifier.DEFAULT)
                .id(environment.getConceptDescriptions().get(0).getId())
                .build();
        GetConceptDescriptionByIdResponse actual = manager.execute(request);
        GetConceptDescriptionByIdResponse expected = new GetConceptDescriptionByIdResponse.Builder()
                .payload(environment.getConceptDescriptions().get(0))
                .statusCode(StatusCode.SUCCESS)
                .build();
        Assert.assertTrue(ResponseHelper.equalsIgnoringTime(expected, actual));
    }


    @Test
    public void testPutConceptDescriptionByIdRequest() throws ResourceNotFoundException, Exception {
        PutConceptDescriptionByIdRequest request = new PutConceptDescriptionByIdRequest.Builder()
                .conceptDescription(environment.getConceptDescriptions().get(0))
                .build();
        PutConceptDescriptionByIdResponse actual = manager.execute(request);
        PutConceptDescriptionByIdResponse expected = new PutConceptDescriptionByIdResponse.Builder()
                .payload(environment.getConceptDescriptions().get(0))
                .statusCode(StatusCode.SUCCESS)
                .build();
        Assert.assertTrue(ResponseHelper.equalsIgnoringTime(expected, actual));
        verify(persistence).save(environment.getConceptDescriptions().get(0));
    }


    @Test
    public void testDeleteConceptDescriptionByIdRequest() throws ResourceNotFoundException, Exception {
        when(persistence.getConceptDescription(eq(environment.getConceptDescriptions().get(0).getId()), any()))
                .thenReturn(environment.getConceptDescriptions().get(0));
        DeleteConceptDescriptionByIdRequest request = new DeleteConceptDescriptionByIdRequest.Builder()
                .id(environment.getConceptDescriptions().get(0).getId())
                .build();
        DeleteConceptDescriptionByIdResponse actual = manager.execute(request);
        DeleteConceptDescriptionByIdResponse expected = new DeleteConceptDescriptionByIdResponse.Builder()
                .statusCode(StatusCode.SUCCESS_NO_CONTENT)
                .build();
        Assert.assertTrue(ResponseHelper.equalsIgnoringTime(expected, actual));
        verify(persistence).deleteConceptDescription(environment.getConceptDescriptions().get(0).getId());
    }


    @Test
    public void testGetIdentifiableWithInvalidIdRequest() throws ResourceNotFoundException, Exception {
        when(persistence.getSubmodel(any(), any()))
                .thenThrow(new ResourceNotFoundException("Resource not found with id"));
        GetSubmodelByIdRequest request = new GetSubmodelByIdRequest.Builder().build();
        GetSubmodelByIdResponse actual = manager.execute(request);
        GetSubmodelByIdResponse expected = new GetSubmodelByIdResponse.Builder()
                .result(Result.error("Resource not found with id"))
                .statusCode(StatusCode.CLIENT_ERROR_RESOURCE_NOT_FOUND)
                .build();
        Assert.assertTrue(ResponseHelper.equalsIgnoringTime(expected, actual));
    }


    @Test
    public void testGetReferableWithInvalidIdRequest() throws ResourceNotFoundException, Exception {
        when(persistence.getSubmodelElement((SubmodelElementIdentifier) any(), any()))
                .thenThrow(new ResourceNotFoundException("Resource not found with id"));
        GetSubmodelElementByPathRequest request = getExampleGetSubmodelElementByPathRequest();
        GetSubmodelElementByPathResponse actual = manager.execute(request);
        GetSubmodelElementByPathResponse expected = new GetSubmodelElementByPathResponse.Builder()
                .result(Result.error("Resource not found with id"))
                .statusCode(StatusCode.CLIENT_ERROR_RESOURCE_NOT_FOUND)
                .build();
        Assert.assertTrue(ResponseHelper.equalsIgnoringTime(expected, actual));
    }


    @Test
    public void testGetReferableWithMessageBusExceptionRequest() throws ResourceNotFoundException, MessageBusException, Exception {
        when(persistence.getSubmodelElement((SubmodelElementIdentifier) any(), any()))
                .thenReturn(new DefaultProperty());
        doThrow(new MessageBusException("Invalid Messagbus Call")).when(messageBus).publish(any());
        GetSubmodelElementByPathRequest request = getExampleGetSubmodelElementByPathRequest();
        MessageBusException exception = Assert.assertThrows(MessageBusException.class, () -> manager.execute(request));
        Assert.assertEquals("Invalid Messagbus Call", exception.getMessage());
    }


    @Test
    public void testGetValueWithInvalidAssetConnectionRequest() throws ResourceNotFoundException, AssetConnectionException, Exception {
        when(persistence.getSubmodelElement((SubmodelElementIdentifier) any(), any()))
                .thenReturn(new DefaultProperty());
        AssetValueProvider assetValueProvider = mock(AssetValueProvider.class);
        when(assetConnectionManager.hasValueProvider(any())).thenReturn(true);
        when(assetConnectionManager.getValueProvider(any())).thenReturn(assetValueProvider);
        when(assetValueProvider.getValue()).thenThrow(new AssetConnectionException("Invalid Assetconnection"));
        GetSubmodelElementByPathRequest request = getExampleGetSubmodelElementByPathRequest();
        AssetConnectionException exception = Assert.assertThrows(AssetConnectionException.class, () -> manager.execute(request));
        Assert.assertEquals("Invalid Assetconnection", exception.getMessage());
    }


    private GetSubmodelElementByPathRequest getExampleGetSubmodelElementByPathRequest() {
        return new GetSubmodelElementByPathRequest.Builder()
                .path("testProperty")
                .submodelId("test")
                .build();
    }


    @Test
    public void testGetAllAssetAdministrationShellRequestAsync() throws InterruptedException {
        when(persistence.findAssetAdministrationShells(eq(AssetAdministrationShellSearchCriteria.NONE), any(), any()))
                .thenReturn(environment.getAssetAdministrationShells());
        GetAllAssetAdministrationShellsRequest request = new GetAllAssetAdministrationShellsRequest();
        final AtomicReference<GetAllAssetAdministrationShellsResponse> response = new AtomicReference<>();
        CountDownLatch condition = new CountDownLatch(1);
        manager.executeAsync(request, x -> response.set(x));
        condition.await(DEFAULT_TIMEOUT, TimeUnit.MILLISECONDS);
        Assert.assertEquals(environment.getAssetAdministrationShells(), response.get().getPayload());
    }


    @Test
    public void testReadValueFromAssetConnectionAndUpdatePersistence()
            throws AssetConnectionException, ResourceNotFoundException, ValueMappingException, MessageBusException, ResourceNotAContainerElementException {
        AbstractRequestHandler requestHandler = new DeleteSubmodelByIdRequestHandler(
                new RequestExecutionContext(coreConfig, persistence, fileStorage, messageBus, assetConnectionManager));
        Reference parentRef = ReferenceBuilder.forSubmodel("sub");
        SubmodelElement propertyUpdated = new DefaultProperty.Builder()
                .idShort("propertyUpdated")
                .value("test")
                .valueType(DataTypeDefXSD.STRING)
                .build();
        SubmodelElement rangeUpdated = new DefaultRange.Builder()
                .idShort("rangeUpdated")
                .max("1.0")
                .min("0.0")
                .valueType(DataTypeDefXSD.DOUBLE)
                .build();
        SubmodelElement propertyStatic = new DefaultProperty.Builder()
                .idShort("propertyStatic")
                .value("test")
                .valueType(DataTypeDefXSD.STRING)
                .build();
        SubmodelElementCollection collection = new DefaultSubmodelElementCollection.Builder()
                .idShort("col1")
                .value(propertyStatic)
                .build();

        SubmodelElement propertyExpected = new DefaultProperty.Builder()
                .idShort("propertyUpdated")
                .value("testNew")
                .valueType(DataTypeDefXSD.STRING)
                .build();
        SubmodelElement rangeExpected = new DefaultRange.Builder()
                .idShort("rangeUpdated")
                .max("2.0")
                .min("0.0")
                .valueType(DataTypeDefXSD.DOUBLE)
                .build();

        Reference propertyUpdatedRef = AasUtils.toReference(parentRef, propertyUpdated);
        Reference propertyStaticRef = AasUtils.toReference(AasUtils.toReference(parentRef, collection), propertyStatic);
        Reference rangeUpdatedRef = AasUtils.toReference(parentRef, rangeUpdated);
        List<SubmodelElement> submodelElements = new ArrayList<>(List.of(propertyUpdated, rangeUpdated, collection));
        AssetValueProvider propertyUpdatedProvider = mock(AssetValueProvider.class);
        AssetValueProvider propertyStaticProvider = mock(AssetValueProvider.class);
        AssetValueProvider rangeUpdatedProvider = mock(AssetValueProvider.class);
        when(assetConnectionManager.hasValueProvider(propertyUpdatedRef)).thenReturn(true);
        when(assetConnectionManager.hasValueProvider(propertyStaticRef)).thenReturn(true);
        when(assetConnectionManager.hasValueProvider(rangeUpdatedRef)).thenReturn(true);

        when(assetConnectionManager.getValueProvider(propertyUpdatedRef)).thenReturn(propertyUpdatedProvider);
        when(propertyUpdatedProvider.getValue()).thenReturn(ElementValueMapper.toValue(propertyExpected));

        when(assetConnectionManager.getValueProvider(propertyStaticRef)).thenReturn(propertyStaticProvider);
        when(propertyStaticProvider.getValue()).thenReturn(ElementValueMapper.toValue(propertyStatic));

        when(assetConnectionManager.getValueProvider(rangeUpdatedRef)).thenReturn(rangeUpdatedProvider);
        when(rangeUpdatedProvider.getValue()).thenReturn(ElementValueMapper.toValue(rangeExpected));

        // TODO fix
        //when(persistence.put(null, propertyUpdatedRef, propertyExpected)).thenReturn(propertyExpected);
        //when(persistence.put(null, propertyStaticRef, propertyStatic)).thenReturn(propertyStatic);
        //when(persistence.put(null, rangeUpdatedRef, rangeExpected)).thenReturn(rangeExpected);
        requestHandler.syncWithAsset(parentRef, submodelElements);
        verify(persistence).update(propertyUpdatedRef, propertyExpected);
        verify(persistence).update(rangeUpdatedRef, rangeExpected);
        verify(persistence, times(0)).update(parentRef, propertyStatic);
        List<SubmodelElement> expectedSubmodelElements = List.of(propertyExpected, rangeExpected, collection);
        Assert.assertTrue(expectedSubmodelElements.size() == submodelElements.size()
                && expectedSubmodelElements.containsAll(submodelElements)
                && submodelElements.containsAll(expectedSubmodelElements));
    }
}<|MERGE_RESOLUTION|>--- conflicted
+++ resolved
@@ -47,7 +47,14 @@
 import de.fraunhofer.iosb.ilt.faaast.service.model.api.operation.OperationHandle;
 import de.fraunhofer.iosb.ilt.faaast.service.model.api.operation.OperationResult;
 import de.fraunhofer.iosb.ilt.faaast.service.model.api.request.SetSubmodelElementValueByPathRequest;
-import de.fraunhofer.iosb.ilt.faaast.service.model.api.request.aas.*;
+import de.fraunhofer.iosb.ilt.faaast.service.model.api.request.aas.DeleteSubmodelReferenceRequest;
+import de.fraunhofer.iosb.ilt.faaast.service.model.api.request.aas.GetAllSubmodelReferencesRequest;
+import de.fraunhofer.iosb.ilt.faaast.service.model.api.request.aas.GetAssetAdministrationShellRequest;
+import de.fraunhofer.iosb.ilt.faaast.service.model.api.request.aas.GetAssetInformationRequest;
+import de.fraunhofer.iosb.ilt.faaast.service.model.api.request.aas.GetThumbnailRequest;
+import de.fraunhofer.iosb.ilt.faaast.service.model.api.request.aas.PostSubmodelReferenceRequest;
+import de.fraunhofer.iosb.ilt.faaast.service.model.api.request.aas.PutAssetAdministrationShellRequest;
+import de.fraunhofer.iosb.ilt.faaast.service.model.api.request.aas.PutAssetInformationRequest;
 import de.fraunhofer.iosb.ilt.faaast.service.model.api.request.aasrepository.DeleteAssetAdministrationShellByIdRequest;
 import de.fraunhofer.iosb.ilt.faaast.service.model.api.request.aasrepository.GetAllAssetAdministrationShellsByAssetIdRequest;
 import de.fraunhofer.iosb.ilt.faaast.service.model.api.request.aasrepository.GetAllAssetAdministrationShellsByIdShortRequest;
@@ -63,7 +70,16 @@
 import de.fraunhofer.iosb.ilt.faaast.service.model.api.request.conceptdescription.GetConceptDescriptionByIdRequest;
 import de.fraunhofer.iosb.ilt.faaast.service.model.api.request.conceptdescription.PostConceptDescriptionRequest;
 import de.fraunhofer.iosb.ilt.faaast.service.model.api.request.conceptdescription.PutConceptDescriptionByIdRequest;
-import de.fraunhofer.iosb.ilt.faaast.service.model.api.request.submodel.*;
+import de.fraunhofer.iosb.ilt.faaast.service.model.api.request.submodel.DeleteSubmodelElementByPathRequest;
+import de.fraunhofer.iosb.ilt.faaast.service.model.api.request.submodel.GetAllSubmodelElementsRequest;
+import de.fraunhofer.iosb.ilt.faaast.service.model.api.request.submodel.GetSubmodelElementByPathRequest;
+import de.fraunhofer.iosb.ilt.faaast.service.model.api.request.submodel.GetSubmodelRequest;
+import de.fraunhofer.iosb.ilt.faaast.service.model.api.request.submodel.InvokeOperationAsyncRequest;
+import de.fraunhofer.iosb.ilt.faaast.service.model.api.request.submodel.InvokeOperationSyncRequest;
+import de.fraunhofer.iosb.ilt.faaast.service.model.api.request.submodel.PostSubmodelElementByPathRequest;
+import de.fraunhofer.iosb.ilt.faaast.service.model.api.request.submodel.PostSubmodelElementRequest;
+import de.fraunhofer.iosb.ilt.faaast.service.model.api.request.submodel.PutSubmodelElementByPathRequest;
+import de.fraunhofer.iosb.ilt.faaast.service.model.api.request.submodel.PutSubmodelRequest;
 import de.fraunhofer.iosb.ilt.faaast.service.model.api.request.submodelrepository.DeleteSubmodelByIdRequest;
 import de.fraunhofer.iosb.ilt.faaast.service.model.api.request.submodelrepository.GetAllSubmodelsByIdShortRequest;
 import de.fraunhofer.iosb.ilt.faaast.service.model.api.request.submodelrepository.GetAllSubmodelsBySemanticIdRequest;
@@ -72,7 +88,14 @@
 import de.fraunhofer.iosb.ilt.faaast.service.model.api.request.submodelrepository.PostSubmodelRequest;
 import de.fraunhofer.iosb.ilt.faaast.service.model.api.request.submodelrepository.PutSubmodelByIdRequest;
 import de.fraunhofer.iosb.ilt.faaast.service.model.api.response.SetSubmodelElementValueByPathResponse;
-import de.fraunhofer.iosb.ilt.faaast.service.model.api.response.aas.*;
+import de.fraunhofer.iosb.ilt.faaast.service.model.api.response.aas.DeleteSubmodelReferenceResponse;
+import de.fraunhofer.iosb.ilt.faaast.service.model.api.response.aas.GetAllSubmodelReferencesResponse;
+import de.fraunhofer.iosb.ilt.faaast.service.model.api.response.aas.GetAssetAdministrationShellResponse;
+import de.fraunhofer.iosb.ilt.faaast.service.model.api.response.aas.GetAssetInformationResponse;
+import de.fraunhofer.iosb.ilt.faaast.service.model.api.response.aas.GetThumbnailResponse;
+import de.fraunhofer.iosb.ilt.faaast.service.model.api.response.aas.PostSubmodelReferenceResponse;
+import de.fraunhofer.iosb.ilt.faaast.service.model.api.response.aas.PutAssetAdministrationShellResponse;
+import de.fraunhofer.iosb.ilt.faaast.service.model.api.response.aas.PutAssetInformationResponse;
 import de.fraunhofer.iosb.ilt.faaast.service.model.api.response.aasrepository.DeleteAssetAdministrationShellByIdResponse;
 import de.fraunhofer.iosb.ilt.faaast.service.model.api.response.aasrepository.GetAllAssetAdministrationShellsByAssetIdResponse;
 import de.fraunhofer.iosb.ilt.faaast.service.model.api.response.aasrepository.GetAllAssetAdministrationShellsByIdShortResponse;
@@ -88,7 +111,16 @@
 import de.fraunhofer.iosb.ilt.faaast.service.model.api.response.conceptdescription.GetConceptDescriptionByIdResponse;
 import de.fraunhofer.iosb.ilt.faaast.service.model.api.response.conceptdescription.PostConceptDescriptionResponse;
 import de.fraunhofer.iosb.ilt.faaast.service.model.api.response.conceptdescription.PutConceptDescriptionByIdResponse;
-import de.fraunhofer.iosb.ilt.faaast.service.model.api.response.submodel.*;
+import de.fraunhofer.iosb.ilt.faaast.service.model.api.response.submodel.DeleteSubmodelElementByPathResponse;
+import de.fraunhofer.iosb.ilt.faaast.service.model.api.response.submodel.GetAllSubmodelElementsResponse;
+import de.fraunhofer.iosb.ilt.faaast.service.model.api.response.submodel.GetSubmodelElementByPathResponse;
+import de.fraunhofer.iosb.ilt.faaast.service.model.api.response.submodel.GetSubmodelResponse;
+import de.fraunhofer.iosb.ilt.faaast.service.model.api.response.submodel.InvokeOperationAsyncResponse;
+import de.fraunhofer.iosb.ilt.faaast.service.model.api.response.submodel.InvokeOperationSyncResponse;
+import de.fraunhofer.iosb.ilt.faaast.service.model.api.response.submodel.PostSubmodelElementByPathResponse;
+import de.fraunhofer.iosb.ilt.faaast.service.model.api.response.submodel.PostSubmodelElementResponse;
+import de.fraunhofer.iosb.ilt.faaast.service.model.api.response.submodel.PutSubmodelElementByPathResponse;
+import de.fraunhofer.iosb.ilt.faaast.service.model.api.response.submodel.PutSubmodelResponse;
 import de.fraunhofer.iosb.ilt.faaast.service.model.api.response.submodelrepository.DeleteSubmodelByIdResponse;
 import de.fraunhofer.iosb.ilt.faaast.service.model.api.response.submodelrepository.GetAllSubmodelsByIdShortResponse;
 import de.fraunhofer.iosb.ilt.faaast.service.model.api.response.submodelrepository.GetAllSubmodelsBySemanticIdResponse;
@@ -133,9 +165,6 @@
 import org.eclipse.digitaltwin.aas4j.v3.model.Submodel;
 import org.eclipse.digitaltwin.aas4j.v3.model.SubmodelElement;
 import org.eclipse.digitaltwin.aas4j.v3.model.SubmodelElementCollection;
-<<<<<<< HEAD
-import org.eclipse.digitaltwin.aas4j.v3.model.impl.*;
-=======
 import org.eclipse.digitaltwin.aas4j.v3.model.SubmodelElementList;
 import org.eclipse.digitaltwin.aas4j.v3.model.impl.DefaultAssetAdministrationShell;
 import org.eclipse.digitaltwin.aas4j.v3.model.impl.DefaultAssetInformation;
@@ -150,7 +179,6 @@
 import org.eclipse.digitaltwin.aas4j.v3.model.impl.DefaultSubmodel;
 import org.eclipse.digitaltwin.aas4j.v3.model.impl.DefaultSubmodelElementCollection;
 import org.eclipse.digitaltwin.aas4j.v3.model.impl.DefaultSubmodelElementList;
->>>>>>> 3627134a
 import org.junit.Assert;
 import org.junit.Before;
 import org.junit.Ignore;
@@ -419,7 +447,8 @@
     @Test
     public void testGetThumbnailRequest() throws ResourceNotFoundException, Exception {
         InMemoryFile file = InMemoryFile.builder()
-                .path("my/path/image.png")
+                .contentType("foo/bar")
+                .path("my/path")
                 .content("foo".getBytes())
                 .build();
         String aasId = "aasid";
@@ -435,96 +464,14 @@
         when(fileStorage.get(file.getPath())).thenReturn(
                 FileContent.builder()
                         .content(file.getContent())
+                        .contentType(file.getContentType())
                         .build());
         GetThumbnailRequest request = new GetThumbnailRequest.Builder()
                 .id(aasId)
                 .build();
         GetThumbnailResponse actual = manager.execute(request);
         GetThumbnailResponse expected = new GetThumbnailResponse.Builder()
-                .payload(file.asFileContent())
-                .statusCode(StatusCode.SUCCESS)
-                .build();
-        Assert.assertTrue(ResponseHelper.equalsIgnoringTime(expected, actual));
-    }
-
-
-    @Test
-    public void testPutDeleteThumbnailRequest() throws ResourceNotFoundException, Exception {
-        InMemoryFile file = InMemoryFile.builder()
-                .path("my/path/image.png")
-                .content("foo".getBytes())
-                .build();
-        String aasId = "aasid";
-        when(persistence.getAssetAdministrationShell(eq(aasId), any()))
-                .thenReturn(new DefaultAssetAdministrationShell.Builder()
-                        .id(aasId)
-                        .assetInformation(new DefaultAssetInformation.Builder()
-                                .defaultThumbnail(new DefaultResource.Builder()
-                                        .path(file.getPath())
-                                        .build())
-                                .build())
-                        .build());
-        when(fileStorage.get(file.getPath())).thenReturn(
-                FileContent.builder()
-                        .content(file.getContent())
-                        .path(file.getPath())
-                        .build());
-        PutThumbnailRequest putThumbnailRequestRequest = new PutThumbnailRequest.Builder()
-                .id(aasId)
-                .content(file.asFileContent())
-                .contentType("image/png")
-                .fileName(file.getPath())
-                .build();
-        GetThumbnailRequest request = new GetThumbnailRequest.Builder()
-                .id(aasId)
-                .build();
-        PutThumbnailResponse send = manager.execute(putThumbnailRequestRequest);
-        Assert.assertTrue(send.getResult().getSuccess());
-        GetThumbnailResponse actual = manager.execute(request);
-        GetThumbnailResponse expected = new GetThumbnailResponse.Builder()
-                .payload(file.asFileContent())
-                .statusCode(StatusCode.SUCCESS)
-                .build();
-        Assert.assertTrue(ResponseHelper.equalsIgnoringTime(expected, actual));
-        DeleteThumbnailRequest deleteThumbnailRequest = new DeleteThumbnailRequest.Builder()
-                .id(aasId)
-                .build();
-        DeleteThumbnailResponse deleted = manager.execute(deleteThumbnailRequest);
-        Assert.assertTrue(deleted.getResult().getSuccess());
-        GetThumbnailResponse fail = manager.execute(request);
-        Assert.assertFalse(fail.getResult().getSuccess());
-    }
-
-
-    @Test
-    public void testPutGetFileRequest() throws ResourceNotFoundException, Exception {
-        InMemoryFile file = InMemoryFile.builder()
-                .path("file:///TestFile.pdf")
-                .content("foo".getBytes())
-                .build();
-        SubmodelElement defaultFile = new DefaultFile.Builder()
-                .idShort("ExampleFile")
-                .value("file:///TestFile.pdf")
-                .build();
-        when(persistence.getSubmodelElement((Reference) any(), any(), any()))
-                .thenReturn(defaultFile);
-        PutFileByPathRequest putFileByPathRequest = new PutFileByPathRequest.Builder()
-                .path("file:///TestFile.pdf")
-                .submodelId(environment.getSubmodels().get(0).getId())
-                .content(file.asFileContent())
-                .contentType("application/pdf")
-                .build();
-        PutFileByPathResponse putFileByPathResponse = manager.execute(putFileByPathRequest);
-        Assert.assertTrue(putFileByPathResponse.getResult().getSuccess());
-        GetFileByPathRequest request = new GetFileByPathRequest.Builder()
-                .submodelId(environment.getSubmodels().get(0).getId())
-                .path("")
-                .build();
-        when(fileStorage.get(file.getPath()))
-                .thenReturn(file.asFileContent());
-        GetFileByPathResponse actual = manager.execute(request);
-        GetFileByPathResponse expected = new GetFileByPathResponse.Builder()
-                .payload(file.asFileContent())
+                .payload(file)
                 .statusCode(StatusCode.SUCCESS)
                 .build();
         Assert.assertTrue(ResponseHelper.equalsIgnoringTime(expected, actual));
