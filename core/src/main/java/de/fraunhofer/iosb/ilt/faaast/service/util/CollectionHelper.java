/*
 * Copyright (c) 2021 Fraunhofer IOSB, eine rechtlich nicht selbstaendige
 * Einrichtung der Fraunhofer-Gesellschaft zur Foerderung der angewandten
 * Forschung e.V.
 * Licensed under the Apache License, Version 2.0 (the "License");
 * you may not use this file except in compliance with the License.
 * You may obtain a copy of the License at
 * http://www.apache.org/licenses/LICENSE-2.0
 * Unless required by applicable law or agreed to in writing, software
 * distributed under the License is distributed on an "AS IS" BASIS,
 * WITHOUT WARRANTIES OR CONDITIONS OF ANY KIND, either express or implied.
 * See the License for the specific language governing permissions and
 * limitations under the License.
 */
package de.fraunhofer.iosb.ilt.faaast.service.util;

import com.google.common.reflect.TypeToken;
import java.util.Collection;
import java.util.Iterator;
import java.util.List;
<<<<<<< HEAD
import java.util.stream.Collectors;
import java.util.stream.Stream;
=======
import java.util.Objects;
import java.util.Set;
import java.util.stream.Collectors;
>>>>>>> fd61e73a


/**
 * Helper class for actions on collections.
 */
public class CollectionHelper {

    private CollectionHelper() {}


    /**
     * Adds the element to the collection. If the concrete collection supports adding an element at a specific index the
     * element will be added at the given index. If not, the element is added at the end of the collection.
     *
     * @param collection to add the element
     * @param index where to add the element in the list. Ignored when negative.
     * @param element to add
     * @param <T> type of the element
     */
    public static <T> void add(Collection<T> collection, int index, T element) {
        Ensure.requireNonNull(element, "Element must be non-null");
        if (List.class.isAssignableFrom(collection.getClass())) {
            ((List<T>) collection).add(index >= 0 ? index : collection.size(), element);
        } //TODO: expand with other implementations
        else {
            collection.add(element);
        }
    }


    /**
     * Replaces or adds the element in the collection. If the concrete collection supports indexes the element will be
     * replaced at the same index. If not, the element is added at the end of the collection and the old element is
     * deleted.
     *
     * @param newElement to replace the old element
     * @param collection which contains the elements
     * @param oldElement the element to replace can be null
     * @param <T> type of the objects
     */
    public static synchronized <T> void put(Collection<T> collection, T oldElement, T newElement) {
        Ensure.requireNonNull(newElement, "Element must be non-null");
        int idx = List.class.isAssignableFrom(collection.getClass()) ? ((List<T>) collection)
                .indexOf(oldElement)
                : collection.size();
        collection.remove(oldElement);
        add(collection, idx, newElement);
    }


    /**
<<<<<<< HEAD
     * Merges a set of collections into a single with (removing duplicates).
     *
     * @param <T> generic type
     * @param input set of collections
     * @return merged list
     */
    public static <T> List<T> merge(Collection<T>... input) {
        return Stream.of(input).flatMap(Collection::stream).distinct().collect(Collectors.toList());
    }


    /**
     * Creates a union of a set of collections, i.e. merge withing removing duplicates.
     *
     * @param <T> generic type
     * @param input set of collections
     * @return merged list
     */
    public static <T> List<T> union(Collection<T>... input) {
        return Stream.of(input).flatMap(Collection::stream).collect(Collectors.toList());
=======
     * Finds the most specific common supertype of all non-null elements in the collection.
     *
     * @param collection the collection
     * @return the most specific common supertype of all non-null elements in the collection
     */
    public static Class<?> findMostSpecificCommonType(Collection<?> collection) {
        if (Objects.isNull(collection) || collection.isEmpty()) {
            return Object.class;
        }
        Set<?> nonEmptyElements = collection.stream()
                .filter(Objects::nonNull)
                .collect(Collectors.toSet());
        if (nonEmptyElements.isEmpty()) {
            return Object.class;
        }
        Iterator<?> iterator = nonEmptyElements.iterator();
        Set<Class<?>> commonTypes = getTypes(iterator.next().getClass());
        while (iterator.hasNext()) {
            commonTypes.retainAll(getTypes(iterator.next().getClass()));
        }
        return commonTypes.stream()
                .sorted(new MostSpecificClassComparator())
                .findFirst()
                .orElse(Object.class);
    }


    private static Set<Class<?>> getTypes(Class<?> type) {
        return TypeToken.of(type).getTypes().rawTypes().stream()
                .map(x -> ((Class<?>) x))
                .collect(Collectors.toSet());
>>>>>>> fd61e73a
    }

}<|MERGE_RESOLUTION|>--- conflicted
+++ resolved
@@ -18,14 +18,10 @@
 import java.util.Collection;
 import java.util.Iterator;
 import java.util.List;
-<<<<<<< HEAD
-import java.util.stream.Collectors;
-import java.util.stream.Stream;
-=======
 import java.util.Objects;
 import java.util.Set;
 import java.util.stream.Collectors;
->>>>>>> fd61e73a
+import java.util.stream.Stream;
 
 
 /**
@@ -77,28 +73,6 @@
 
 
     /**
-<<<<<<< HEAD
-     * Merges a set of collections into a single with (removing duplicates).
-     *
-     * @param <T> generic type
-     * @param input set of collections
-     * @return merged list
-     */
-    public static <T> List<T> merge(Collection<T>... input) {
-        return Stream.of(input).flatMap(Collection::stream).distinct().collect(Collectors.toList());
-    }
-
-
-    /**
-     * Creates a union of a set of collections, i.e. merge withing removing duplicates.
-     *
-     * @param <T> generic type
-     * @param input set of collections
-     * @return merged list
-     */
-    public static <T> List<T> union(Collection<T>... input) {
-        return Stream.of(input).flatMap(Collection::stream).collect(Collectors.toList());
-=======
      * Finds the most specific common supertype of all non-null elements in the collection.
      *
      * @param collection the collection
@@ -130,7 +104,30 @@
         return TypeToken.of(type).getTypes().rawTypes().stream()
                 .map(x -> ((Class<?>) x))
                 .collect(Collectors.toSet());
->>>>>>> fd61e73a
+    }
+
+
+    /**
+     * Merges a set of collections into a single with (removing duplicates).
+     *
+     * @param <T> generic type
+     * @param input set of collections
+     * @return merged list
+     */
+    public static <T> List<T> merge(Collection<T>... input) {
+        return Stream.of(input).flatMap(Collection::stream).distinct().collect(Collectors.toList());
+    }
+
+
+    /**
+     * Creates a union of a set of collections, i.e. merge withing removing duplicates.
+     *
+     * @param <T> generic type
+     * @param input set of collections
+     * @return merged list
+     */
+    public static <T> List<T> union(Collection<T>... input) {
+        return Stream.of(input).flatMap(Collection::stream).collect(Collectors.toList());
     }
 
 }