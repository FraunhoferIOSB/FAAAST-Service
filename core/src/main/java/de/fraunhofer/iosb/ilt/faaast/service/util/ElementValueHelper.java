/*
 * Copyright (c) 2021 Fraunhofer IOSB, eine rechtlich nicht selbstaendige
 * Einrichtung der Fraunhofer-Gesellschaft zur Foerderung der angewandten
 * Forschung e.V.
 * Licensed under the Apache License, Version 2.0 (the "License");
 * you may not use this file except in compliance with the License.
 * You may obtain a copy of the License at
 * http://www.apache.org/licenses/LICENSE-2.0
 * Unless required by applicable law or agreed to in writing, software
 * distributed under the License is distributed on an "AS IS" BASIS,
 * WITHOUT WARRANTIES OR CONDITIONS OF ANY KIND, either express or implied.
 * See the License for the specific language governing permissions and
 * limitations under the License.
 */
package de.fraunhofer.iosb.ilt.faaast.service.util;

import com.google.common.reflect.TypeToken;
import de.fraunhofer.iosb.ilt.faaast.service.model.api.paging.Page;
import de.fraunhofer.iosb.ilt.faaast.service.model.exception.ValueMappingException;
import de.fraunhofer.iosb.ilt.faaast.service.model.value.DataElementValue;
import de.fraunhofer.iosb.ilt.faaast.service.model.value.ElementValue;
import de.fraunhofer.iosb.ilt.faaast.service.model.value.mapper.ElementValueMapper;
import java.lang.reflect.Type;
import java.util.Collection;
import java.util.Iterator;
import java.util.List;
import java.util.Map;
import java.util.Objects;
import java.util.stream.Collectors;
import java.util.stream.Stream;
import org.eclipse.digitaltwin.aas4j.v3.model.AnnotatedRelationshipElement;
import org.eclipse.digitaltwin.aas4j.v3.model.DataElement;
import org.eclipse.digitaltwin.aas4j.v3.model.Entity;
import org.eclipse.digitaltwin.aas4j.v3.model.OperationVariable;
import org.eclipse.digitaltwin.aas4j.v3.model.ReferenceElement;
import org.eclipse.digitaltwin.aas4j.v3.model.RelationshipElement;
import org.eclipse.digitaltwin.aas4j.v3.model.Submodel;
import org.eclipse.digitaltwin.aas4j.v3.model.SubmodelElementCollection;
import org.eclipse.digitaltwin.aas4j.v3.model.SubmodelElementList;


/**
 * Helper class for {@link de.fraunhofer.iosb.ilt.faaast.service.model.value.ElementValue}.
 */
public class ElementValueHelper {

    private static final Type COLLECTION_GENERIC_TOKEN;
    private static final Type MAP_GENERIC_TOKEN;

    static {
        try {
            COLLECTION_GENERIC_TOKEN = TypeToken.of(Collection.class.getMethod("iterator").getGenericReturnType()).resolveType(Iterator.class.getTypeParameters()[0]).getType();
            MAP_GENERIC_TOKEN = Map.class.getMethod("get", Object.class).getGenericReturnType();
        }
        catch (NoSuchMethodException e) {
            throw new IllegalStateException("static initialization of ElementValueHelper failed", e);
        }
    }

    private ElementValueHelper() {}


    /**
     * Checks if an object can be converted to an element value.
     *
     * @param obj which should be checked
     * @return true if the object can be converted to an element value, false otherwise
     */
    public static boolean isValueOnlySupported(Object obj) {
        if (obj == null) {
            return true;
        }
        Class type = obj.getClass();
        if (type.isArray()) {
            return Stream.of((Object[]) obj).allMatch(x -> isValueOnlySupported(x));
        }
        if (Collection.class.isAssignableFrom(type)) {
            return ((Collection) obj).stream().allMatch(x -> isValueOnlySupported(x));
        }
        if (Map.class.isAssignableFrom(type)) {
            return ((Map) obj).values().stream().allMatch(x -> isValueOnlySupported(x));
        }
        if (Page.class.isAssignableFrom(type)) {
            return ((Page) obj).getContent().stream().allMatch(x -> isValueOnlySupported(x));
        }
        return isValueOnlySupported(type);
    }


    /**
     * Checks if an object of a specific class can be converted to an element value.
     *
     * @param type which should be checked
     * @return true if an object of the type can be converted to an element value, false otherwise
     */
    public static boolean isValueOnlySupported(Class<?> type) {
        if (isSerializableAsValue(type)
                || Submodel.class.isAssignableFrom(type)
                || ElementValue.class.isAssignableFrom(type)) {
            return true;
        }
        if (type.isArray()) {
            return isValueOnlySupported(TypeToken.of(type).getComponentType());
        }
        if (Collection.class.isAssignableFrom(type)) {
            return isValueOnlySupported(TypeToken.of(type).resolveType(COLLECTION_GENERIC_TOKEN).getRawType());
        }
        if (Map.class.isAssignableFrom(type)) {
            return isValueOnlySupported(TypeToken.of(type).resolveType(MAP_GENERIC_TOKEN).getRawType());
        }
        return false;
    }


    /**
     * Checks if an object of a specific class can be converted to an element value.
     *
     * @param type which should be checked
     * @return true if an object of the type can be converted to an element value, false otherwise
     */
    public static boolean isSerializableAsValue(Class<?> type) {
        return DataElement.class.isAssignableFrom(type)
                || SubmodelElementCollection.class.isAssignableFrom(type)
                || SubmodelElementList.class.isAssignableFrom(type)
                || ReferenceElement.class.isAssignableFrom(type)
                || RelationshipElement.class.isAssignableFrom(type)
                || AnnotatedRelationshipElement.class.isAssignableFrom(type)
                || Entity.class.isAssignableFrom(type);
    }


    /**
     * Checks if given value is a valid {@link DataElementValue}.
     *
     * @param value the value to check
     * @return true if value is valid value of type {@link DataElementValue}, false otherwise
     */
    public static boolean isValidDataElementValue(Object value) {
        return value == null || DataElementValue.class.isAssignableFrom(value.getClass());
    }


    /**
<<<<<<< HEAD
     * Converts a list of {@link io.adminshell.aas.v3.model.OperationVariable} to a map of
     * {@link de.fraunhofer.iosb.ilt.faaast.service.model.value.ElementValue} with their idShort as keys.
=======
     * Converts a list of {@link org.eclipse.digitaltwin.aas4j.v3.model.OperationVariable} to a list of
     * {@link de.fraunhofer.iosb.ilt.faaast.service.model.value.ElementValue}.
>>>>>>> 5044d842
     *
     * @param variables list of operation variables
     * @return the corresponding map of element values and their idShorts
     * @throws de.fraunhofer.iosb.ilt.faaast.service.model.exception.ValueMappingException if mapping of element values
     *             fails
     */
    public static Map<String, ElementValue> toValueMap(List<OperationVariable> variables) throws ValueMappingException {
        return variables.stream()
                .filter(Objects::nonNull)
                .map(OperationVariable::getValue)
                .filter(Objects::nonNull)
                .collect(Collectors.toMap(
                        x -> x.getIdShort(),
                        LambdaExceptionHelper.rethrowFunction(
                                x -> ElementValueMapper.toValue(x))));
    }
}<|MERGE_RESOLUTION|>--- conflicted
+++ resolved
@@ -141,13 +141,8 @@
 
 
     /**
-<<<<<<< HEAD
-     * Converts a list of {@link io.adminshell.aas.v3.model.OperationVariable} to a map of
+     * Converts a list of {@link org.eclipse.digitaltwin.aas4j.v3.model.OperationVariable} to a map of
      * {@link de.fraunhofer.iosb.ilt.faaast.service.model.value.ElementValue} with their idShort as keys.
-=======
-     * Converts a list of {@link org.eclipse.digitaltwin.aas4j.v3.model.OperationVariable} to a list of
-     * {@link de.fraunhofer.iosb.ilt.faaast.service.model.value.ElementValue}.
->>>>>>> 5044d842
      *
      * @param variables list of operation variables
      * @return the corresponding map of element values and their idShorts
