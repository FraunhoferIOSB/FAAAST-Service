/*
 * Copyright (c) 2021 Fraunhofer IOSB, eine rechtlich nicht selbstaendige
 * Einrichtung der Fraunhofer-Gesellschaft zur Foerderung der angewandten
 * Forschung e.V.
 * Licensed under the Apache License, Version 2.0 (the "License");
 * you may not use this file except in compliance with the License.
 * You may obtain a copy of the License at
 * http://www.apache.org/licenses/LICENSE-2.0
 * Unless required by applicable law or agreed to in writing, software
 * distributed under the License is distributed on an "AS IS" BASIS,
 * WITHOUT WARRANTIES OR CONDITIONS OF ANY KIND, either express or implied.
 * See the License for the specific language governing permissions and
 * limitations under the License.
 */
package de.fraunhofer.iosb.ilt.faaast.service.assetconnection;

import de.fraunhofer.iosb.ilt.faaast.service.ServiceContext;
import de.fraunhofer.iosb.ilt.faaast.service.config.CoreConfig;
import de.fraunhofer.iosb.ilt.faaast.service.exception.ConfigurationException;
import de.fraunhofer.iosb.ilt.faaast.service.exception.InvalidConfigurationException;
import de.fraunhofer.iosb.ilt.faaast.service.model.request.SetSubmodelElementValueByPathRequest;
import de.fraunhofer.iosb.ilt.faaast.service.model.value.DataElementValue;
import de.fraunhofer.iosb.ilt.faaast.service.util.LambdaExceptionHelper;
import io.adminshell.aas.v3.model.IdentifierType;
import io.adminshell.aas.v3.model.Reference;
import io.adminshell.aas.v3.model.impl.DefaultIdentifier;
import java.util.ArrayList;
import java.util.List;
import java.util.Map;
import java.util.Objects;
import java.util.stream.Collectors;
import java.util.stream.Stream;


public class AssetConnectionManager {

    private final List<AssetConnection> connections;
    private final CoreConfig coreConfig;
    private final ServiceContext serviceContext;

    public AssetConnectionManager(CoreConfig coreConfig, List<AssetConnection> connections, ServiceContext context) throws ConfigurationException, AssetConnectionException {
        this.coreConfig = coreConfig;
        this.connections = connections != null ? connections : new ArrayList<>();
        this.serviceContext = context;
        validateConnections();
        for (var assetConnection: connections) {
            final Map<Reference, AssetSubscriptionProvider> subscriptionProviders = assetConnection.getSubscriptionProviders();
            for (var subscriptionInfo: subscriptionProviders.entrySet()) {
                subscriptionInfo.getValue().addNewDataListener((DataElementValue data) -> {
                    serviceContext.execute(SetSubmodelElementValueByPathRequest.builder()
                            .id(new DefaultIdentifier.Builder()
                                    .identifier(subscriptionInfo.getKey().getKeys().get(0).getValue())
                                    .idType(IdentifierType.IRI)
                                    .build())
                            .path(subscriptionInfo.getKey().getKeys().subList(1, subscriptionInfo.getKey().getKeys().size()))
                            .value(data)
                            .build());
                });
            }
        }
    }


    /**
     * Adds a new AssetConnection created from an AssetConnectionConfig
     *
     * @param connectionConfig the AssetConnectionConfig describing the
     *            AssetConnection to add
     * @throws
     * de.fraunhofer.iosb.ilt.faaast.service.exception.InvalidConfigurationException
     *             when provided connectionConfig is invalid
     */
    public void add(AssetConnectionConfig<? extends AssetConnection, ? extends AssetValueProviderConfig, ? extends AssetOperationProviderConfig, ? extends AssetSubscriptionProviderConfig> connectionConfig)
<<<<<<< HEAD
            throws ConfigurationException {
        AssetConnection newConnection = connectionConfig.newInstance(coreConfig, serviceContext);
        if (connections.stream().anyMatch(x -> Objects.equals(x, newConnection))) {
            AssetConnection connection = connections.stream().filter(x -> Objects.equals(x, newConnection)).findFirst().get();
            connectionConfig.getValueProviders().forEach((k, v) -> {
                try {
                    connection.registerValueProvider(k, v);
                }
                catch (AssetConnectionException ex) {
                    // TODO rethrow
                }
            });
            connectionConfig.getOperationProviders().forEach((k, v) -> {
                try {
                    connection.registerOperationProvider(k, v);
                }
                catch (AssetConnectionException ex) {
                    // TODO rethrow
                }
            });
            connectionConfig.getSubscriptionProviders().forEach((k, v) -> {
                try {
                    connection.registerSubscriptionProvider(k, v);
                }
                catch (AssetConnectionException ex) {
                    // TODO rethrow
                }
            });
=======
            throws ConfigurationException, AssetConnectionException {
        AssetConnection newConnection = (AssetConnection) connectionConfig.newInstance(coreConfig, serviceContext);
        if (connections.stream().anyMatch(x -> Objects.equals(x, newConnection))) {
            AssetConnection connection = connections.stream().filter(x -> Objects.equals(x, newConnection)).findFirst().get();
            connectionConfig.getValueProviders().forEach(LambdaExceptionHelper.rethrowBiConsumer(
                    (k, v) -> connection.registerValueProvider(k, (AssetValueProviderConfig) v)));
            connectionConfig.getSubscriptionProviders().forEach(LambdaExceptionHelper.rethrowBiConsumer(
                    (k, v) -> connection.registerSubscriptionProvider(k, (AssetSubscriptionProviderConfig) v)));
            connectionConfig.getOperationProviders().forEach(LambdaExceptionHelper.rethrowBiConsumer(
                    (k, v) -> connection.registerOperationProvider(k, (AssetOperationProviderConfig) v)));
>>>>>>> 0e5e7b61
        }
        else {
            connections.add(newConnection);
            validateConnections();
        }
        validateConnections();
    }


    /**
     * Gets all connections managed by this AssetConnectionManager.
     *
     * @return all managed connections
     */
    public List<AssetConnection> getConnections() {
        return connections;
    }


    /**
     * Gets the operation provider for the AAS element defined by reference
     *
     * @param reference AAS element
     * @return operation provider for the AAS element defined by reference or
     *         null if there is none defined
     */
    public AssetOperationProvider getOperationProvider(Reference reference) {
        return connections.stream().filter(x -> x.getOperationProviders().containsKey(reference)).map(x -> (AssetOperationProvider) x.getOperationProviders().get(reference))
                .findFirst().orElse(null);
    }


    /**
     * Gets the subscription provider for the AAS element defined by reference
     *
     * @param reference AAS element
     * @return subscription provider for the AAS element defined by reference or
     *         null if there is none defined
     */
    public AssetSubscriptionProvider getSubscriptionProvider(Reference reference) {
        return connections.stream().filter(x -> x.getSubscriptionProviders().containsKey(reference))
                .map(x -> (AssetSubscriptionProvider) x.getSubscriptionProviders().get(reference)).findFirst().orElse(null);
    }


    /**
     * Gets the value provider for the AAS element defined by reference
     *
     * @param reference AAS element
     * @return value provider for the AAS element defined by reference or null
     *         if there is none defined
     */
    public AssetValueProvider getValueProvider(Reference reference) {
        return connections.stream().filter(x -> x.getValueProviders().containsKey(reference)).map(x -> (AssetValueProvider) x.getValueProviders().get(reference)).findFirst()
                .orElse(null);
    }


    /**
     * Returns whether there is a operation provider defined for the provided
     * AAS element or not.
     *
     * @param reference AAS element
     * @return true if there is a operation provider defined for the provided
     *         AAS element, otherwise false
     */
    public boolean hasOperationProvider(Reference reference) {
        return connections.stream().anyMatch(x -> x.getOperationProviders().containsKey(reference));
    }


    /**
     * Returns whether there is a subscription provider defined for the provided
     * AAS element or not.
     *
     * @param reference AAS element
     * @return true if there is a subscription provider defined for the provided
     *         AAS element, otherwise false
     */
    public boolean hasSubscriptionProvider(Reference reference) {
        return connections.stream().anyMatch(x -> x.getSubscriptionProviders().containsKey(reference));
    }


    /**
     * Returns whether there is a value provider defined for the provided AAS
     * element or not.
     *
     * @param reference AAS element
     * @return true if there is a value provider defined for the provided AAS
     *         element, otherwise false
     */
    public boolean hasValueProvider(Reference reference) {
        return connections.stream().anyMatch(x -> x.getValueProviders().containsKey(reference));
    }


    private void validateConnections() throws ConfigurationException {
        Map<Reference, List<AssetValueProvider>> valueProviders = connections.stream()
                .flatMap(x -> (Stream<Map.Entry<Reference, AssetValueProvider>>) x.getValueProviders().entrySet().stream())
                .collect(Collectors.groupingBy(x -> x.getKey(), Collectors.mapping(x -> x.getValue(), Collectors.toList()))).entrySet().stream()
                .filter(x -> x.getValue().size() > 1).collect(Collectors.toMap(x -> x.getKey(), x -> x.getValue()));
        for (Reference reference: valueProviders.keySet()) {
            throw new InvalidConfigurationException(
                    String.format("found %d value connections for reference %s but maximum 1 allowed", valueProviders.get(reference).size(), reference));
        }
        Map<Reference, List<AssetOperationProvider>> operationProviders = connections.stream()
                .flatMap(x -> (Stream<Map.Entry<Reference, AssetOperationProvider>>) x.getOperationProviders().entrySet().stream())
                .collect(Collectors.groupingBy(x -> x.getKey(), Collectors.mapping(x -> x.getValue(), Collectors.toList()))).entrySet().stream()
                .filter(x -> x.getValue().size() > 1).collect(Collectors.toMap(x -> x.getKey(), x -> x.getValue()));
        for (Reference reference: operationProviders.keySet()) {
            throw new InvalidConfigurationException(
                    String.format("found %d operation connections for reference %s but maximum 1 allowed", operationProviders.get(reference).size(), reference));
        }
        Map<Reference, List<AssetSubscriptionProvider>> subscriptionProviders = connections.stream()
                .flatMap(x -> (Stream<Map.Entry<Reference, AssetSubscriptionProvider>>) x.getSubscriptionProviders().entrySet().stream())
                .collect(Collectors.groupingBy(x -> x.getKey(), Collectors.mapping(x -> x.getValue(), Collectors.toList()))).entrySet().stream()
                .filter(x -> x.getValue().size() > 1).collect(Collectors.toMap(x -> x.getKey(), x -> x.getValue()));
        for (Reference reference: subscriptionProviders.keySet()) {
            throw new InvalidConfigurationException(
                    String.format("found %d subscription connections for reference %s but maximum 1 allowed", subscriptionProviders.get(reference).size(), reference));
        }
    }
}<|MERGE_RESOLUTION|>--- conflicted
+++ resolved
@@ -71,38 +71,8 @@
      *             when provided connectionConfig is invalid
      */
     public void add(AssetConnectionConfig<? extends AssetConnection, ? extends AssetValueProviderConfig, ? extends AssetOperationProviderConfig, ? extends AssetSubscriptionProviderConfig> connectionConfig)
-<<<<<<< HEAD
-            throws ConfigurationException {
+            throws ConfigurationException, AssetConnectionException {
         AssetConnection newConnection = connectionConfig.newInstance(coreConfig, serviceContext);
-        if (connections.stream().anyMatch(x -> Objects.equals(x, newConnection))) {
-            AssetConnection connection = connections.stream().filter(x -> Objects.equals(x, newConnection)).findFirst().get();
-            connectionConfig.getValueProviders().forEach((k, v) -> {
-                try {
-                    connection.registerValueProvider(k, v);
-                }
-                catch (AssetConnectionException ex) {
-                    // TODO rethrow
-                }
-            });
-            connectionConfig.getOperationProviders().forEach((k, v) -> {
-                try {
-                    connection.registerOperationProvider(k, v);
-                }
-                catch (AssetConnectionException ex) {
-                    // TODO rethrow
-                }
-            });
-            connectionConfig.getSubscriptionProviders().forEach((k, v) -> {
-                try {
-                    connection.registerSubscriptionProvider(k, v);
-                }
-                catch (AssetConnectionException ex) {
-                    // TODO rethrow
-                }
-            });
-=======
-            throws ConfigurationException, AssetConnectionException {
-        AssetConnection newConnection = (AssetConnection) connectionConfig.newInstance(coreConfig, serviceContext);
         if (connections.stream().anyMatch(x -> Objects.equals(x, newConnection))) {
             AssetConnection connection = connections.stream().filter(x -> Objects.equals(x, newConnection)).findFirst().get();
             connectionConfig.getValueProviders().forEach(LambdaExceptionHelper.rethrowBiConsumer(
@@ -111,7 +81,6 @@
                     (k, v) -> connection.registerSubscriptionProvider(k, (AssetSubscriptionProviderConfig) v)));
             connectionConfig.getOperationProviders().forEach(LambdaExceptionHelper.rethrowBiConsumer(
                     (k, v) -> connection.registerOperationProvider(k, (AssetOperationProviderConfig) v)));
->>>>>>> 0e5e7b61
         }
         else {
             connections.add(newConnection);
