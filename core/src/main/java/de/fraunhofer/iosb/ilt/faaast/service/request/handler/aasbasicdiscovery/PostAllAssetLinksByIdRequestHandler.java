/*
 * Copyright (c) 2021 Fraunhofer IOSB, eine rechtlich nicht selbstaendige
 * Einrichtung der Fraunhofer-Gesellschaft zur Foerderung der angewandten
 * Forschung e.V.
 * Licensed under the Apache License, Version 2.0 (the "License");
 * you may not use this file except in compliance with the License.
 * You may obtain a copy of the License at
 * http://www.apache.org/licenses/LICENSE-2.0
 * Unless required by applicable law or agreed to in writing, software
 * distributed under the License is distributed on an "AS IS" BASIS,
 * WITHOUT WARRANTIES OR CONDITIONS OF ANY KIND, either express or implied.
 * See the License for the specific language governing permissions and
 * limitations under the License.
 */
package de.fraunhofer.iosb.ilt.faaast.service.request.handler.aasbasicdiscovery;

import de.fraunhofer.iosb.ilt.faaast.service.model.api.StatusCode;
import de.fraunhofer.iosb.ilt.faaast.service.model.api.modifier.QueryModifier;
import de.fraunhofer.iosb.ilt.faaast.service.model.api.request.aasbasicdiscovery.PostAllAssetLinksByIdRequest;
import de.fraunhofer.iosb.ilt.faaast.service.model.api.response.aasbasicdiscovery.PostAllAssetLinksByIdResponse;
import de.fraunhofer.iosb.ilt.faaast.service.model.exception.ResourceNotFoundException;
import de.fraunhofer.iosb.ilt.faaast.service.request.handler.AbstractRequestHandler;
import de.fraunhofer.iosb.ilt.faaast.service.request.handler.RequestExecutionContext;
import de.fraunhofer.iosb.ilt.faaast.service.util.FaaastConstants;
import java.util.ArrayList;
import java.util.List;
import java.util.Objects;
import java.util.stream.Collectors;
import org.eclipse.digitaltwin.aas4j.v3.model.AssetAdministrationShell;
import org.eclipse.digitaltwin.aas4j.v3.model.SpecificAssetId;
import org.eclipse.digitaltwin.aas4j.v3.model.impl.DefaultSpecificAssetId;


/**
 * Class to handle a
 * {@link de.fraunhofer.iosb.ilt.faaast.service.model.api.request.aasbasicdiscovery.PostAllAssetLinksByIdRequest} in the
 * service and to send the corresponding response
 * {@link de.fraunhofer.iosb.ilt.faaast.service.model.api.response.aasbasicdiscovery.PostAllAssetLinksByIdResponse}. Is
 * responsible for communication with the persistence and sends the corresponding events to the message bus.
 */
public class PostAllAssetLinksByIdRequestHandler extends AbstractRequestHandler<PostAllAssetLinksByIdRequest, PostAllAssetLinksByIdResponse> {

    public PostAllAssetLinksByIdRequestHandler(RequestExecutionContext context) {
        super(context);
    }


    @Override
    public PostAllAssetLinksByIdResponse process(PostAllAssetLinksByIdRequest request) throws ResourceNotFoundException {
        AssetAdministrationShell aas = context.getPersistence().getAssetAdministrationShell(request.getId(), QueryModifier.DEFAULT);
        List<SpecificAssetId> globalKeys = request.getAssetLinks().stream()
                .filter(x -> FaaastConstants.KEY_GLOBAL_ASSET_ID.equals(x.getName()))
                .collect(Collectors.toList());
        if (!globalKeys.isEmpty()) {
            if (globalKeys.size() == 1 && globalKeys.get(0) != null) {
                aas.getAssetInformation().setGlobalAssetId(globalKeys.get(0).getValue());
            }
            else {
                return PostAllAssetLinksByIdResponse.builder()
                        .error(StatusCode.CLIENT_ERROR_BAD_REQUEST,
                                String.format("request can contain at most 1 element with key '%s', but %d found",
                                        FaaastConstants.KEY_GLOBAL_ASSET_ID,
                                        globalKeys.size()))
                        .build();
            }
        }
<<<<<<< HEAD
        //TODO potentially check if assetLinks already exist and throw ResourceAlreadyExistsException, but currently unclear how this is expected to work
        List<SpecificAssetID> newSpecificAssetIds = request.getAssetLinks().stream()
=======
        List<SpecificAssetId> newSpecificAssetIds = request.getAssetLinks().stream()
>>>>>>> be21ac4d
                .filter(x -> !Objects.equals(FaaastConstants.KEY_GLOBAL_ASSET_ID, x.getName()))
                .collect(Collectors.toList());
        for (var newSpecificAssetId: newSpecificAssetIds) {
            List<SpecificAssetId> existingLinks = aas.getAssetInformation().getSpecificAssetIds().stream()
                    .filter(x -> Objects.equals(x.getName(), newSpecificAssetId.getName()))
                    .collect(Collectors.toList());
            if (existingLinks.isEmpty()) {
                aas.getAssetInformation().getSpecificAssetIds().add(newSpecificAssetId);
            }
            else if (existingLinks.size() == 1) {
                aas.getAssetInformation().getSpecificAssetIds().remove(existingLinks.get(0));
                aas.getAssetInformation().getSpecificAssetIds().add(newSpecificAssetId);
            }
            else {
                return PostAllAssetLinksByIdResponse.builder()
                        .error(StatusCode.CLIENT_ERROR_BAD_REQUEST,
                                String.format("error updating specificAssetId - found %d entries for key '%s', but expected only one",
                                        existingLinks.size(),
                                        newSpecificAssetId.getName()))
                        .build();
            }
        }
        context.getPersistence().save(aas);
        List<SpecificAssetId> result = new ArrayList<>(aas.getAssetInformation().getSpecificAssetIds());
        if (aas.getAssetInformation().getGlobalAssetId() != null) {
            result.add(new DefaultSpecificAssetId.Builder()
                    .name(FaaastConstants.KEY_GLOBAL_ASSET_ID)
                    .value(aas.getAssetInformation().getGlobalAssetId())
                    .build());
        }
        return PostAllAssetLinksByIdResponse.builder()
                .payload(result)
                .created()
                .build();
    }

}<|MERGE_RESOLUTION|>--- conflicted
+++ resolved
@@ -64,12 +64,8 @@
                         .build();
             }
         }
-<<<<<<< HEAD
         //TODO potentially check if assetLinks already exist and throw ResourceAlreadyExistsException, but currently unclear how this is expected to work
-        List<SpecificAssetID> newSpecificAssetIds = request.getAssetLinks().stream()
-=======
         List<SpecificAssetId> newSpecificAssetIds = request.getAssetLinks().stream()
->>>>>>> be21ac4d
                 .filter(x -> !Objects.equals(FaaastConstants.KEY_GLOBAL_ASSET_ID, x.getName()))
                 .collect(Collectors.toList());
         for (var newSpecificAssetId: newSpecificAssetIds) {
