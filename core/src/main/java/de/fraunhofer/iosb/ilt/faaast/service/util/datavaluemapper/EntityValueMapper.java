--- conflicted
+++ resolved
@@ -32,11 +32,7 @@
         }
         return EntityValue.builder()
                 .entityType(submodelElement.getEntityType())
-<<<<<<< HEAD
-                .statements(submodelElement.getStatements().stream().collect(Collectors.toMap(x -> x.getIdShort(), x -> DataElementValueMapper.toDataElement(x))))
-=======
                 .statements(submodelElement.getStatements().stream().collect(Collectors.toMap(x -> x.getIdShort(), x -> ElementValueMapper.toValue(x))))
->>>>>>> c7e5ca6a
                 .globalAssetId(submodelElement.getGlobalAssetId() != null ? submodelElement.getGlobalAssetId().getKeys() : List.of())
                 .build();
     }
@@ -49,11 +45,7 @@
         }
         for (SubmodelElement statement: submodelElement.getStatements()) {
             if (value.getStatements().containsKey(statement.getIdShort())) {
-<<<<<<< HEAD
-                DataElementValueMapper.setDataElementValue(statement, value.getStatements().get(statement.getIdShort()));
-=======
                 ElementValueMapper.setValue(statement, value.getStatements().get(statement.getIdShort()));
->>>>>>> c7e5ca6a
             }
         }
         submodelElement.setEntityType(value.getEntityType());
