/*
 * Copyright (c) 2021 Fraunhofer IOSB, eine rechtlich nicht selbstaendige
 * Einrichtung der Fraunhofer-Gesellschaft zur Foerderung der angewandten
 * Forschung e.V.
 * Licensed under the Apache License, Version 2.0 (the "License");
 * you may not use this file except in compliance with the License.
 * You may obtain a copy of the License at
 * http://www.apache.org/licenses/LICENSE-2.0
 * Unless required by applicable law or agreed to in writing, software
 * distributed under the License is distributed on an "AS IS" BASIS,
 * WITHOUT WARRANTIES OR CONDITIONS OF ANY KIND, either express or implied.
 * See the License for the specific language governing permissions and
 * limitations under the License.
 */
package de.fraunhofer.iosb.ilt.faaast.service;

import de.fraunhofer.iosb.ilt.faaast.service.assetconnection.AssetConnection;
import de.fraunhofer.iosb.ilt.faaast.service.assetconnection.AssetConnectionConfig;
import de.fraunhofer.iosb.ilt.faaast.service.assetconnection.AssetConnectionException;
import de.fraunhofer.iosb.ilt.faaast.service.assetconnection.AssetConnectionManager;
import de.fraunhofer.iosb.ilt.faaast.service.config.CoreConfig;
import de.fraunhofer.iosb.ilt.faaast.service.config.ServiceConfig;
import de.fraunhofer.iosb.ilt.faaast.service.endpoint.Endpoint;
import de.fraunhofer.iosb.ilt.faaast.service.endpoint.EndpointConfig;
import de.fraunhofer.iosb.ilt.faaast.service.exception.ConfigurationException;
import de.fraunhofer.iosb.ilt.faaast.service.exception.EndpointException;
import de.fraunhofer.iosb.ilt.faaast.service.exception.InvalidConfigurationException;
import de.fraunhofer.iosb.ilt.faaast.service.exception.MessageBusException;
import de.fraunhofer.iosb.ilt.faaast.service.filestorage.FileStorage;
import de.fraunhofer.iosb.ilt.faaast.service.messagebus.MessageBus;
import de.fraunhofer.iosb.ilt.faaast.service.model.api.InternalErrorResponse;
import de.fraunhofer.iosb.ilt.faaast.service.model.api.Request;
import de.fraunhofer.iosb.ilt.faaast.service.model.api.Response;
<<<<<<< HEAD
import de.fraunhofer.iosb.ilt.faaast.service.model.api.modifier.OutputModifier;
=======
import de.fraunhofer.iosb.ilt.faaast.service.model.api.modifier.QueryModifier;
import de.fraunhofer.iosb.ilt.faaast.service.model.api.paging.PagingInfo;
import de.fraunhofer.iosb.ilt.faaast.service.model.exception.ResourceNotFoundException;
import de.fraunhofer.iosb.ilt.faaast.service.persistence.AssetAdministrationShellSearchCriteria;
import de.fraunhofer.iosb.ilt.faaast.service.persistence.ConceptDescriptionSearchCriteria;
>>>>>>> fd61e73a
import de.fraunhofer.iosb.ilt.faaast.service.persistence.Persistence;
import de.fraunhofer.iosb.ilt.faaast.service.persistence.SubmodelSearchCriteria;
import de.fraunhofer.iosb.ilt.faaast.service.request.RequestHandlerManager;
<<<<<<< HEAD
import de.fraunhofer.iosb.ilt.faaast.service.submodeltemplate.SubmodelTemplateProcessor;
=======
import de.fraunhofer.iosb.ilt.faaast.service.request.handler.RequestExecutionContext;
import de.fraunhofer.iosb.ilt.faaast.service.typing.TypeExtractor;
>>>>>>> fd61e73a
import de.fraunhofer.iosb.ilt.faaast.service.typing.TypeInfo;
import de.fraunhofer.iosb.ilt.faaast.service.util.Ensure;
<<<<<<< HEAD
import io.adminshell.aas.v3.model.AssetAdministrationShellEnvironment;
import io.adminshell.aas.v3.model.OperationVariable;
import io.adminshell.aas.v3.model.Reference;
import io.adminshell.aas.v3.model.Submodel;
=======
import de.fraunhofer.iosb.ilt.faaast.service.util.ReferenceHelper;
>>>>>>> fd61e73a
import java.util.ArrayList;
import java.util.List;
import java.util.Objects;
import java.util.function.Consumer;
import org.eclipse.digitaltwin.aas4j.v3.model.Environment;
import org.eclipse.digitaltwin.aas4j.v3.model.Operation;
import org.eclipse.digitaltwin.aas4j.v3.model.OperationVariable;
import org.eclipse.digitaltwin.aas4j.v3.model.Reference;
import org.eclipse.digitaltwin.aas4j.v3.model.SubmodelElement;
import org.eclipse.digitaltwin.aas4j.v3.model.impl.DefaultEnvironment;
import org.slf4j.Logger;
import org.slf4j.LoggerFactory;


/**
 * Central class of the FA³ST Service accumulating and connecting all different components.
 */
public class Service implements ServiceContext {

    private static final Logger LOGGER = LoggerFactory.getLogger(Service.class);
    private final ServiceConfig config;
    private AssetConnectionManager assetConnectionManager;
    private List<Endpoint> endpoints;
    private MessageBus messageBus;
    private Persistence persistence;
<<<<<<< HEAD
    private List<SubmodelTemplateProcessor> submodelTemplateProcessors;
=======
    private FileStorage fileStorage;
>>>>>>> fd61e73a
    private RequestHandlerManager requestHandler;

    /**
     * Creates a new instance of {@link Service}.
     *
     * @param coreConfig core configuration
     * @param persistence persistence implementation
     * @param fileStorage fileStorage implementation
     * @param messageBus message bus implementation
     * @param endpoints endpoints
     * @param assetConnections asset connections
     * @param submodelTemplateProcessors SMT processors
     * @throws IllegalArgumentException if coreConfig is null
     * @throws IllegalArgumentException if persistence is null
     * @throws IllegalArgumentException if messageBus is null
     * @throws RuntimeException if creating a deep copy of aasEnvironment fails
     * @throws ConfigurationException the configuration the {@link AssetConnectionManager} fails
     * @throws AssetConnectionException when initializing asset connections fails
     */
    public Service(CoreConfig coreConfig,
            Persistence persistence,
            FileStorage fileStorage,
            MessageBus messageBus,
            List<Endpoint> endpoints,
            List<AssetConnection> assetConnections,
            List<SubmodelTemplateProcessor> submodelTemplateProcessors) throws ConfigurationException, AssetConnectionException {
        Ensure.requireNonNull(coreConfig, "coreConfig must be non-null");
        Ensure.requireNonNull(persistence, "persistence must be non-null");
        Ensure.requireNonNull(messageBus, "messageBus must be non-null");
        if (endpoints == null) {
            this.endpoints = new ArrayList<>();
            LOGGER.warn("no endpoint configuration found, starting service without endpoint which means the service will not be accessible via any kind of API");
        }
        else {
            this.endpoints = endpoints;
        }
        this.submodelTemplateProcessors = submodelTemplateProcessors;
        this.config = ServiceConfig.builder()
                .core(coreConfig)
                .build();
        this.persistence = persistence;
        this.fileStorage = fileStorage;
        this.messageBus = messageBus;
        this.assetConnectionManager = new AssetConnectionManager(config.getCore(), assetConnections, this);
<<<<<<< HEAD
        this.requestHandler = new RequestHandlerManager(this.config.getCore(), this.persistence, this.messageBus, this.assetConnectionManager);
        initSubmodelTemplateProcessors();
=======
>>>>>>> fd61e73a
    }


    /**
     * Creates a new instance of {@link Service}.
     *
     * @param config service configuration
     * @throws IllegalArgumentException if config is null
     * @throws ConfigurationException if invalid configuration is provided
     * @throws AssetConnectionException when initializing asset connections fails
     */
    public Service(ServiceConfig config)
            throws ConfigurationException, AssetConnectionException {
        Ensure.requireNonNull(config, "config must be non-null");
        this.config = config;
        init();
    }


    @Override
    public Response execute(Request request) {
        try {
            return requestHandler.execute(request);
        }
        catch (Exception e) {
            LOGGER.trace("Error executing request", e);
            return new InternalErrorResponse(e.getMessage());
        }
    }


    @Override
    public OperationVariable[] getOperationOutputVariables(Reference reference) throws ResourceNotFoundException {
        if (reference == null) {
            throw new IllegalArgumentException("reference must be non-null");
        }
        SubmodelElement element = persistence.getSubmodelElement(reference, QueryModifier.DEFAULT);
        if (element == null) {
            throw new ResourceNotFoundException(String.format("reference could not be resolved (reference: %s)", ReferenceHelper.toString(reference)));
        }
        if (!Operation.class.isAssignableFrom(element.getClass())) {
            throw new IllegalArgumentException(String.format("reference points to invalid type (reference: %s, expected type: Operation, actual type: %s)",
                    ReferenceHelper.toString(reference),
                    element.getClass()));
        }
        return ((Operation) element).getOutputVariables().toArray(new OperationVariable[0]);
    }


    @Override
    public TypeInfo getTypeInfo(Reference reference) throws ResourceNotFoundException {
        return TypeExtractor.extractTypeInfo(persistence.getSubmodelElement(reference, QueryModifier.DEFAULT));
    }


    @Override
    public boolean hasValueProvider(Reference reference) {
        return Objects.nonNull(assetConnectionManager.getValueProvider(reference));
    }


    @Override
    public Environment getAASEnvironment() {
        return new DefaultEnvironment.Builder()
                .assetAdministrationShells(
                        persistence.findAssetAdministrationShells(
                                AssetAdministrationShellSearchCriteria.NONE,
                                QueryModifier.DEFAULT,
                                PagingInfo.ALL)
                                .getContent())
                .submodels(
                        persistence.findSubmodels(
                                SubmodelSearchCriteria.NONE,
                                QueryModifier.DEFAULT,
                                PagingInfo.ALL)
                                .getContent())
                .conceptDescriptions(
                        persistence.findConceptDescriptions(
                                ConceptDescriptionSearchCriteria.NONE,
                                QueryModifier.DEFAULT,
                                PagingInfo.ALL)
                                .getContent())
                .build();
    }


    /**
     * Executes a request asynchroniously.
     *
     * @param request request to execute
     * @param callback callback handler that is called when execution if finished
     * @throws IllegalArgumentException if request is null
     * @throws IllegalArgumentException if callback is null
     */
    public void executeAsync(Request request, Consumer<Response> callback) {
        Ensure.requireNonNull(request, "request must be non-null");
        Ensure.requireNonNull(callback, "callback must be non-null");
        this.requestHandler.executeAsync(request, callback);
    }


    @Override
    public MessageBus getMessageBus() {
        return messageBus;
    }


    public AssetConnectionManager getAssetConnectionManager() {
        return assetConnectionManager;
    }


    /**
     * Starts the service.This includes starting the message bus and endpoints.
     *
     * @throws de.fraunhofer.iosb.ilt.faaast.service.exception.MessageBusException if starting message bus fails
     * @throws de.fraunhofer.iosb.ilt.faaast.service.exception.EndpointException if starting endpoints fails
     * @throws IllegalArgumentException if AAS environment is null/has not been properly initialized
     */
    public void start() throws MessageBusException, EndpointException {
        LOGGER.debug("Get command for starting FA³ST Service");
        messageBus.start();
        if (!endpoints.isEmpty()) {
            LOGGER.info("Starting endpoints...");
        }
        for (Endpoint endpoint: endpoints) {
            LOGGER.debug("Starting endpoint {}", endpoint.getClass().getSimpleName());
            endpoint.start();
        }
        assetConnectionManager.start();
        LOGGER.debug("FA³ST Service is running!");
    }


    /**
     * Stop the service. This includes stopping the message bus and all endpoints.
     */
    public void stop() {
        LOGGER.debug("Get command for stopping FA³ST Service");
        messageBus.stop();
        assetConnectionManager.stop();
        endpoints.forEach(Endpoint::stop);
    }


    private void initSubmodelTemplateProcessors() throws ConfigurationException {
        if (submodelTemplateProcessors == null) {
            submodelTemplateProcessors = new ArrayList<>();
        }
        if (config.getSubmodelTemplateProcessors() != null) {
            for (var submodelTemplateProcessorConfig: config.getSubmodelTemplateProcessors()) {
                SubmodelTemplateProcessor submodelTemplateProcessor = (SubmodelTemplateProcessor) submodelTemplateProcessorConfig.newInstance(config.getCore(), this);
                submodelTemplateProcessor.init(config.getCore(), submodelTemplateProcessorConfig, this);
                submodelTemplateProcessors.add(submodelTemplateProcessor);
            }
        }
        List<Submodel> submodels = persistence.get(null, (Reference) null, OutputModifier.DEFAULT);
        for (var submodel: submodels) {
            for (var submodelTemplateProcessor: submodelTemplateProcessors) {
                if (submodelTemplateProcessor.accept(submodel) && submodelTemplateProcessor.process(submodel, assetConnectionManager)) {
                    persistence.put(submodel);
                }
            }
        }
    }


    private void init() throws ConfigurationException {
        Ensure.requireNonNull(config.getPersistence(), new InvalidConfigurationException("config.persistence must be non-null"));
        persistence = (Persistence) config.getPersistence().newInstance(config.getCore(), this);
        Ensure.requireNonNull(config.getFileStorage(), new InvalidConfigurationException("config.filestorage must be non-null"));
        fileStorage = (FileStorage) config.getFileStorage().newInstance(config.getCore(), this);
        Ensure.requireNonNull(config.getMessageBus(), new InvalidConfigurationException("config.messagebus must be non-null"));
        messageBus = (MessageBus) config.getMessageBus().newInstance(config.getCore(), this);
        if (config.getAssetConnections() != null) {
            List<AssetConnection> assetConnections = new ArrayList<>();
            for (AssetConnectionConfig assetConnectionConfig: config.getAssetConnections()) {
                assetConnections.add((AssetConnection) assetConnectionConfig.newInstance(config.getCore(), this));
            }
            assetConnectionManager = new AssetConnectionManager(config.getCore(), assetConnections, this);
        }
        initSubmodelTemplateProcessors();
        endpoints = new ArrayList<>();
        if (config.getEndpoints() == null || config.getEndpoints().isEmpty()) {
            LOGGER.warn("no endpoint configuration found, starting service without endpoint which means the service will not be accessible via any kind of API");
        }
        else {
            for (EndpointConfig endpointConfig: config.getEndpoints()) {
                Endpoint endpoint = (Endpoint) endpointConfig.newInstance(config.getCore(), this);
                endpoints.add(endpoint);
            }
        }
        this.requestHandler = new RequestHandlerManager(new RequestExecutionContext(
                this.config.getCore(),
                this.persistence,
                this.fileStorage,
                this.messageBus,
                this.assetConnectionManager));
    }
}<|MERGE_RESOLUTION|>--- conflicted
+++ resolved
@@ -31,34 +31,20 @@
 import de.fraunhofer.iosb.ilt.faaast.service.model.api.InternalErrorResponse;
 import de.fraunhofer.iosb.ilt.faaast.service.model.api.Request;
 import de.fraunhofer.iosb.ilt.faaast.service.model.api.Response;
-<<<<<<< HEAD
-import de.fraunhofer.iosb.ilt.faaast.service.model.api.modifier.OutputModifier;
-=======
 import de.fraunhofer.iosb.ilt.faaast.service.model.api.modifier.QueryModifier;
 import de.fraunhofer.iosb.ilt.faaast.service.model.api.paging.PagingInfo;
 import de.fraunhofer.iosb.ilt.faaast.service.model.exception.ResourceNotFoundException;
 import de.fraunhofer.iosb.ilt.faaast.service.persistence.AssetAdministrationShellSearchCriteria;
 import de.fraunhofer.iosb.ilt.faaast.service.persistence.ConceptDescriptionSearchCriteria;
->>>>>>> fd61e73a
 import de.fraunhofer.iosb.ilt.faaast.service.persistence.Persistence;
 import de.fraunhofer.iosb.ilt.faaast.service.persistence.SubmodelSearchCriteria;
 import de.fraunhofer.iosb.ilt.faaast.service.request.RequestHandlerManager;
-<<<<<<< HEAD
+import de.fraunhofer.iosb.ilt.faaast.service.request.handler.RequestExecutionContext;
 import de.fraunhofer.iosb.ilt.faaast.service.submodeltemplate.SubmodelTemplateProcessor;
-=======
-import de.fraunhofer.iosb.ilt.faaast.service.request.handler.RequestExecutionContext;
 import de.fraunhofer.iosb.ilt.faaast.service.typing.TypeExtractor;
->>>>>>> fd61e73a
 import de.fraunhofer.iosb.ilt.faaast.service.typing.TypeInfo;
 import de.fraunhofer.iosb.ilt.faaast.service.util.Ensure;
-<<<<<<< HEAD
-import io.adminshell.aas.v3.model.AssetAdministrationShellEnvironment;
-import io.adminshell.aas.v3.model.OperationVariable;
-import io.adminshell.aas.v3.model.Reference;
-import io.adminshell.aas.v3.model.Submodel;
-=======
 import de.fraunhofer.iosb.ilt.faaast.service.util.ReferenceHelper;
->>>>>>> fd61e73a
 import java.util.ArrayList;
 import java.util.List;
 import java.util.Objects;
@@ -67,6 +53,7 @@
 import org.eclipse.digitaltwin.aas4j.v3.model.Operation;
 import org.eclipse.digitaltwin.aas4j.v3.model.OperationVariable;
 import org.eclipse.digitaltwin.aas4j.v3.model.Reference;
+import org.eclipse.digitaltwin.aas4j.v3.model.Submodel;
 import org.eclipse.digitaltwin.aas4j.v3.model.SubmodelElement;
 import org.eclipse.digitaltwin.aas4j.v3.model.impl.DefaultEnvironment;
 import org.slf4j.Logger;
@@ -84,11 +71,8 @@
     private List<Endpoint> endpoints;
     private MessageBus messageBus;
     private Persistence persistence;
-<<<<<<< HEAD
+    private FileStorage fileStorage;
     private List<SubmodelTemplateProcessor> submodelTemplateProcessors;
-=======
-    private FileStorage fileStorage;
->>>>>>> fd61e73a
     private RequestHandlerManager requestHandler;
 
     /**
@@ -133,11 +117,13 @@
         this.fileStorage = fileStorage;
         this.messageBus = messageBus;
         this.assetConnectionManager = new AssetConnectionManager(config.getCore(), assetConnections, this);
-<<<<<<< HEAD
-        this.requestHandler = new RequestHandlerManager(this.config.getCore(), this.persistence, this.messageBus, this.assetConnectionManager);
+        this.requestHandler = new RequestHandlerManager(new RequestExecutionContext(
+                this.config.getCore(),
+                this.persistence,
+                this.fileStorage,
+                this.messageBus,
+                this.assetConnectionManager));
         initSubmodelTemplateProcessors();
-=======
->>>>>>> fd61e73a
     }
 
 
@@ -294,11 +280,14 @@
                 submodelTemplateProcessors.add(submodelTemplateProcessor);
             }
         }
-        List<Submodel> submodels = persistence.get(null, (Reference) null, OutputModifier.DEFAULT);
+        if (submodelTemplateProcessors.isEmpty()) {
+            return;
+        }
+        List<Submodel> submodels = persistence.getAllSubmodels(QueryModifier.DEFAULT, PagingInfo.ALL).getContent();
         for (var submodel: submodels) {
             for (var submodelTemplateProcessor: submodelTemplateProcessors) {
                 if (submodelTemplateProcessor.accept(submodel) && submodelTemplateProcessor.process(submodel, assetConnectionManager)) {
-                    persistence.put(submodel);
+                    persistence.save(submodel);
                 }
             }
         }
