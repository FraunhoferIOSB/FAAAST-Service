--- conflicted
+++ resolved
@@ -145,15 +145,8 @@
     public OperationVariable[] getOperationOutputVariables(Reference reference) {
         Ensure.requireNonNull(reference, "reference must be non-null");
         Referable referable = AasUtils.resolve(reference, aasEnvironment);
-<<<<<<< HEAD
-        if (referable == null) {
-            throw new IllegalArgumentException(String.format("reference could not be resolved (reference: %s)", AasUtils.asString(reference)));
-        }
+        Ensure.requireNonNull(referable, String.format("reference could not be resolved (reference: %s)", AasUtils.asString(reference)));
         if (!Operation.class.isAssignableFrom(referable.getClass())) {
-=======
-        Ensure.requireNonNull(referable, String.format("reference could not be resolved (reference: %s)", AasUtils.asString(reference)));
-        if (Operation.class.isAssignableFrom(referable.getClass())) {
->>>>>>> c982cc7e
             throw new IllegalArgumentException(String.format("reference points to invalid type (reference: %s, expected type: Operation, actual type: %s)",
                     AasUtils.asString(reference),
                     referable.getClass()));
