/*
 * Copyright (c) 2021 Fraunhofer IOSB, eine rechtlich nicht selbstaendige
 * Einrichtung der Fraunhofer-Gesellschaft zur Foerderung der angewandten
 * Forschung e.V.
 * Licensed under the Apache License, Version 2.0 (the "License");
 * you may not use this file except in compliance with the License.
 * You may obtain a copy of the License at
 * http://www.apache.org/licenses/LICENSE-2.0
 * Unless required by applicable law or agreed to in writing, software
 * distributed under the License is distributed on an "AS IS" BASIS,
 * WITHOUT WARRANTIES OR CONDITIONS OF ANY KIND, either express or implied.
 * See the License for the specific language governing permissions and
 * limitations under the License.
 */
package de.fraunhofer.iosb.ilt.faaast.service;

import de.fraunhofer.iosb.ilt.faaast.service.assetconnection.AssetConnection;
import de.fraunhofer.iosb.ilt.faaast.service.assetconnection.AssetConnectionConfig;
import de.fraunhofer.iosb.ilt.faaast.service.assetconnection.AssetConnectionException;
import de.fraunhofer.iosb.ilt.faaast.service.assetconnection.AssetConnectionManager;
import de.fraunhofer.iosb.ilt.faaast.service.config.CoreConfig;
import de.fraunhofer.iosb.ilt.faaast.service.config.ServiceConfig;
import de.fraunhofer.iosb.ilt.faaast.service.endpoint.Endpoint;
import de.fraunhofer.iosb.ilt.faaast.service.endpoint.EndpointConfig;
import de.fraunhofer.iosb.ilt.faaast.service.exception.ConfigurationException;
import de.fraunhofer.iosb.ilt.faaast.service.exception.EndpointException;
import de.fraunhofer.iosb.ilt.faaast.service.exception.InvalidConfigurationException;
import de.fraunhofer.iosb.ilt.faaast.service.exception.MessageBusException;
import de.fraunhofer.iosb.ilt.faaast.service.filestorage.FileStorage;
import de.fraunhofer.iosb.ilt.faaast.service.messagebus.MessageBus;
import de.fraunhofer.iosb.ilt.faaast.service.model.api.InternalErrorResponse;
import de.fraunhofer.iosb.ilt.faaast.service.model.api.Request;
import de.fraunhofer.iosb.ilt.faaast.service.model.api.Response;
import de.fraunhofer.iosb.ilt.faaast.service.model.api.modifier.QueryModifier;
import de.fraunhofer.iosb.ilt.faaast.service.model.api.paging.PagingInfo;
import de.fraunhofer.iosb.ilt.faaast.service.model.exception.PersistenceException;
import de.fraunhofer.iosb.ilt.faaast.service.model.exception.ResourceNotFoundException;
import de.fraunhofer.iosb.ilt.faaast.service.model.messagebus.SubscriptionId;
import de.fraunhofer.iosb.ilt.faaast.service.model.messagebus.SubscriptionInfo;
import de.fraunhofer.iosb.ilt.faaast.service.model.messagebus.event.change.ElementCreateEventMessage;
import de.fraunhofer.iosb.ilt.faaast.service.model.messagebus.event.change.ElementDeleteEventMessage;
import de.fraunhofer.iosb.ilt.faaast.service.model.messagebus.event.change.ElementUpdateEventMessage;
import de.fraunhofer.iosb.ilt.faaast.service.persistence.AssetAdministrationShellSearchCriteria;
import de.fraunhofer.iosb.ilt.faaast.service.persistence.ConceptDescriptionSearchCriteria;
import de.fraunhofer.iosb.ilt.faaast.service.persistence.Persistence;
import de.fraunhofer.iosb.ilt.faaast.service.persistence.SubmodelSearchCriteria;
import de.fraunhofer.iosb.ilt.faaast.service.registry.RegistrySynchronization;
import de.fraunhofer.iosb.ilt.faaast.service.request.RequestHandlerManager;
import de.fraunhofer.iosb.ilt.faaast.service.request.handler.DynamicRequestExecutionContext;
import de.fraunhofer.iosb.ilt.faaast.service.request.handler.RequestExecutionContext;
import de.fraunhofer.iosb.ilt.faaast.service.submodeltemplate.SubmodelTemplateProcessor;
import de.fraunhofer.iosb.ilt.faaast.service.typing.TypeExtractor;
import de.fraunhofer.iosb.ilt.faaast.service.typing.TypeInfo;
import de.fraunhofer.iosb.ilt.faaast.service.util.Ensure;
import de.fraunhofer.iosb.ilt.faaast.service.util.ReferenceHelper;
import java.util.ArrayList;
import java.util.List;
import java.util.Objects;
import java.util.function.Consumer;
import org.eclipse.digitaltwin.aas4j.v3.model.Environment;
import org.eclipse.digitaltwin.aas4j.v3.model.Operation;
import org.eclipse.digitaltwin.aas4j.v3.model.OperationVariable;
import org.eclipse.digitaltwin.aas4j.v3.model.Referable;
import org.eclipse.digitaltwin.aas4j.v3.model.Reference;
import org.eclipse.digitaltwin.aas4j.v3.model.Submodel;
import org.eclipse.digitaltwin.aas4j.v3.model.SubmodelElement;
import org.eclipse.digitaltwin.aas4j.v3.model.impl.DefaultEnvironment;
import org.slf4j.Logger;
import org.slf4j.LoggerFactory;


/**
 * Central class of the FA³ST Service accumulating and connecting all different components.
 */
public class Service implements ServiceContext {

    private static final Logger LOGGER = LoggerFactory.getLogger(Service.class);
    private static final String VALUE_NULL = "value must not be null";
    private static final String ELEMENT_NULL = "element must not be null";
    private final ServiceConfig config;
    private AssetConnectionManager assetConnectionManager;
    private List<Endpoint> endpoints;
    private MessageBus messageBus;
    private Persistence persistence;
    private FileStorage fileStorage;
    private RequestExecutionContext requestExecutionContext;

    private RegistrySynchronization registrySynchronization;
    private RequestHandlerManager requestHandler;
    private List<SubmodelTemplateProcessor> submodelTemplateProcessors;
    private List<SubscriptionId> subscriptions;

    /**
     * Creates a new instance of {@link Service}.
     *
     * @param coreConfig core configuration
     * @param persistence persistence implementation
     * @param fileStorage fileStorage implementation
     * @param messageBus message bus implementation
     * @param endpoints endpoints
     * @param assetConnections asset connections
     * @param submodelTemplateProcessors submodel template processor to use
     * @throws IllegalArgumentException if coreConfig is null
     * @throws IllegalArgumentException if persistence is null
     * @throws PersistenceException if storage error occurs
     * @throws MessageBusException if message bus error occurs
     * @throws IllegalArgumentException if messageBus is null
     * @throws RuntimeException if creating a deep copy of aasEnvironment fails
     * @throws ConfigurationException the configuration the {@link AssetConnectionManager} fails
     * @throws AssetConnectionException when initializing asset connections fails
     */
    public Service(CoreConfig coreConfig,
            Persistence persistence,
            FileStorage fileStorage,
            MessageBus messageBus,
            List<Endpoint> endpoints,
            List<AssetConnection> assetConnections,
            List<SubmodelTemplateProcessor> submodelTemplateProcessors) throws ConfigurationException, AssetConnectionException, PersistenceException, MessageBusException {
        Ensure.requireNonNull(coreConfig, "coreConfig must be non-null");
        Ensure.requireNonNull(persistence, "persistence must be non-null");
        Ensure.requireNonNull(messageBus, "messageBus must be non-null");
        if (endpoints == null) {
            this.endpoints = new ArrayList<>();
            LOGGER.warn("no endpoint configuration found, starting service without endpoint which means the service will not be accessible via any kind of API");
        }
        else {
            this.endpoints = endpoints;
        }
        this.submodelTemplateProcessors = submodelTemplateProcessors;
        this.subscriptions = new ArrayList<>();
        this.config = ServiceConfig.builder()
                .core(coreConfig)
                .build();
        this.persistence = persistence;
        this.fileStorage = fileStorage;
        this.messageBus = messageBus;
        this.assetConnectionManager = new AssetConnectionManager(config.getCore(), assetConnections, this);
        this.requestHandler = new RequestHandlerManager(config.getCore());
        this.requestExecutionContext = new DynamicRequestExecutionContext(this);
        this.registrySynchronization = new RegistrySynchronization(config.getCore(), persistence, messageBus, endpoints);
        initSubmodelTemplateProcessors();
    }


    /**
     * Creates a new instance of {@link Service}.
     *
     * @param config service configuration
     * @throws IllegalArgumentException if config is null
     * @throws ConfigurationException if invalid configuration is provided
     * @throws PersistenceException if storage error occurs
     * @throws MessageBusException if message bus error occurs
     * @throws AssetConnectionException when initializing asset connections fails
     */
    public Service(ServiceConfig config)
            throws ConfigurationException, AssetConnectionException, PersistenceException, MessageBusException {
        Ensure.requireNonNull(config, "config must be non-null");
        this.config = config;
        this.subscriptions = new ArrayList<>();
        init();
    }


    @Override
    public Response execute(Endpoint source, Request request) {
        try {
            return requestHandler.execute(request, requestExecutionContext.withEndpoint(source));
        }
        catch (Exception e) {
            LOGGER.trace("Error executing request", e);
            return new InternalErrorResponse(e.getMessage());
        }
    }


    @Override
    public OperationVariable[] getOperationOutputVariables(Reference reference) throws ResourceNotFoundException, PersistenceException {
        if (reference == null) {
            throw new IllegalArgumentException("reference must be non-null");
        }
        SubmodelElement element = persistence.getSubmodelElement(reference, QueryModifier.DEFAULT);
        if (element == null) {
            throw new ResourceNotFoundException(String.format("reference could not be resolved (reference: %s)", ReferenceHelper.toString(reference)));
        }
        if (!Operation.class.isAssignableFrom(element.getClass())) {
            throw new IllegalArgumentException(String.format("reference points to invalid type (reference: %s, expected type: Operation, actual type: %s)",
                    ReferenceHelper.toString(reference),
                    element.getClass()));
        }
        return ((Operation) element).getOutputVariables().toArray(new OperationVariable[0]);
    }


    @Override
    public TypeInfo getTypeInfo(Reference reference) throws ResourceNotFoundException, PersistenceException {
        return TypeExtractor.extractTypeInfo(persistence.getSubmodelElement(reference, QueryModifier.DEFAULT));
    }


    @Override
    public boolean hasValueProvider(Reference reference) {
        return Objects.nonNull(assetConnectionManager.getValueProvider(reference));
    }


    @Override
    public Environment getAASEnvironment() throws PersistenceException {
        return new DefaultEnvironment.Builder()
                .assetAdministrationShells(
                        persistence.findAssetAdministrationShells(
                                AssetAdministrationShellSearchCriteria.NONE,
                                QueryModifier.DEFAULT,
                                PagingInfo.ALL)
                                .getContent())
                .submodels(
                        persistence.findSubmodels(
                                SubmodelSearchCriteria.NONE,
                                QueryModifier.DEFAULT,
                                PagingInfo.ALL)
                                .getContent())
                .conceptDescriptions(
                        persistence.findConceptDescriptions(
                                ConceptDescriptionSearchCriteria.NONE,
                                QueryModifier.DEFAULT,
                                PagingInfo.ALL)
                                .getContent())
                .build();
    }


    /**
     * Executes a request asynchroniously.
     *
     * @param request request to execute
     * @param callback callback handler that is called when execution if finished
     * @throws IllegalArgumentException if request is null
     * @throws IllegalArgumentException if callback is null
     */
    public void executeAsync(Request request, Consumer<Response> callback) {
        Ensure.requireNonNull(request, "request must be non-null");
        Ensure.requireNonNull(callback, "callback must be non-null");
        this.requestHandler.executeAsync(request, callback, requestExecutionContext);
    }


    @Override
    public MessageBus getMessageBus() {
        return messageBus;
    }


    public AssetConnectionManager getAssetConnectionManager() {
        return assetConnectionManager;
    }


    public FileStorage getFileStorage() {
        return fileStorage;
    }


    public ServiceConfig getConfig() {
        return config;
    }


    public Persistence getPersistence() {
        return persistence;
    }


    /**
     * Starts the service.This includes starting the message bus and endpoints.
     *
     * @throws de.fraunhofer.iosb.ilt.faaast.service.exception.MessageBusException if starting message bus fails
     * @throws de.fraunhofer.iosb.ilt.faaast.service.exception.EndpointException if starting endpoints fails
     * @throws PersistenceException if storage error occurs
     * @throws IllegalArgumentException if AAS environment is null/has not been properly initialized
     */
    public void start() throws MessageBusException, EndpointException, PersistenceException {
        LOGGER.debug("Get command for starting FA³ST Service");
        persistence.start();
        messageBus.start();
        if (!endpoints.isEmpty()) {
            LOGGER.info("Starting endpoints...");
        }
        for (Endpoint endpoint: endpoints) {
            LOGGER.debug("Starting endpoint {}", endpoint.getClass().getSimpleName());
            endpoint.start();
        }
        registrySynchronization.start();
        assetConnectionManager.start();
        LOGGER.debug("FA³ST Service is running!");
    }


    /**
     * Stop the service. This includes stopping the message bus and all endpoints.
     */
    public void stop() {
        LOGGER.debug("Get command for stopping FA³ST Service");
        unsubscribeMessageBus();
        messageBus.stop();
        assetConnectionManager.stop();
        registrySynchronization.stop();
        persistence.stop();
        endpoints.forEach(Endpoint::stop);
    }


    private void init() throws ConfigurationException, PersistenceException, MessageBusException {
        Ensure.requireNonNull(config.getPersistence(), new InvalidConfigurationException("config.persistence must be non-null"));
        persistence = (Persistence) config.getPersistence().newInstance(config.getCore(), this);
        Ensure.requireNonNull(config.getFileStorage(), new InvalidConfigurationException("config.filestorage must be non-null"));
        fileStorage = (FileStorage) config.getFileStorage().newInstance(config.getCore(), this);
        Ensure.requireNonNull(config.getMessageBus(), new InvalidConfigurationException("config.messagebus must be non-null"));
        messageBus = (MessageBus) config.getMessageBus().newInstance(config.getCore(), this);
        if (config.getAssetConnections() != null) {
            List<AssetConnection> assetConnections = new ArrayList<>();
            for (AssetConnectionConfig assetConnectionConfig: config.getAssetConnections()) {
                assetConnections.add((AssetConnection) assetConnectionConfig.newInstance(config.getCore(), this));
            }
            assetConnectionManager = new AssetConnectionManager(config.getCore(), assetConnections, this);
        }
<<<<<<< HEAD
        this.requestHandler = new RequestHandlerManager(new RequestExecutionContext(
                this.config.getCore(),
                this.persistence,
                this.fileStorage,
                this.messageBus,
                this.assetConnectionManager));
=======
>>>>>>> b72d02c5
        initSubmodelTemplateProcessors();
        endpoints = new ArrayList<>();
        if (config.getEndpoints() == null || config.getEndpoints().isEmpty()) {
            LOGGER.warn("no endpoint configuration found, starting service without endpoint which means the service will not be accessible via any kind of API");
        }
        else {
            for (EndpointConfig endpointConfig: config.getEndpoints()) {
                Endpoint endpoint = (Endpoint) endpointConfig.newInstance(config.getCore(), this);
                endpoints.add(endpoint);
            }
        }
        this.requestHandler = new RequestHandlerManager(config.getCore());
        this.requestExecutionContext = new DynamicRequestExecutionContext(this);
        this.registrySynchronization = new RegistrySynchronization(config.getCore(), persistence, messageBus, endpoints);
    }


    private void initSubmodelTemplateProcessors() throws ConfigurationException, PersistenceException, MessageBusException {
        if (submodelTemplateProcessors == null) {
            submodelTemplateProcessors = new ArrayList<>();
        }
        if (config.getSubmodelTemplateProcessors() != null) {
            for (var submodelTemplateProcessorConfig: config.getSubmodelTemplateProcessors()) {
                SubmodelTemplateProcessor submodelTemplateProcessor = (SubmodelTemplateProcessor) submodelTemplateProcessorConfig.newInstance(config.getCore(), this);
                submodelTemplateProcessor.init(config.getCore(), submodelTemplateProcessorConfig, this);
                submodelTemplateProcessors.add(submodelTemplateProcessor);
            }
        }
        if (submodelTemplateProcessors.isEmpty()) {
            return;
        }
        List<Submodel> submodels = persistence.getAllSubmodels(QueryModifier.MAXIMAL, PagingInfo.ALL).getContent();
        for (var submodel: submodels) {
            processSubmodel(submodel);
        }

        subscribeMessageBus();
    }


    private void processSubmodel(Submodel submodel) throws PersistenceException {
        for (var submodelTemplateProcessor: submodelTemplateProcessors) {
            if (submodelTemplateProcessor.accept(submodel) && submodelTemplateProcessor.process(submodel, assetConnectionManager)) {
                persistence.save(submodel);
            }
        }
    }


    private void subscribeMessageBus() throws MessageBusException {
        if (subscriptions == null) {
            subscriptions = new ArrayList<>();
        }
        SubscriptionInfo info = SubscriptionInfo.create(ElementCreateEventMessage.class, x -> {
            try {
                elementCreated(x.getElement(), x.getValue());
            }
            catch (Exception e) {
                LOGGER.error("elementCreated Exception", e);
            }
        });
        subscriptions.add(messageBus.subscribe(info));

        info = SubscriptionInfo.create(ElementDeleteEventMessage.class, x -> {
            try {
                elementDeleted(x.getElement());
            }
            catch (Exception e) {
                LOGGER.error("elementDeleted Exception", e);
            }
        });
        subscriptions.add(messageBus.subscribe(info));

        info = SubscriptionInfo.create(ElementUpdateEventMessage.class, x -> {
            try {
                elementUpdated(x.getElement(), x.getValue());
            }
            catch (Exception e) {
                LOGGER.error("elementUpdated Exception", e);
            }
        });
        subscriptions.add(messageBus.subscribe(info));
    }


    private void unsubscribeMessageBus() {
        for (var subscription: subscriptions) {
            try {
                messageBus.unsubscribe(subscription);
            }
            catch (Exception ex) {
                LOGGER.error("unsubscribeMessageBus Exception", ex);
            }
        }
        subscriptions.clear();
    }


    private void elementCreated(Reference element, Referable value) throws PersistenceException {
        Ensure.requireNonNull(element, ELEMENT_NULL);
        Ensure.requireNonNull(value, VALUE_NULL);

        if (value instanceof Submodel submodel) {
            processSubmodel(submodel);
        }
    }


    private void elementDeleted(Reference element) {
        Ensure.requireNonNull(element, ELEMENT_NULL);

    }


    private void elementUpdated(Reference element, Referable value) {
        Ensure.requireNonNull(element, ELEMENT_NULL);
        Ensure.requireNonNull(value, VALUE_NULL);

    }
}<|MERGE_RESOLUTION|>--- conflicted
+++ resolved
@@ -322,15 +322,6 @@
             }
             assetConnectionManager = new AssetConnectionManager(config.getCore(), assetConnections, this);
         }
-<<<<<<< HEAD
-        this.requestHandler = new RequestHandlerManager(new RequestExecutionContext(
-                this.config.getCore(),
-                this.persistence,
-                this.fileStorage,
-                this.messageBus,
-                this.assetConnectionManager));
-=======
->>>>>>> b72d02c5
         initSubmodelTemplateProcessors();
         endpoints = new ArrayList<>();
         if (config.getEndpoints() == null || config.getEndpoints().isEmpty()) {
