--- conflicted
+++ resolved
@@ -68,7 +68,11 @@
                         .map(LambdaExceptionHelper.rethrowFunction(x -> context.getPersistence().getSubmodel(x, OUTPUT_MODIFIER)))
                         .collect(Collectors.toList()))
                 .conceptDescriptions(request.getIncludeConceptDescriptions()
-                        ? context.getPersistence().findConceptDescriptions(ConceptDescriptionSearchCriteria.NONE, OUTPUT_MODIFIER, PagingInfo.ALL)
+                        ? context.getPersistence().findConceptDescriptions(
+                                ConceptDescriptionSearchCriteria.NONE,
+                                OUTPUT_MODIFIER,
+                                PagingInfo.ALL)
+                        .getContent()
                         : List.of())
                 .build();
         List<InMemoryFile> files = new ArrayList<>();
@@ -78,27 +82,9 @@
         });
         return GenerateSerializationByIdsResponse.builder()
                 .dataformat(request.getSerializationFormat())
-<<<<<<< HEAD
                 .payload(EnvironmentContext.builder()
                         .environment(environment)
                         .files(files)
-=======
-                .payload(new DefaultEnvironment.Builder()
-                        .assetAdministrationShells(
-                                request.getAasIds().stream()
-                                        .map(LambdaExceptionHelper.rethrowFunction(x -> context.getPersistence().getAssetAdministrationShell(x, OUTPUT_MODIFIER)))
-                                        .collect(Collectors.toList()))
-                        .submodels(request.getSubmodelIds().stream()
-                                .map(LambdaExceptionHelper.rethrowFunction(x -> context.getPersistence().getSubmodel(x, OUTPUT_MODIFIER)))
-                                .collect(Collectors.toList()))
-                        .conceptDescriptions(request.getIncludeConceptDescriptions()
-                                ? context.getPersistence().findConceptDescriptions(
-                                        ConceptDescriptionSearchCriteria.NONE,
-                                        OUTPUT_MODIFIER,
-                                        PagingInfo.ALL)
-                                        .getContent()
-                                : List.of())
->>>>>>> 33e4f231
                         .build())
                 .success()
                 .build();
