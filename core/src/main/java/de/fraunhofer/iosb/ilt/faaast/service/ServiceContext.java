--- conflicted
+++ resolved
@@ -18,11 +18,8 @@
 import de.fraunhofer.iosb.ilt.faaast.service.model.v3.api.Request;
 import de.fraunhofer.iosb.ilt.faaast.service.model.v3.api.Response;
 import de.fraunhofer.iosb.ilt.faaast.service.typing.TypeInfo;
-<<<<<<< HEAD
+import io.adminshell.aas.v3.model.AssetAdministrationShellEnvironment;
 import io.adminshell.aas.v3.model.OperationVariable;
-=======
-import io.adminshell.aas.v3.model.AssetAdministrationShellEnvironment;
->>>>>>> 312533c4
 import io.adminshell.aas.v3.model.Reference;
 
 
@@ -34,17 +31,18 @@
     public Response execute(Request request);
 
 
-<<<<<<< HEAD
-    public OperationVariable[] getOperationOutputVariables(Reference reference);
-=======
     /**
-     * Get a copied version of the AssetAdministrationShellEnvironment instance of the service
+     * Get a copied version of the AssetAdministrationShellEnvironment instance
+     * of the service
      *
-     * @return a deep copied AssetAdministrationShellEnvironment instance of the service
+     * @return a deep copied AssetAdministrationShellEnvironment instance of the
+     *         service
      */
     public AssetAdministrationShellEnvironment getAASEnvironment();
 
 
     public MessageBus<?> getMessageBus();
->>>>>>> 312533c4
+
+
+    public OperationVariable[] getOperationOutputVariables(Reference reference);
 }