--- conflicted
+++ resolved
@@ -41,14 +41,8 @@
 
     @Override
     public PutConceptDescriptionByIdResponse process(PutConceptDescriptionByIdRequest request) throws ResourceNotFoundException, MessageBusException {
-<<<<<<< HEAD
-        ConceptDescription conceptDescription = persistence.get(request.getConceptDescription().getIdentification(), new OutputModifier(), ConceptDescription.class);
-        conceptDescription = persistence.put(request.getConceptDescription());
-=======
-        //check if resource does exist
-        persistence.get(request.getConceptDescription().getIdentification(), QueryModifier.DEFAULT);
-        ConceptDescription conceptDescription = (ConceptDescription) persistence.put(request.getConceptDescription());
->>>>>>> d87c6227
+        persistence.get(request.getConceptDescription().getIdentification(), QueryModifier.DEFAULT, ConceptDescription.class);
+        ConceptDescription conceptDescription = persistence.put(request.getConceptDescription());
         messageBus.publish(ElementUpdateEventMessage.builder()
                 .element(conceptDescription)
                 .value(conceptDescription)
