# Changelog
<!--start:changelog-header-->
## Current development version (0.5.0-SNAPSHOT)<!--end:changelog-header-->

**New Features & Major Changes**
*   Improved exception handling in CLI - upon error starter application should now correctly terminate with error code 1
*   OPC UA Endpoint
	*   Additional parameters availabe in configuration
*   Docker container now runs using a non-root user
<<<<<<< HEAD
*   OPC UA Asset Connection
	*   make security policy configurable
=======
*   Base persistence configuration updated
	*   changed `initialModel` from filename to `AASEnvironment` object
	*   added  `initialModelFile`
	*   removed `decoupleEnvironment` property. To achieve previous behavior you need to manually decouple the model by making a deep copy, e.g. via `DeepCopyHelper.deepCopy(...)`
>>>>>>> 7ac34244

**Internal changes & bugfixes**
*   HTTP Endpoint
	*   DELETE requests now correctly return HTTP status code `204 No Content`. The following URL patterns are affected:
		*   /submodels/{submodelIdentifier}
		*   /submodels/{submodelIdentifier}/submodel/submodel-elements/{idShortPath}
		*   /shells/{aasIdentifier}/aas/submodels/{submodelIdentifier}/submodel/submodel-elements/{idShortPath}
	*   Using not allowed HTTP methods not correctly returns `405 Method Not Allowed` instead of `500 Internal Server Error`
	*   Unsupported URLS (valid URLs with additional path elements) now correctly return `400 Bad Request` instead of `405 Method not allowed`
	*   GET /shells/{aasIdentifier} now correctly returns status code `404 Not Found` when called with an existing ID that is not an AAS (instead of `500 Internal Server Error`)
*   OPC UA Endpoint
	*   Major code refactoring
*   Persistence
	*   Major code refactoring
*   Miscellaneous
	*   Now using dockerfile to build docker container instead of jib maven plugin

## Release version 0.4.0

**New Features**
*   Improved logging (new CLI arguments `-q`, `-v`, `-vv`, `-vvv`, `--loglevel-faaast`, `--loglevel-external`)

**Internal changes & bugfixes**
*   Asset Connection
	*   OPC UA
		*   Fixed problem converting DateTime values
*   Fixed error related to JSONPath expressions that could occure in asset connections when using certain JSONPath expressions
*   Fixed error in reference helper with setting proper type of key elements when an identifiable and a independant referable have the same idshort
*   Removed dependencies on checks module which is only needed for codestyle check while compiling and therefore not released on maven. This caused a missing dependency exception when using any FA³ST module within your code.

## Release version 0.3.0

**New Features**
*   Asset Connection
	*   OPC UA
		*   Automatic reconnect upon connection loss
		*   Add ParentNodeId to OpcUaOperationProviderConfig
		*   Introduce mapping between IdShort and Argument Name in OpcUaOperationProviderConfig
	*   MQTT
		*   Automatic reconnect upon connection loss
	*   HTTP
		*   Now supports adding custom HTTP headers (on connection- & provier-level)
*   Improved JavaDoc documentation
*   Improved security through automatic vulnerabilities check before release
*   Added example how to implement custom asset connection

**Internal changes &  bugfixes**
*   Dynamic loading of custom implementations (AssetConnection, Persistence, MessageBus, Endpoint and Dataformat) now works as expected. NOTE: This requires package your custom implementation as a fat jar and put it in the same location as the FA³ST starter jar.
*   Streamlining dependencies
*   Improved console output for file paths
*   Added checks to ensure model paths provided are valid
*   Asset Connection
	*   OPC UA
		*   Fix problem when InputArguments or OutputArguments node was not present for Operations
		*   Use ExpandedNodeId to parse NodeId Strings
	*   HTTP
		*   Fixed problem when using HttpAssetConnection configuration
*   Development
	*   Enforce JavaDoc present at compile-time (through checkstyle)
	*   No longer release `test` module
	*   Create javadoc jar for parent POM

## Release version 0.2.1

**Bugfixes**
*   Asset connections could not be started with OperationProvider

*   Returning wrong HTTP responses in some cases

## Release version 0.2.0

**New Features**
*   Persistence
	*   File-based persistence added
	*   Each persistence implementation can now be configured to use a given AAS model as initial value

*   Asset Connection
	*   HTTP asset connection added
	*   Basic authentication (username & password) added for OPC UA, MQTT and HTTP
	*   Introducing protocol-agnostic library for handling different payload formats including extracting relevant information from received messages as well as template-based formatting of outgoing messages (currently only implemented for JSON)

*   HTTP Endpoint
	*   API
		*   `Submodel Interface` calls now also available in combination with `Asset Administration Shell Interface`, e.g. /shells/{aasIdentifier}/aas/submodels/{submodelIdentifier}/submodel
		*   `Asset Administration Shell Serialization Interface` now supported (at /serialization)
	*   Support for output modifier `content=path`
	*   CORS support, can be enabled by setting `isCorsEnabled=true` in config (default: false)
	*   now returns status code 405 Method Not Allowed if URL is correct but requested method is not supported

*   Support for `valueType=DateTime`

*   Support for Java 16

*   Improved robustness (e.g. against common invalid user input or network issues)

*   Improved console output (less verbose, always displays version info)

*   Improved documentation

**Internal changes & smaller bugfixes**
*   Validation now checks for unsupported datatypes

*   Version info correctly displayed when started as docker container or via local build/debug

*   Fixed potential crash when initializing value with empty string althtough that is not a valid value according to the value type, e.g. int, double, etc. (empty string value is treated the same as null)

*   Asset Connection
	*   Fixed error when using operation provider
	*   OPC UA
		*   subscription provider now syncs value upon initial connect instead of waiting for first value change on server
	*   MQTT
		*   print warning upon connection loss
		*   properly handle invalid messages without crashing

*   Added strict enforcement of valid output modifiers for each API call

*   Dynamically allocate ports in unit tests

*   Add builder classes for event messages & config classes

*   Replace AASEnvironmentHelper with methods of EnvironmentSerialization 

## Release version 0.1.0

First release!<|MERGE_RESOLUTION|>--- conflicted
+++ resolved
@@ -7,15 +7,12 @@
 *   OPC UA Endpoint
 	*   Additional parameters availabe in configuration
 *   Docker container now runs using a non-root user
-<<<<<<< HEAD
-*   OPC UA Asset Connection
-	*   make security policy configurable
-=======
 *   Base persistence configuration updated
 	*   changed `initialModel` from filename to `AASEnvironment` object
 	*   added  `initialModelFile`
 	*   removed `decoupleEnvironment` property. To achieve previous behavior you need to manually decouple the model by making a deep copy, e.g. via `DeepCopyHelper.deepCopy(...)`
->>>>>>> 7ac34244
+*   OPC UA Asset Connection
+	*   make security policy configurable
 
 **Internal changes & bugfixes**
 *   HTTP Endpoint
