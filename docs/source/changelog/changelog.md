# Changelog
<!--start:changelog-header-->
## Current development version (0.6.0-SNAPSHOT)<!--end:changelog-header-->

**New Features & Major Changes**
<<<<<<< HEAD
* Automatic synchronisation of asset administration shells and submodels with the FA³ST Registry
=======
*   General
	*   Unified way to configure certificate information ([See details](#providing-certificates-in-configuration)). Affected components: HTTP Asset Connection, OPC UA Asset Connection, HTTP Endpoint, MQTT MessageBus
	*   Environment variables now use `_` instead of `.` as a separator
>>>>>>> 47f5036d
* HTTP Endpoint
	*   Now supports HTTPS
*   MQTT-based MessagBus now available that can either start embedded MQTT server or use external one
*   OPC UA Endpoint
	*   Now supports configuring supported security policies (`NONE`, `BASIC128RSA15`, `BASIC256`, `BASIC256SHA256`, `AES128_SHA256_RSAOAEP`, `AES256_SHA256_RSAPSS`) and authentication methods (`Anonymous`, `UserName`, `Certificate`)
*   Validation
	*   More fine-grained configuration of validation via configuration file
	*   Enabled validation for API calls creating or updating elements (basic validation enabled by default)
	*   Renamed CLI argument `--no-modelValidation` to `--no-validation`. It now enables any validation when used (overriding validation configuration in configuration file is present).
*   Asset Connection
	*   HTTP
		*   Now provides a way to explicitely trust server certificates, e.g. useful when servers are using a self-signed certificate

**Internal changes & bugfixes**
*   General
	*   Fixed a `ConcurrentModificationException` that could occur when accessing a submodel with subscription-based asset connection via HTTP endpoint
*   HTTP Endpoint
	*   Now correctly uses base64URL-encoding for all HTTP requests (instead of base64-encoding for some)
    *   Now longer leaks sensitive server information in HTTP response headers (such as server version of the HTTP server library)
*   Asset Connection
	*   OPC UA
		*   Unit tests no longer create temp files in source folders
*   Starter
	*   Improved error logging

## Release version 0.5.0

**New Features & Major Changes**
*   Improved exception handling in CLI - upon error starter application should now correctly terminate with error code 1
*   OPC UA Endpoint
	*   Additional parameters available in configuration
*   Docker container now runs using a non-root user
*   Base persistence configuration updated
	*   changed `initialModel` from filename to `AASEnvironment` object
	*   added  `initialModelFile`
	*   removed `decoupleEnvironment` property. To achieve previous behavior you need to manually decouple the model by making a deep copy, e.g. via `DeepCopyHelper.deepCopy(...)`
*   Asset Connection
	*   OPC UA
		*   Support mapping to specific element in (multi-dimensional) array/vector
		*   Additional parameters available in configuration: requestTimeout, acknowledgeTimeout, retries, securityPolicy, securityMode, securityBaseDir, transportProfile, userTokenType, applicationCertificateFile, applicationCertificatePassword, authenticationCertificateFile, authenticationCertificatePassword

**Internal changes & bugfixes**
*   General
	*   Improved startup process & console ouput
*   HTTP Endpoint
	*   DELETE requests now correctly return HTTP status code `204 No Content`. The following URL patterns are affected:
		*   /submodels/{submodelIdentifier}
		*   /submodels/{submodelIdentifier}/submodel/submodel-elements/{idShortPath}
		*   /shells/{aasIdentifier}/aas/submodels/{submodelIdentifier}/submodel/submodel-elements/{idShortPath}
	*   Using not allowed HTTP methods not correctly returns `405 Method Not Allowed` instead of `500 Internal Server Error`
	*   Unsupported URLS (valid URLs with additional path elements) now correctly return `400 Bad Request` instead of `405 Method not allowed`
	*   GET /shells/{aasIdentifier} now correctly returns status code `404 Not Found` when called with an existing ID that is not an AAS (instead of `500 Internal Server Error`)
*   OPC UA Endpoint
	*   Major code refactoring
*   Persistence
	*   Major code refactoring
*   Asset Connection
	*   Fixed endless feedback loop when adding a subscription provider and value provider to the same element
	*   OPC UA
		*   fixed deserialization error when using operation provider with argument mappings
	*   HTTP
		*   subscription provider now only fires when then value has changed (before that it fired with any read)
*   Miscellaneous
	*   Now using dockerfile to build docker container instead of jib maven plugin

## Release version 0.4.0

**New Features**
*   Improved logging (new CLI arguments `-q`, `-v`, `-vv`, `-vvv`, `--loglevel-faaast`, `--loglevel-external`)

**Internal changes & bugfixes**
*   Asset Connection
	*   OPC UA
		*   Fixed problem converting DateTime values
*   Fixed error related to JSONPath expressions that could occure in asset connections when using certain JSONPath expressions
*   Fixed error in reference helper with setting proper type of key elements when an identifiable and a independant referable have the same idshort
*   Removed dependencies on checks module which is only needed for codestyle check while compiling and therefore not released on maven. This caused a missing dependency exception when using any FA³ST module within your code.

## Release version 0.3.0

**New Features**
*   Asset Connection
	*   OPC UA
		*   Automatic reconnect upon connection loss
		*   Add ParentNodeId to OpcUaOperationProviderConfig
		*   Introduce mapping between IdShort and Argument Name in OpcUaOperationProviderConfig
	*   MQTT
		*   Automatic reconnect upon connection loss
	*   HTTP
		*   Now supports adding custom HTTP headers (on connection- & provier-level)
*   Improved JavaDoc documentation
*   Improved security through automatic vulnerabilities check before release
*   Added example how to implement custom asset connection

**Internal changes &  bugfixes**
*   Dynamic loading of custom implementations (AssetConnection, Persistence, MessageBus, Endpoint and Dataformat) now works as expected. NOTE: This requires package your custom implementation as a fat jar and put it in the same location as the FA³ST starter jar.
*   Streamlining dependencies
*   Improved console output for file paths
*   Added checks to ensure model paths provided are valid
*   Asset Connection
	*   OPC UA
		*   Fix problem when InputArguments or OutputArguments node was not present for Operations
		*   Use ExpandedNodeId to parse NodeId Strings
	*   HTTP
		*   Fixed problem when using HttpAssetConnection configuration
*   Development
	*   Enforce JavaDoc present at compile-time (through checkstyle)
	*   No longer release `test` module
	*   Create javadoc jar for parent POM

## Release version 0.2.1

**Bugfixes**
*   Asset connections could not be started with OperationProvider

*   Returning wrong HTTP responses in some cases

## Release version 0.2.0

**New Features**
*   Persistence
	*   File-based persistence added
	*   Each persistence implementation can now be configured to use a given AAS model as initial value

*   Asset Connection
	*   HTTP asset connection added
	*   Basic authentication (username & password) added for OPC UA, MQTT and HTTP
	*   Introducing protocol-agnostic library for handling different payload formats including extracting relevant information from received messages as well as template-based formatting of outgoing messages (currently only implemented for JSON)

*   HTTP Endpoint
	*   API
		*   `Submodel Interface` calls now also available in combination with `Asset Administration Shell Interface`, e.g. /shells/{aasIdentifier}/aas/submodels/{submodelIdentifier}/submodel
		*   `Asset Administration Shell Serialization Interface` now supported (at /serialization)
	*   Support for output modifier `content=path`
	*   CORS support, can be enabled by setting `isCorsEnabled=true` in config (default: false)
	*   now returns status code 405 Method Not Allowed if URL is correct but requested method is not supported

*   Support for `valueType=DateTime`

*   Support for Java 16

*   Improved robustness (e.g. against common invalid user input or network issues)

*   Improved console output (less verbose, always displays version info)

*   Improved documentation

**Internal changes & smaller bugfixes**
*   Validation now checks for unsupported datatypes

*   Version info correctly displayed when started as docker container or via local build/debug

*   Fixed potential crash when initializing value with empty string althtough that is not a valid value according to the value type, e.g. int, double, etc. (empty string value is treated the same as null)

*   Asset Connection
	*   Fixed error when using operation provider
	*   OPC UA
		*   subscription provider now syncs value upon initial connect instead of waiting for first value change on server
	*   MQTT
		*   print warning upon connection loss
		*   properly handle invalid messages without crashing

*   Added strict enforcement of valid output modifiers for each API call

*   Dynamically allocate ports in unit tests

*   Add builder classes for event messages & config classes

*   Replace AASEnvironmentHelper with methods of EnvironmentSerialization

## Release version 0.1.0

First release!<|MERGE_RESOLUTION|>--- conflicted
+++ resolved
@@ -3,13 +3,10 @@
 ## Current development version (0.6.0-SNAPSHOT)<!--end:changelog-header-->
 
 **New Features & Major Changes**
-<<<<<<< HEAD
-* Automatic synchronisation of asset administration shells and submodels with the FA³ST Registry
-=======
 *   General
 	*   Unified way to configure certificate information ([See details](#providing-certificates-in-configuration)). Affected components: HTTP Asset Connection, OPC UA Asset Connection, HTTP Endpoint, MQTT MessageBus
 	*   Environment variables now use `_` instead of `.` as a separator
->>>>>>> 47f5036d
+	*   Automatic synchronisation of asset administration shells and submodels with the FA³ST Registry
 * HTTP Endpoint
 	*   Now supports HTTPS
 *   MQTT-based MessagBus now available that can either start embedded MQTT server or use external one
