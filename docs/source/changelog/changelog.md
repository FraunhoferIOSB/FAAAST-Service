--- conflicted
+++ resolved
@@ -11,15 +11,10 @@
 	*   changed `initialModel` from filename to `AASEnvironment` object
 	*   added  `initialModelFile`
 	*   removed `decoupleEnvironment` property. To achieve previous behavior you need to manually decouple the model by making a deep copy, e.g. via `DeepCopyHelper.deepCopy(...)`
-<<<<<<< HEAD
-*   OPC UA Asset Connection
-	*   make security policy configurable
-=======
 *   Asset Connection
 	*   OPC UA
 		*   Support mapping to specific element in (multi-dimensional) array/vector
-		*   Additional parameters available in configuration: requestTimeout, acknowledgeTimeout, retries
->>>>>>> d28cfbda
+		*   Additional parameters available in configuration: requestTimeout, acknowledgeTimeout, retries, securityPolicy
 
 **Internal changes & bugfixes**
 *   HTTP Endpoint
