--- conflicted
+++ resolved
@@ -8,18 +8,15 @@
 *   MQTT-based MessagBus now available that can either start embedded MQTT server or use external one
 *   OPC UA Endpoint
 	*   Now supports configuring supported security policies (`NONE`, `BASIC128RSA15`, `BASIC256`, `BASIC256SHA256`, `AES128_SHA256_RSAOAEP`, `AES256_SHA256_RSAPSS`) and authentication methods (`Anonymous`, `UserName`, `Certificate`)
-<<<<<<< HEAD
-*   Asset Connection
-	*   HTTP
-		*   Now provides a way to explicitely trust server certificates, e.g. useful when servers are using a self-signed certificate
-=======
 *   Validation
 	*   More fine-grained configuration of validation via configuration file
 	*   Enabled validation for API calls creating or updating elements (basic validation enabled by default)
 	*   Renamed CLI argument `--no-modelValidation` to `--no-validation`. It now enables any validation when used (overriding validation configuration in configuration file is present).
+*   Asset Connection
+	*   HTTP
+		*   Now provides a way to explicitely trust server certificates, e.g. useful when servers are using a self-signed certificate
 *   Other
 	*   Environment variables use "_" as a separator
->>>>>>> 12eb4ce2
 
 **Internal changes & bugfixes**
 *   General
