--- conflicted
+++ resolved
@@ -19,11 +19,8 @@
 		*   /submodels/{submodelIdentifier}/submodel/submodel-elements/{idShortPath}
 		*   /shells/{aasIdentifier}/aas/submodels/{submodelIdentifier}/submodel/submodel-elements/{idShortPath}
 	*   Using not allowed HTTP methods not correctly returns `405 Method Not Allowed` instead of `500 Internal Server Error`
-<<<<<<< HEAD
+	*   Unsupported URLS (valid URLs with additional path elements) now correctly return `400 Bad Request` instead of `405 Method not allowed`
 	*   GET /shells/{aasIdentifier} now correctly returns status code `404 Not Found` when called with an existing ID that is not an AAS (instead of `500 Internal Server Error`)
-=======
-	*   Unsupported URLS (valid URLs with additional path elements) now correctly return `400 Bad Request` instead of `405 Method not allowed`
->>>>>>> d87c6227
 *   OPC UA Endpoint
 	*   Major code refactoring
 *   Persistence
