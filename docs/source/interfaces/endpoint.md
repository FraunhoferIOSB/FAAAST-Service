--- conflicted
+++ resolved
@@ -35,23 +35,14 @@
 ### Configuration
 
 :::{table} Configuration properties of HTTP Endpoint.
-<<<<<<< HEAD
 | Name                        | Allowed Value                                               | Description                                                                                                                                                                              | Default Value                      |
 | --------------------------- | ----------------------------------------------------------- | ---------------------------------------------------------------------------------------------------------------------------------------------------------------------------------------- | ---------------------------------- |
 | certificate<br>*(optional)* | [CertificateInfo](#providing-certificates-in-configuration) | The HTTPS certificate to use.<br>                                                                                                                                                        | self-signed certificate            |
-| corsEnabled<br>*(optional)* | Boolean                                                     | If Cross-Origin Resource Sharing (CORS) should be enabled.<br>Typically required if you want to access the REST interface from any machine other than the one running FA³ST Service.     | false                              |
+| corsEnabled<br>*(optional)* | Boolean                                                     | If Cross-Origin Resource Sharing (CORS) should be enabled.<br>Typically required if you want to access the REST interface from any machine other than the one running FA³ST Service.    | false                              |
 | hostname<br>*(optional)*    | String                                                      | The hostname to be used for automatic registration with registry.                                                                                                                        | auto-detect (typically IP address) |
 | port<br>*(optional)*        | Integer                                                     | The port to use.                                                                                                                                                                         | 443                                |
 | sniEnabled<br>*(optional)*  | Boolean                                                     | If Server Name Identification (SNI) should be enabled.<br>**This should only be disabled for testing purposes as it may present a security risk!**                                       | true                               |
-=======
-| Name                        | Allowed Value                                               | Description                                                                                                                                                                              | Default Value           |
-| --------------------------- | ----------------------------------------------------------- | ---------------------------------------------------------------------------------------------------------------------------------------------------------------------------------------- | ----------------------- |
-| certificate<br>*(optional)* | [CertificateInfo](#providing-certificates-in-configuration) | The HTTPS certificate to use.<br>                                                                                                                                                        | self-signed certificate |
-| corsEnabled<br>*(optional)* | Boolean                                                     | If Cross-Origin Resource Sharing (CORS) should be enabled.<br>Typically required if you want to access the REST interface from any machine other than the one running FA³ST Service.     | false                   |
-| port<br>*(optional)*        | Integer                                                     | The port to use.                                                                                                                                                                         | 443                     |
-| sniEnabled<br>*(optional)*  | Boolean                                                     | If Server Name Identification (SNI) should be enabled.<br>**This should only be disabled for testing purposes as it may present a security risk!**                                       | true                    |
-| sslEnabled<br>*(optional)*  | Boolean                                                     | If SSL/HTTPS should be enabled.<br>**This should only be disabled for testing purposes as it may present a security risk!**                                                              | true                    |
->>>>>>> 4ed60ddf
+| sslEnabled<br>*(optional)*  | Boolean                                                     | If SSL/HTTPS should be enabled.<br>**This should only be disabled for testing purposes as it may present a security risk!**                                                              | true                               |
 :::
 
 ```{code-block} json
@@ -60,13 +51,6 @@
 {
 	"endpoints": [ {
 		"@class": "de.fraunhofer.iosb.ilt.faaast.service.endpoint.http.HttpEndpoint",
-		"port": 443,
-<<<<<<< HEAD
-=======
-		"corsEnabled": true,
-		"sniEnabled": true,
-		"sslEnabled": true,
->>>>>>> 4ed60ddf
 		"certificate": {
 			"keyStoreType": "PKCS12",
 			"keyStorePath": "C:\faaast\MyKeyStore.p12",
@@ -76,7 +60,9 @@
 		},
 		"corsEnabled": true,
 		"hostname": "localhost,
-		"sniEnabled": true
+		"port": 443,
+		"sniEnabled": true,
+		"sslEnabled": true
 	} ],
 	// ...
 }
