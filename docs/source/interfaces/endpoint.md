--- conflicted
+++ resolved
@@ -61,11 +61,8 @@
 | corsExposedHeaders<br>*(optional)*   | String (comma-separated list)                               | Sets the `Access-Control-Expose-Headers` response header.                                                                                                                                |                                             |
 | corsMaxAge<br>*(optional)*           | Long                                                        | Sets the `Access-Control-Max-Age` response header.                                                                                                                                       | 3600                                        |
 | hostname<br>*(optional)*             | String                                                      | The hostname to be used for automatic registration with registry.                                                                                                                        | auto-detect (typically IP address)          |
-<<<<<<< HEAD
 | jwkProvider<br>*(optional)*          | String                                                      | The URL of the IdentityProvider to verify JWT Access Tokens.                                                                                                                             |                                             |
-=======
 | pathPrefix<br>*(optional)*           | String                                                      | The path prefix to be used for automatic registration with registry. Must start with a "/" and not end with a "/". (regex: `^\/.*[^\/]$`)                                                | /api/v3.0                                   | 
->>>>>>> bf37f40f
 | includeErrorDetails<br>*(optional)*  | Boolean                                                     | If set, stack traceis added to the HTTP responses incase of error.                                                                                                                       | false                                       |
 | port<br>*(optional)*                 | Integer                                                     | The port to use.                                                                                                                                                                         | 443                                         |
 | sniEnabled<br>*(optional)*           | Boolean                                                     | If Server Name Identification (SNI) should be enabled.<br>**This should only be disabled for testing purposes as it may present a security risk!**                                       | true                                        |
@@ -94,11 +91,8 @@
 		"corsExposedHeaders": "X-Custom-Header",
 		"corsMaxAge": 1000,
 		"hostname": "localhost",
-<<<<<<< HEAD
 		"jwkProvider": "http://localhost:4444",
-=======
 		"pathPrefix": "/api/v3.0",
->>>>>>> bf37f40f
 		"includeErrorDetails": true,
 		"port": 443,
 		"profiles": [ "AAS_REPOSITORY_FULL", "AAS_FULL", "SUBMODEL_REPOSITORY_FULL", "SUBMODEL_FULL" ],
