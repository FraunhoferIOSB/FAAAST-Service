--- conflicted
+++ resolved
@@ -10,16 +10,11 @@
 **Internal changes & bugfixes**
 - General
 	- Fixed bug in JSON valueOnly deserialization that could occur with complex strcutures (e.g. SubmodelElementCollections within SubmodelElementLists)
-<<<<<<< HEAD
-	- Fixed bug caused by null values in JSON payload when inserting data via HTTP - null values are now treated as empty/default values
-- Model Validation
-  - Model Validation no longer throws an error if duplicate IDs belong to copies of the same object. Instead, debug information is being logged.
-=======
+	- Model validation no longer throws an error if a model contains multiple instances of exactly the same Identifiable. This is not 100% correct behavior according to the specification as it validates the uniqueness criteria of their ID, however, it helps tremendously when working with existing SMTs as many of them are currently also not 100% standard-compliant and contain such duplicate elements.
 - Endpoint
 	- HTTP
 		- Fixed bug caused by null values in JSON payload when inserting data via HTTP - null values are now treated as empty/default values
 		- Fixed "serialization failed" bug when retrieving a property of type `GDay`
->>>>>>> 17cc0243
 
 ## 1.1.0
 
