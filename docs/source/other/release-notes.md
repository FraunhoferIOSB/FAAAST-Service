# Release Notes
<!--start:changelog-header-->
## 1.1.0-SNAPSHOT (current development version)<!--end:changelog-header-->

**New Features & Major Changes**
- General
	- Loading AAS models from JSON now fails on unknown JSON properties
	- Added lambda operation provider
	- Added additional helper methods for resolving idShort and semanticId paths
	- Added support for synchronization with multiple AAS and/or submodel registries
- Asset Connection
	- MQTT
		- Now supports multiple subscription providers to the same topic
- Endpoint
	- HTTP
<<<<<<< HEAD
		- New config property `hostname` to provide hostname of endpoint for automatic registration with registries
=======
		- Added new config property `sslEnabled` that allows to disable SSL/HTTPS and use HTTP instead. This is intended for development/testing purposes and some scenarios where FA³ST Service is running behind a proxy server that handles SSL/HTTPS.
>>>>>>> 4ed60ddf

**Internal changes & bugfixes**
- General
	- Added log message when starting to indicate that constraint validation is currently not supported
	- Fixed error where complementary files within AASX model files where not correctly loaded when specifying the model file via environment variables
	- Fixed error that prevented loading models in XML format
- Endpoint
	- OPC UA
		- Fixed error when loading models with non-unique idShorts
- Asset Connection
	- MQTT
		- Fixed error that occured when using asset connection in read/subscribe mode with JSON payload that has string properties containing escaped JSON as text
## 1.0.1

- General
	- fixed some date-related unit tests that failed during daylight saving time at thereby prevented compilation of project

## 1.0.0

:::{important}
Version 1.0 is a major update and has breaking changes to all previous versions.
When upgrading to v1.0 please make sure the AAS models and payload you use are compliant to AAS spec v3.0.
Additionally, existing asset connection configurations must be updated in the config file as the serialization format for references has changed in the specificition, e.g., `(Submodel)[IRI]http://example.org/foo,(Property)[ID_SHORT]bar` in older configurations new becomes `(Submodel)http://example.org/foo, (Property)bar`, i.e. the id type has been removed and segments are not separated only by `,` but by `, ` (comma followed by additional space).
:::


**New Features & Major Changes**
- General
	- Updated to AAS metamodel & API v3.0, i.e. older model file (compliant with v2.x, v3.xRCxx) can no longer be loaded with FA³ST Service as-is but have be converted to v3.0
	- Now requires Java 17+
	- Replaced AAS model & de-/serialization library, now using [AAS4J](https://github.com/eclipse-aas4j/aas4j) (previously [Java Model](https://github.com/admin-shell-io/java-model/) and [Java Serializer](https://github.com/admin-shell-io/java-serializer)
	- Default filename for model files changed to `model.*` (previously `aasenvironment.*`)
	- Unified way to configure certificate information ([See details](#providing-certificates-in-configuration)). Affected components: HTTP Asset Connection, OPC UA Asset Connection, HTTP Endpoint, MQTT MessageBus
	- Environment variables now use `_` instead of `.` as a separator
	- Validation - **currently completely disabled as AAS4J does not yet offer validation support**
		- More fine-grained configuration of validation via configuration file
		- Enabled validation for API calls creating or updating elements (basic validation enabled by default)
		- Renamed CLI argument `--no-modelValidation` to `--no-validation`. It now enables any validation when used (overriding validation configuration in configuration file is present)
	- Renamed CLI argument `--emptyModel` to `--empty-model`
- Endpoint
	- HTTP
		- Updated to [AAS API specification v3.0.1](https://app.swaggerhub.com/apis/Plattform_i40/Entire-API-Collection/V3.0.1)
			- HTTP no longer supported, only HTTPS
			- all URLs are now prefixed with /api/v3.0/
		- Added support for AASX serialization
		- Added support for uploading, deleting and modifying of asset thumbnails and file attachments through API
	- OPC UA Endpoint
		- Updated OPC UA Information model to AAS specification version 3.0. As there is no official mapping of AAS v3.0 to OPC UA, the current mapping is proprietary
		- Added support for configuring supported security policies (`NONE`, `BASIC128RSA15`, `BASIC256`, `BASIC256SHA256`, `AES128_SHA256_RSAOAEP`, `AES256_SHA256_RSAPSS`) and authentication methods (`Anonymous`, `UserName`, `Certificate`)
- MessageBus
	- MQTT-based MessagBus now available that supports running both as embedded MQTT server or using external one
- Asset Connection
	- HTTP
		- Now provides a way to explicitely trust server certificates, e.g. useful when servers are using a self-signed certificate
- File-storage
	- New file-storage interface provides functionality to store referenced files like thumbnails and files in SubmodelElements
	- Implementations for filesystem- and memory-based storages
    
**Internal changes & bugfixes**
- General
	- Fixed a `ConcurrentModificationException` that could occur when accessing a submodel with subscription-based asset connection via HTTP endpoint
- HTTP Endpoint
	- Now correctly uses base64URL-encoding for all HTTP requests (instead of base64-encoding for some)
	- No longer leaks sensitive server information in HTTP response headers (such as server version of the HTTP server library)
- Asset Connection
	- OPC UA
		- Unit tests no longer create temp files in source folders
- Starter
	- Improved error logging

## 0.5.0

**New Features & Major Changes**
- Improved exception handling in CLI - upon error starter application should now correctly terminate with error code 1
- OPC UA Endpoint
	- Additional parameters available in configuration
- Docker container now runs using a non-root user
- Base persistence configuration updated
	- changed `initialModel` from filename to `AASEnvironment` object
	- added  `initialModelFile`
	- removed `decoupleEnvironment` property. To achieve previous behavior you need to manually decouple the model by making a deep copy, e.g. via `DeepCopyHelper.deepCopy(...)`
- Asset Connection
	- OPC UA
		- Support mapping to specific element in (multi-dimensional) array/vector
		- Additional parameters available in configuration: requestTimeout, acknowledgeTimeout, retries, securityPolicy, securityMode, securityBaseDir, transportProfile, userTokenType, applicationCertificateFile, applicationCertificatePassword, authenticationCertificateFile, authenticationCertificatePassword

**Internal changes & bugfixes**
- General
	- Improved startup process & console ouput
- HTTP Endpoint
	- DELETE requests now correctly return HTTP status code `204 No Content`. The following URL patterns are affected:
		- /submodels/{submodelIdentifier}
		- /submodels/{submodelIdentifier}/submodel/submodel-elements/{idShortPath}
		- /shells/{aasIdentifier}/aas/submodels/{submodelIdentifier}/submodel/submodel-elements/{idShortPath}
	- Using not allowed HTTP methods not correctly returns `405 Method Not Allowed` instead of `500 Internal Server Error`
	- Unsupported URLS (valid URLs with additional path elements) now correctly return `400 Bad Request` instead of `405 Method not allowed`
	- GET /shells/{aasIdentifier} now correctly returns status code `404 Not Found` when called with an existing ID that is not an AAS (instead of `500 Internal Server Error`)
- OPC UA Endpoint
	- Major code refactoring
- Persistence
	- Major code refactoring
- Asset Connection
	- Fixed endless feedback loop when adding a subscription provider and value provider to the same element
	- OPC UA
		- fixed deserialization error when using operation provider with argument mappings
	- HTTP
		- subscription provider now only fires when then value has changed (before that it fired with any read)
- Miscellaneous
	- Now using dockerfile to build docker container instead of jib maven plugin

## 0.4.0

**New Features**
- Improved logging (new CLI arguments `-q`, `-v`, `-vv`, `-vvv`, `--loglevel-faaast`, `--loglevel-external`)

**Internal changes & bugfixes**
- Asset Connection
	- OPC UA
		- Fixed problem converting DateTime values
- Fixed error related to JSONPath expressions that could occure in asset connections when using certain JSONPath expressions
- Fixed error in reference helper with setting proper type of key elements when an identifiable and a independant referable have the same idshort
- Removed dependencies on checks module which is only needed for codestyle check while compiling and therefore not released on maven. This caused a missing dependency exception when using any FA³ST module within your code.

## 0.3.0

**New Features**
- Asset Connection
	- OPC UA
		- Automatic reconnect upon connection loss
		- Add ParentNodeId to OpcUaOperationProviderConfig
		- Introduce mapping between IdShort and Argument Name in OpcUaOperationProviderConfig
	- MQTT
		- Automatic reconnect upon connection loss
	- HTTP
		- Now supports adding custom HTTP headers (on connection- & provier-level)
- Improved JavaDoc documentation
- Improved security through automatic vulnerabilities check before release
- Added example how to implement custom asset connection

**Internal changes &  bugfixes**
- Dynamic loading of custom implementations (AssetConnection, Persistence, MessageBus, Endpoint and Dataformat) now works as expected. NOTE: This requires package your custom implementation as a fat jar and put it in the same location as the FA³ST starter jar.
- Streamlining dependencies
- Improved console output for file paths
- Added checks to ensure model paths provided are valid
- Asset Connection
	- OPC UA
		- Fix problem when InputArguments or OutputArguments node was not present for Operations
		- Use ExpandedNodeId to parse NodeId Strings
	- HTTP
		- Fixed problem when using HttpAssetConnection configuration
- Development
	- Enforce JavaDoc present at compile-time (through checkstyle)
	- No longer release `test` module
	- Create javadoc jar for parent POM

## 0.2.1

**Bugfixes**
- Asset connections could not be started with OperationProvider
- Returning wrong HTTP responses in some cases

## 0.2.0

**New Features**
- Persistence
	- File-based persistence added
	- Each persistence implementation can now be configured to use a given AAS model as initial value
- Asset Connection
	- HTTP asset connection added
	- Basic authentication (username & password) added for OPC UA, MQTT and HTTP
	- Introducing protocol-agnostic library for handling different payload formats including extracting relevant information from received messages as well as template-based formatting of outgoing messages (currently only implemented for JSON)
- HTTP Endpoint
	- API
		- `Submodel Interface` calls now also available in combination with `Asset Administration Shell Interface`, e.g. /shells/{aasIdentifier}/aas/submodels/{submodelIdentifier}/submodel
		- `Asset Administration Shell Serialization Interface` now supported (at /serialization)
	- Support for output modifier `content=path`
	- CORS support, can be enabled by setting `isCorsEnabled=true` in config (default: false)
	- now returns status code 405 Method Not Allowed if URL is correct but requested method is not supported
- Support for `valueType=DateTime`
- Support for Java 16
- Improved robustness (e.g. against common invalid user input or network issues)
- Improved console output (less verbose, always displays version info)
- Improved documentation

**Internal changes & smaller bugfixes**
- Validation now checks for unsupported datatypes
- Version info correctly displayed when started as docker container or via local build/debug
- Fixed potential crash when initializing value with empty string althtough that is not a valid value according to the value type, e.g. int, double, etc. (empty string value is treated the same as null)
- Asset Connection
	- Fixed error when using operation provider
	- OPC UA
		- subscription provider now syncs value upon initial connect instead of waiting for first value change on server
	- MQTT
		- print warning upon connection loss
		- properly handle invalid messages without crashing
- Added strict enforcement of valid output modifiers for each API call
- Dynamically allocate ports in unit tests
- Add builder classes for event messages & config classes
- Replace AASEnvironmentHelper with methods of EnvironmentSerialization

## 0.1.0

First release!<|MERGE_RESOLUTION|>--- conflicted
+++ resolved
@@ -13,11 +13,8 @@
 		- Now supports multiple subscription providers to the same topic
 - Endpoint
 	- HTTP
-<<<<<<< HEAD
-		- New config property `hostname` to provide hostname of endpoint for automatic registration with registries
-=======
 		- Added new config property `sslEnabled` that allows to disable SSL/HTTPS and use HTTP instead. This is intended for development/testing purposes and some scenarios where FA³ST Service is running behind a proxy server that handles SSL/HTTPS.
->>>>>>> 4ed60ddf
+		- Added new config property `hostname` to provide hostname of endpoint for automatic registration with registries
 
 **Internal changes & bugfixes**
 - General
