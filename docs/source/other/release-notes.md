--- conflicted
+++ resolved
@@ -10,15 +10,11 @@
 **Internal changes & bugfixes**
 - General
 	- Added log message when starting to indicate that constraint validation is currently not supported
-<<<<<<< HEAD
+	- Fixed error where complementary files within AASX model files where not correctly loaded when specifying the model file via environment variables
 	- Fixed error that prevented loading models in XML format
 - Endpoint
 	- OPC UA
 		- Fixed error when loading models with non-unique idShorts
-=======
-	- Fixed error where complementary files within AASX model files where not correctly loaded when specifying the model file via environment variables
-
->>>>>>> 271a8462
 ## 1.0.1
 
 - General
